name: Build for Windows

on:
  workflow_dispatch:
    inputs:
      revision:
        description: 'Revision to build (branch, tag, or SHA)'
        required: false
        default: 'main'

      version:
        description: 'Version being released'
        required: false
        default: '0.0.0'

jobs:
  build:
    name: Build SwiftFormat for Windows
    runs-on: windows-latest

    strategy:
      fail-fast: false
      matrix:
        include:
          - branch: swift-5.10.1-release
            tag: 5.10.1-RELEASE

    steps:
      - uses: compnerd/gha-setup-swift@main
        with:
          tag: ${{ matrix.tag }}
          branch: ${{ matrix.branch }}

      - uses: actions/checkout@v4
        with:
          ref: ${{ github.event.inputs.revision }}

      - run: swift build -c release -Xswiftc -gnone

      - uses: microsoft/setup-msbuild@v2.0.0
<<<<<<< HEAD
=======

      - shell: pwsh
        run: |
          # Bundle the Swift runtime if the version we're using ships with a redistributable
          $SwiftExePath = (& where.exe swift.exe)
          if (-not ($SwiftExePath -match "(.+)\\Toolchains\\(\d+\.\d+\.\d+)[^\\]*\\.*")) {
            throw "Unexpected Swift installation path format"
          }

          $SwiftInstallRoot = $Matches[1]
          $SwiftRuntimeVersion = $Matches[2]
          $SwiftRedistDir = "$SwiftInstallRoot\Redistributables\$SwiftRuntimeVersion"
          if (-not (Test-Path $SwiftRedistDir)) {
            throw "Swift redistributable not found at $SwiftRedistDir"
          }
>>>>>>> 10a32ea8

          & msbuild -nologo -restore Platforms\Windows\SwiftFormat.wixproj `
            -p:Configuration=Release `
            -p:ProductVersion=${{ github.event.inputs.version }} `
            -p:SwiftFormatBuildDir=${{ github.workspace }}\.build\release `
            -p:SwiftRedistDir=$SwiftRedistDir `
            -p:OutputPath=${{ github.workspace }}\artifacts `
            -p:RunWixToolsOutOfProc=true

      - run: |
          $MSI_PATH = cygpath -m ${{ github.workspace }}\artifacts\SwiftFormat.msi
          Echo MSI_PATH=$MSI_PATH | Out-File -FilePath ${env:GITHUB_ENV} -Encoding utf8 -Append
          
      - name: 'Upload EXE'
        uses: actions/upload-artifact@v4
        with:
          name: swiftformat_windows.exe
          path: .build/x86_64-unknown-windows-msvc/release/swiftformat.exe
          retention-days: 5

      - name: 'Upload MSI'
        uses: actions/upload-artifact@v4
        with:
          name: SwiftFormat.msi
          path: ${{ env.MSI_PATH }}
          retention-days: 5<|MERGE_RESOLUTION|>--- conflicted
+++ resolved
@@ -38,8 +38,6 @@
       - run: swift build -c release -Xswiftc -gnone
 
       - uses: microsoft/setup-msbuild@v2.0.0
-<<<<<<< HEAD
-=======
 
       - shell: pwsh
         run: |
@@ -55,7 +53,6 @@
           if (-not (Test-Path $SwiftRedistDir)) {
             throw "Swift redistributable not found at $SwiftRedistDir"
           }
->>>>>>> 10a32ea8
 
           & msbuild -nologo -restore Platforms\Windows\SwiftFormat.wixproj `
             -p:Configuration=Release `
