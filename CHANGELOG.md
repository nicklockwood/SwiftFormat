--- conflicted
+++ resolved
@@ -19,10 +19,7 @@
 - Extended `redundantParens` rule to handle more cases
 - Extended `wrapMultilineStatementBraces` rule to handle more cases
 - Extended `redundantVoidReturnType` rule to apply to closure return values
-<<<<<<< HEAD
-=======
 - Fixed bug where `consecutiveBlankLines` rule would strip linebreaks inside multine string
->>>>>>> 22525ce0
 
 ## [0.48.18](https://github.com/nicklockwood/SwiftFormat/releases/tag/0.48.18) (2021-11-06)
 
