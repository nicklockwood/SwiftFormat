//
//  Examples.swift
//  SwiftFormat
//
//  Created by Nick Lockwood on 07/02/2019.
//  Copyright © 2019 Nick Lockwood. All rights reserved.
//

import Foundation

extension FormatRule {
    var examples: String? {
        return examplesByRuleName[name]
    }
}

extension _FormatRules {
    var examplesByName: [String: String] {
        return examplesByRuleName
    }
}

private let examplesByRuleName: [String: String] = {
    var examples = [String: String]()
    for (label, value) in Mirror(reflecting: Examples()).children {
        guard let name = label, let text = value as? String, !text.isEmpty else {
            continue
        }
        examples[name] = text
    }
    return examples
}()

private struct Examples {
    let andOperator = """
    ```diff
    - if true && true {
    + if true, true {
    ```

    ```diff
    - guard true && true else {
    + guard true, true else {
    ```

    ```diff
    - if functionReturnsBool() && true {
    + if functionReturnsBool(), true {
    ```

    ```diff
    - if functionReturnsBool() && variable {
    + if functionReturnsBool(), variable {
    ```
    """

    let anyObjectProtocol = """
    ```diff
    - protocol Foo: class {}
    + protocol Foo: AnyObject {}
    ```

    **NOTE:** The guideline to use `AnyObject` instead of `class` was only
    introduced in Swift 4.1, so the `anyObjectProtocol` rule is disabled unless the
    swift version is set to 4.1 or above.
    """

    let blankLinesAtEndOfScope = """
    ```diff
      func foo() {
        // foo
    -
      }

      func foo() {
        // foo
      }
    ```

    ```diff
      array = [
        foo,
        bar,
        baz,
    -
      ]

      array = [
        foo,
        bar,
        baz,
      ]
    ```
    """

    let blankLinesAtStartOfScope = """
    ```diff
      func foo() {
    -
        // foo
      }

      func foo() {
        // foo
      }
    ```

    ```diff
      array = [
    -
        foo,
        bar,
        baz,
      ]

      array = [
        foo,
        bar,
        baz,
      ]
    ```
    """

    let blankLinesBetweenImports = """
    ```diff
      import A
    -
      import B
      import C
    -
    -
      @testable import D
      import E
    ```
    """

    let blankLineAfterImports = """
    ```diff
      import A
      import B
      @testable import D
    +
      class Foo {
        // foo
      }
    ```
    """

    let blankLinesBetweenScopes = """
    ```diff
      func foo() {
        // foo
      }
      func bar() {
        // bar
      }
      var baz: Bool
      var quux: Int

      func foo() {
        // foo
      }
    +
      func bar() {
        // bar
      }
    +
      var baz: Bool
      var quux: Int
    ```
    """

    let blankLinesAroundMark = """
    ```diff
      func foo() {
        // foo
      }
      // MARK: bar
      func bar() {
        // bar
      }

      func foo() {
        // foo
      }
    +
      // MARK: bar
    +
      func bar() {
        // bar
      }
    ```
    """

    let braces = """
    ```diff
    - if x
    - {
        // foo
      }
    - else
    - {
        // bar
      }

    + if x {
        // foo
      }
    + else {
        // bar
      }
    ```
    """

    let consecutiveBlankLines = """
    ```diff
      func foo() {
        let x = "bar"
    -

        print(x)
      }

      func foo() {
        let x = "bar"

        print(x)
      }
    ```
    """

    let consecutiveSpaces = """
    ```diff
    - let     foo = 5
    + let foo = 5
    ```
    """

    let duplicateImports = """
    ```diff
      import Foo
      import Bar
    - import Foo
    ```

    ```diff
      import B
      #if os(iOS)
        import A
    -   import B
      #endif
    ```
    """

    let elseOnSameLine = """
    ```diff
      if x {
        // foo
    - }
    - else {
        // bar
      }

      if x {
        // foo
    + } else {
        // bar
      }
    ```

    ```diff
      do {
        // try foo
    - }
    - catch {
        // bar
      }

      do {
        // try foo
    + } catch {
        // bar
      }
    ```

    ```diff
      repeat {
        // foo
    - }
    - while {
        // bar
      }

      repeat {
        // foo
    + } while {
        // bar
      }
    ```
    """

    let emptyBraces = """
    ```diff
    - func foo() {
    -
    - }

    + func foo() {}
    ```
    """

    let wrapConditionalBodies = """
    ```diff
    - guard let foo = bar else { return baz }
    + guard let foo = bar else {
    +     return baz
    + }
    ```

    ```diff
    - if foo { return bar }
    + if foo {
    +    return bar
    + }
    ```
    """

    let hoistPatternLet = """
    ```diff
    - (let foo, let bar) = baz()
    + let (foo, bar) = baz()
    ```

    ```diff
    - if case .foo(let bar, let baz) = quux {
        // inner foo
      }

    + if case let .foo(bar, baz) = quux {
        // inner foo
      }
    ```
    """

    let indent = """
    ```diff
      if x {
    -     // foo
      } else {
    -     // bar
    -       }

      if x {
    +   // foo
      } else {
    +   // bar
    + }
    ```

    ```diff
      let array = [
        foo,
    -     bar,
    -       baz
    -   ]

      let array = [
        foo,
    +   bar,
    +   baz
    + ]
    ```

    ```diff
      switch foo {
    -   case bar: break
    -   case baz: break
      }

      switch foo {
    + case bar: break
    + case baz: break
      }
    ```
    """

    let isEmpty = """
    ```diff
    - if foo.count == 0 {
    + if foo.isEmpty {

    - if foo.count > 0 {
    + if !foo.isEmpty {

    - if foo?.count == 0 {
    + if foo?.isEmpty == true {
    ```

    ***NOTE:*** In rare cases, the `isEmpty` rule may insert an `isEmpty` call for
    a type that doesn't implement that property, breaking the program. For this
    reason, the rule is disabled by default, and must be manually enabled via the
    `--enable isEmpty` option.
    """

    let initCoderUnavailable = """
    ```diff
    + @available(*, unavailable)
      required init?(coder aDecoder: NSCoder) {
        fatalError("init(coder:) has not been implemented")
      }
    ```
    """

    let numberFormatting = """
    ```diff
    - let color = 0xFF77A5
    + let color = 0xff77a5
    ```

    ```diff
    - let big = 123456.123
    + let big = 123_456.123
    ```
    """

    let redundantBackticks = """
    ```diff
    - let `infix` = bar
    + let infix = bar
    ```

    ```diff
    - func foo(with `default`: Int) {}
    + func foo(with default: Int) {}
    ```
    """

    let redundantBreak = """
    ```diff
      switch foo {
        case bar:
            print("bar")
    -       break
        default:
            print("default")
    -       break
      }
    ```
    """

    let redundantGet = """
    ```diff
      var foo: Int {
    -   get {
    -     return 5
    -   }
      }

      var foo: Int {
    +   return 5
      }
    ```
    """

    let redundantExtensionACL = """
    ```diff
      public extension URL {
    -   public func queryParameter(_ name: String) -> String { ... }
      }

      public extension URL {
    +   func queryParameter(_ name: String) -> String { ... }
      }
    ```
    """

    let redundantFileprivate = """
    ```diff
    -  fileprivate let someConstant = "someConstant"
    +  private let someConstant = "someConstant"
    ```

    In Swift 4 and above, `fileprivate` can also be replaced with `private` for
    members that are only accessed from extensions in the same file:

    ```diff
      class Foo {
    -   fileprivate var foo = "foo"
    +   private var foo = "foo"
      }

      extension Foo {
        func bar() {
          print(self.foo)
        }
      }
    ```
    """

    let redundantLet = """
    ```diff
    - let _ = foo()
    + _ = foo()
    ```
    """

    let redundantLetError = """
    ```diff
    - do { ... } catch let error { log(error) }
    + do { ... } catch { log(error) }
    ```
    """

    let redundantNilInit = """
    ```diff
    - var foo: Int? = nil
    + var foo: Int?
    ```

    ```diff
    // doesn't apply to `let` properties
    let foo: Int? = nil
    ```

    ```diff
    // doesn't affect non-nil initialization
    var foo: Int? = 0
    ```
    """

    let redundantObjc = """
    ```diff
    - @objc @IBOutlet var label: UILabel!
    + @IBOutlet var label: UILabel!
    ```

    ```diff
    - @IBAction @objc func goBack() {}
    + @IBAction func goBack() {}
    ```

    ```diff
    - @objc @NSManaged private var foo: String?
    + @NSManaged private var foo: String?
    ```
    """

    let redundantParens = """
    ```diff
    - if (foo == true) {}
    + if foo == true {}
    ```

    ```diff
    - while (i < bar.count) {}
    + while i < bar.count {}
    ```

    ```diff
    - queue.async() { ... }
    + queue.async { ... }
    ```

    ```diff
    - let foo: Int = ({ ... })()
    + let foo: Int = { ... }()
    ```
    """

    let redundantPattern = """
    ```diff
    - if case .foo(_, _) = bar {}
    + if case .foo = bar {}
    ```

    ```diff
    - let (_, _) = bar
    + let _ = bar
    ```
    """

    let redundantRawValues = """
    ```diff
      enum Foo: String {
    -   case bar = "bar"
        case baz = "quux"
      }

      enum Foo: String {
    +   case bar
        case baz = "quux"
      }
    ```
    """

    let redundantReturn = """
    ```diff
    - array.filter { return $0.foo == bar }
    + array.filter { $0.foo == bar }
    ```
    """

    let redundantSelf = """
    ```diff
      func foobar(foo: Int, bar: Int) {
        self.foo = foo
        self.bar = bar
    -   self.baz = 42
      }

      func foobar(foo: Int, bar: Int) {
        self.foo = foo
        self.bar = bar
    +   baz = 42
      }
    ```

    In the rare case of functions with `@autoclosure` arguments, `self` may be
    required at the call site, but SwiftFormat is unable to detect this
    automatically. You can use the `--selfrequired` command-line option to specify
    a list of such methods, and the `redundantSelf` rule will then ignore them.

    An example of such a method is the `expect()` function in the Nimble unit
    testing framework (https://github.com/Quick/Nimble), which is common enough that
    SwiftFormat excludes it by default.

    There is also an option to always use explicit `self` but *only* inside `init`,
    by using `--self init-only`:

    ```diff
      init(foo: Int, bar: Int) {
        self.foo = foo
        self.bar = bar
    -   baz = 42
      }

      init(foo: Int, bar: Int) {
        self.foo = foo
        self.bar = bar
    +   self.baz = 42
      }
    ```
    """

    let redundantVoidReturnType = """
    ```diff
    - func foo() -> Void {
        // returns nothing
      }

    + func foo() {
        // returns nothing
      }
    ```
    """

    let redundantInit = """
    ```diff
    - String.init("text")
    + String("text")
    ```
    """

    let semicolons = """
    ```diff
    - let foo = 5;
    + let foo = 5
    ```

    ```diff
    - let foo = 5; let bar = 6
    + let foo = 5
    + let bar = 6
    ```

    ```diff
    // semicolon is not removed if it would affect the behavior of the code
    return;
    goto(fail)
    ```
    """

    let sortedImports = """
    ```diff
    - import Foo
    - import Bar
    + import Bar
    + import Foo
    ```

    ```diff
    - import B
    - import A
    - #if os(iOS)
    -   import Foo-iOS
    -   import Bar-iOS
    - #endif
    + import A
    + import B
    + #if os(iOS)
    +   import Bar-iOS
    +   import Foo-iOS
    + #endif
    ```
    """

    let spaceAroundBraces = """
    ```diff
    - foo.filter{ return true }.map{ $0 }
    + foo.filter { return true }.map { $0 }
    ```

    ```diff
    - foo( {} )
    + foo({})
    ```
    """

    let spaceAroundBrackets = """
    ```diff
    - foo as[String]
    + foo as [String]
    ```

    ```diff
    - foo = bar [5]
    + foo = bar[5]
    ```
    """

    let spaceAroundComments = """
    ```diff
    - let a = 5// assignment
    + let a = 5 // assignment
    ```

    ```diff
    - func foo() {/* ... */}
    + func foo() { /* ... */ }
    ```
    """

    let spaceAroundGenerics = """
    ```diff
    - Foo <Bar> ()
    + Foo<Bar>()
    ```
    """

    let spaceAroundOperators = """
    ```diff
    - foo . bar()
    + foo.bar()
    ```

    ```diff
    - a+b+c
    + a + b + c
    ```

    ```diff
    - func ==(lhs: Int, rhs: Int) -> Bool
    + func == (lhs: Int, rhs: Int) -> Bool
    ```
    """

    let spaceAroundParens = """
    ```diff
    - init (foo)
    + init(foo)
    ```

    ```diff
    - switch(x){
    + switch (x) {
    ```
    """

    let spaceInsideBraces = """
    ```diff
    - foo.filter {return true}
    + foo.filter { return true }
    ```
    """

    let spaceInsideBrackets = """
    ```diff
    - [ 1, 2, 3 ]
    + [1, 2, 3]
    ```
    """

    let spaceInsideComments = """
    ```diff
    - let a = 5 //assignment
    + let a = 5 // assignment
    ```

    ```diff
    - func foo() { /*...*/ }
    + func foo() { /* ... */ }
    ```
    """

    let spaceInsideGenerics = """
    ```diff
    - Foo< Bar, Baz >
    + Foo<Bar, Baz>
    ```
    """

    let spaceInsideParens = """
    ```diff
    - ( a, b)
    + (a, b)
    ```
    """

    let redundantType = """
    ```diff
    // inferred
    - let view: UIView = UIView()
    + let view = UIView()

    // explicit
    - let view: UIView = UIView()
    + let view: UIView = .init()

    // infer-locals-only
      class Foo {
    -     let view: UIView = UIView()
    +     let view: UIView = .init()

          func method() {
    -         let view: UIView = UIView()
    +         let view = UIView()
          }
      }
    ```
    """

    let modifierOrder = """
    ```diff
    - lazy public weak private(set) var foo: UIView?
    + public private(set) lazy weak var foo: UIView?
    ```

    ```diff
    - final public override func foo()
    + override public final func foo()
    ```

    ```diff
    - convenience private init()
    + private convenience init()
    ```
    """

    let strongifiedSelf = """
    ```diff
    - guard let `self` = self else { return }
    + guard let self = self else { return }
    ```

    **NOTE:** assignment to un-escaped `self` is only supported in Swift 4.2 and
    above, so the `strongifiedSelf` rule is disabled unless the Swift version is
    set to 4.2 or above.
    """

    let strongOutlets = """
    As per Apple's recommendation
    (https://developer.apple.com/videos/play/wwdc2015/407/ @ 32:30).

    ```diff
    - @IBOutlet weak var label: UILabel!
    + @IBOutlet var label: UILabel!
    ```
    """

    let trailingClosures = """
    ```diff
    - DispatchQueue.main.async(execute: { ... })
    + DispatchQueue.main.async {
    ```

    ```diff
    - let foo = bar.map({ ... }).joined()
    + let foo = bar.map { ... }.joined()
    ```
    """

    let trailingCommas = """
    ```diff
      let array = [
        foo,
        bar,
    -   baz
      ]

      let array = [
        foo,
        bar,
    +   baz,
      ]
    ```
    """

    let todos = """
    ```diff
    - /* TODO fix this properly */
    + /* TODO: fix this properly */
    ```

    ```diff
    - // MARK - UIScrollViewDelegate
    + // MARK: - UIScrollViewDelegate
    ```
    """

    let typeSugar = """
    ```diff
    - var foo: Array<String>
    + var foo: [String]
    ```

    ```diff
    - var foo: Dictionary<String, Int>
    + var foo: [String: Int]
    ```

    ```diff
    - var foo: Optional<(Int) -> Void>
    + var foo: ((Int) -> Void)?
    ```
    """

    let unusedArguments = """
    ```diff
    - func foo(bar: Int, baz: String) {
        print("Hello \\(baz)")
      }

    + func foo(bar _: Int, baz: String) {
        print("Hello \\(baz)")
      }
    ```

    ```diff
    - func foo(_ bar: Int) {
        ...
      }

    + func foo(_: Int) {
        ...
      }
    ```

    ```diff
    - request { response, data in
        self.data += data
      }

    + request { _, data in
        self.data += data
      }
    ```
    """

    let wrapEnumCases = """
    ```diff
      enum Foo {
    -   case bar, baz
      }

      enum Foo {
    +   case bar
    +   case baz
      }
    ```
    """

    let wrapSwitchCases = """
    ```diff
      switch foo {
    -   case .bar, .baz:
          break
      }

      switch foo {
    +   case .foo,
    +        .bar:
          break
      }
    ```
    """

    let void = """
    ```diff
    - let foo: () -> ()
    + let foo: () -> Void
    ```

    ```diff
    - let bar: Void -> Void
    + let bar: () -> Void
    ```

    ```diff
    - let baz: (Void) -> Void
    + let baz: () -> Void
    ```

    ```diff
    - func quux() -> (Void)
    + func quux() -> Void
    ```

    ```diff
    - callback = { _ in Void() }
    + callback = { _ in () }
    ```
    """

    let wrapArguments = """
    **NOTE:** For backwards compatibility with previous versions, if no value is
    provided for `--wrapparameters`, the value for `--wraparguments` will be used.

    `--wraparguments before-first`

    ```diff
    - foo(bar: Int,
    -     baz: String)

    + foo(
    +   bar: Int,
    +   baz: String
    + )
    ```

    ```diff
    - class Foo<Bar,
    -           Baz>

    + class Foo<
    +   Bar,
    +   Baz
    + >
    ```

    `--wrapparameters after-first`

    ```diff
    - func foo(
    -   bar: Int,
    -   baz: String
    - ) {
        ...
      }

    + func foo(bar: Int,
    +          baz: String) {
        ...
      }
    ```

    `--wrapcollections before-first`:

    ```diff
    - let foo = [bar,
                 baz,
    -            quuz]

    + let foo = [
    +   bar,
        baz,
    +   quuz
    + ]
    ```
    """

    let wrapMultilineStatementBraces = """
    ```diff
      if foo,
    -   bar {
        // ...
      }

      if foo,
    +   bar
    + {
        // ...
      }
    ```

    ```diff
      guard foo,
    -   bar else {
        // ...
      }

      guard foo,
    +   bar else
    + {
        // ...
      }
    ```

    ```diff
      func foo(
        bar: Int,
    -   baz: Int) {
        // ...
      }

      func foo(
        bar: Int,
    +   baz: Int)
    + {
        // ...
      }
    ```

    ```diff
      class Foo: NSObject,
    -   BarProtocol {
        // ...
      }

      class Foo: NSObject,
    +   BarProtocol
    + {
        // ...
      }
    ```
    """

    let leadingDelimiters = """
    ```diff
    - guard let foo = maybeFoo // first
    -     , let bar = maybeBar else { ... }

    + guard let foo = maybeFoo, // first
    +      let bar = maybeBar else { ... }
    ```
    """

    let wrapAttributes = """
    `--funcattributes prev-line`

    ```diff
    - @objc func foo() {}

    + @objc
    + func foo() { }
    ```

    `--funcattributes same-line`

    ```diff
    - @objc
    - func foo() { }

    + @objc func foo() {}
    ```

    `--typeattributes prev-line`

    ```diff
    - @objc class Foo {}

    + @objc
    + class Foo { }
    ```

    `--typeattributes same-line`

    ```diff
    - @objc
    - enum Foo { }

    + @objc enum Foo {}
    ```
    """

    let preferKeyPath = """
    ```diff
    - let barArray = fooArray.map { $0.bar }
    + let barArray = fooArray.map(\\.bar)

    - let barArray = fooArray.compactMap { $0.optionalBar }
    + let barArray = fooArray.compactMap(\\.optionalBar)
    ```
    """

    let organizeDeclarations = """
    ```diff
      public class Foo {
    -     public func c() -> String {}
    -
    -     public let a: Int = 1
    -     private let g: Int = 2
    -     let e: Int = 2
    -     public let b: Int = 3
    -
    -     public func d() {}
    -     func f() {}
    -     init() {}
    -     deinit() {}
     }

      public class Foo {
    +
    +     // MARK: Lifecycle
    +
    +     init() {}
    +     deinit() {}
    +
    +     // MARK: Public
    +
    +     public let a: Int = 1
    +     public let b: Int = 3
    +
    +     public func c() -> String {}
    +     public func d() {}
    +
    +     // MARK: Internal
    +
    +     let e: Int = 2
    +
    +     func f() {}
    +
    +     // MARK: Private
    +
    +     private let g: Int = 2
    +
     }
    ```
    """

    let extensionAccessControl = """
    `--extensionacl on-extension` (default)

    ```diff
    - extension Foo {
    -     public func bar() {}
    -     public func baz() {}
      }

    + public extension Foo {
    +     func bar() {}
    +     func baz() {}
      }
    ```

    `--extensionacl on-declarations`

    ```diff
    - public extension Foo {
    -     func bar() {}
    -     func baz() {}
    -     internal func quux() {}
      }

    + extension Foo {
    +     public func bar() {}
    +     public func baz() {}
    +     func quux() {}
      }
    ```
    """

    let markTypes = """
    ```diff
    + // MARK: - FooViewController
    +
     final class FooViewController: UIViewController { }

    + // MARK: UICollectionViewDelegate
    +
     extension FooViewController: UICollectionViewDelegate { }

    + // MARK: - String + FooProtocol
    +
     extension String: FooProtocol { }
    ```
    """

    let assertionFailures = """
    ```diff
    - assert(false)
    + assertionFailure()
    ```

    ```diff
    - assert(false, "message", 2, 1)
    + assertionFailure("message", 2, 1)
    ```

    ```diff
    - precondition(false, "message", 2, 1)
    + preconditionFailure("message", 2, 1)
    ```
    """

    let acronyms = """
    ```diff
    - let destinationUrl: URL
    - let urlRouter: UrlRouter
    - let screenId: String
    - let entityUuid: UUID

    + let destinationURL: URL
    + let urlRouter: URLRouter
    + let screenID: String
    + let entityUUID: UUID
    ```
    """

    let blockComments = """
    ```diff
    - /*
    -  * foo
    -  * bar
    -  */

    + // foo
    + // bar
    ```

    ```diff
    - /**
    -  * foo
    -  * bar
    -  */

    + /// foo
    + /// bar
    ```
    """

    let closureImplicitSelf = """
    ```diff
    - DispatchQueue.main.async {
    -     self.performFoo()
    -     self.performBar()
    -     self.performBaaz()
    + DispatchQueue.main.async { [self] in
    +     performFoo()
    +     performBar()
    +     performBaaz()
      }
    ```
    """

    let redundantClosure = """
    ```diff
    - let foo = { Foo() }()
    + let foo = Foo()
    ```

    ```diff
    - lazy var bar = {
    -     Bar(baaz: baaz,
    -         quux: quux)
    - }()
    + lazy var bar = Bar(baaz: baaz,
    +                    quux: quux)
    ```
    """

    let sortDeclarations = """
    ```diff
      // swiftformat:sort
      enum FeatureFlags {
    -     case upsellB
    -     case fooFeature
    -     case barFeature
    -     case upsellA(
    -         fooConfiguration: Foo,
    -         barConfiguration: Bar)
    +     case barFeature
    +     case fooFeature
    +     case upsellA
    +         fooConfiguration: Foo,
    +         barConfiguration: Bar)
    +     case upsellB
      }

      enum FeatureFlags {
          // swiftformat:sort:begin
    -     case upsellB
    -     case fooFeature
    -     case barFeature
    -     case upsellA(
    -         fooConfiguration: Foo,
    -         barConfiguration: Bar)
    +     case barFeature
    +     case fooFeature
    +     case upsellA
    +         fooConfiguration: Foo,
    +         barConfiguration: Bar)
    +     case upsellB
          // swiftformat:sort:end

          var anUnsortedProperty: Foo {
              Foo()
          }
      }
    ```
    """

    let redundantOptionalBinding = """
    ```diff
    - if let foo = foo {
    + if let foo {
          print(foo)
      }

    - guard let self = self else {
    + guard let self else {
          return
      }
    ```
    """
<<<<<<< HEAD
=======

    let opaqueGenericParameters = """
    ```diff
    - func handle<T: Fooable>(_ value: T) {
    + func handle(_ value: some Fooable) {
          print(value)
      }

    - func handle<T>(_ value: T) where T: Fooable, T: Barable {
    + func handle(_ value: some Fooable & Barable) {
          print(value)
      }

    - func handle<T: Collection>(_ value: T) where T.Element == Foo {
    + func handle(_ value: some Collection<Foo>) {
          print(value)
      }
    ```
    """
>>>>>>> 0398cbe8
}<|MERGE_RESOLUTION|>--- conflicted
+++ resolved
@@ -1422,8 +1422,6 @@
       }
     ```
     """
-<<<<<<< HEAD
-=======
 
     let opaqueGenericParameters = """
     ```diff
@@ -1443,5 +1441,4 @@
       }
     ```
     """
->>>>>>> 0398cbe8
 }