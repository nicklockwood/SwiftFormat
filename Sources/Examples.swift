//
//  Examples.swift
//  SwiftFormat
//
//  Created by Nick Lockwood on 07/02/2019.
//  Copyright © 2019 Nick Lockwood. All rights reserved.
//

import Foundation

extension FormatRule {
    var examples: String? {
        examplesByRuleName[name]
    }
}

extension _FormatRules {
    var examplesByName: [String: String] {
        examplesByRuleName
    }
}

private let examplesByRuleName: [String: String] = {
    var examples = [String: String]()
    for (label, value) in Mirror(reflecting: Examples()).children {
        guard let name = label, let text = value as? String, !text.isEmpty else {
            continue
        }
        examples[name] = text
    }
    return examples
}()

private struct Examples {
    let andOperator = """
    ```diff
    - if true && true {
    + if true, true {
    ```

    ```diff
    - guard true && true else {
    + guard true, true else {
    ```

    ```diff
    - if functionReturnsBool() && true {
    + if functionReturnsBool(), true {
    ```

    ```diff
    - if functionReturnsBool() && variable {
    + if functionReturnsBool(), variable {
    ```
    """

    let anyObjectProtocol = """
    ```diff
    - protocol Foo: class {}
    + protocol Foo: AnyObject {}
    ```

    **NOTE:** The guideline to use `AnyObject` instead of `class` was only
    introduced in Swift 4.1, so the `anyObjectProtocol` rule is disabled unless the
    swift version is set to 4.1 or above.
    """

    let blankLinesAtEndOfScope = """
    ```diff
      func foo() {
        // foo
    -
      }

      func foo() {
        // foo
      }
    ```

    ```diff
      array = [
        foo,
        bar,
        baz,
    -
      ]

      array = [
        foo,
        bar,
        baz,
      ]
    ```
    """

    let blankLinesAtStartOfScope = """
    ```diff
      func foo() {
    -
        // foo
      }

      func foo() {
        // foo
      }
    ```

    ```diff
      array = [
    -
        foo,
        bar,
        baz,
      ]

      array = [
        foo,
        bar,
        baz,
      ]
    ```
    """

    let blankLinesBetweenImports = """
    ```diff
      import A
    -
      import B
      import C
    -
    -
      @testable import D
      import E
    ```
    """

    let blankLineAfterImports = """
    ```diff
      import A
      import B
      @testable import D
    +
      class Foo {
        // foo
      }
    ```
    """

    let blankLinesBetweenScopes = """
    ```diff
      func foo() {
        // foo
      }
      func bar() {
        // bar
      }
      var baz: Bool
      var quux: Int

      func foo() {
        // foo
      }
    +
      func bar() {
        // bar
      }
    +
      var baz: Bool
      var quux: Int
    ```
    """

    let blankLinesAroundMark = """
    ```diff
      func foo() {
        // foo
      }
      // MARK: bar
      func bar() {
        // bar
      }

      func foo() {
        // foo
      }
    +
      // MARK: bar
    +
      func bar() {
        // bar
      }
    ```
    """

    let braces = """
    ```diff
    - if x
    - {
        // foo
      }
    - else
    - {
        // bar
      }

    + if x {
        // foo
      }
    + else {
        // bar
      }
    ```
    """

    let consecutiveBlankLines = """
    ```diff
      func foo() {
        let x = "bar"
    -

        print(x)
      }

      func foo() {
        let x = "bar"

        print(x)
      }
    ```
    """

    let consecutiveSpaces = """
    ```diff
    - let     foo = 5
    + let foo = 5
    ```
    """

    let duplicateImports = """
    ```diff
      import Foo
      import Bar
    - import Foo
    ```

    ```diff
      import B
      #if os(iOS)
        import A
    -   import B
      #endif
    ```
    """

    let elseOnSameLine = """
    ```diff
      if x {
        // foo
    - }
    - else {
        // bar
      }

      if x {
        // foo
    + } else {
        // bar
      }
    ```

    ```diff
      do {
        // try foo
    - }
    - catch {
        // bar
      }

      do {
        // try foo
    + } catch {
        // bar
      }
    ```

    ```diff
      repeat {
        // foo
    - }
    - while {
        // bar
      }

      repeat {
        // foo
    + } while {
        // bar
      }
    ```
    """

    let emptyBraces = """
    ```diff
    - func foo() {
    -
    - }

    + func foo() {}
    ```
    """

    let wrapConditionalBodies = """
    ```diff
    - guard let foo = bar else { return baz }
    + guard let foo = bar else {
    +     return baz
    + }
    ```

    ```diff
    - if foo { return bar }
    + if foo {
    +    return bar
    + }
    ```
    """

    let hoistPatternLet = """
    ```diff
    - (let foo, let bar) = baz()
    + let (foo, bar) = baz()
    ```

    ```diff
    - if case .foo(let bar, let baz) = quux {
        // inner foo
      }

    + if case let .foo(bar, baz) = quux {
        // inner foo
      }
    ```
    """

    let hoistAwait = """
    ```diff
    - greet(await forename, await surname)
    + await greet(forename, surname)
    ```

    ```diff
    - let foo = String(try await getFoo())
    + let foo = await String(try getFoo())
    ```
    """

    let hoistTry = """
    ```diff
    - foo(try bar(), try baz())
    + try foo(bar(), baz())
    ```

    ```diff
    - let foo = String(try await getFoo())
    + let foo = try String(await getFoo())
    ```
    """

    let indent = """
    ```diff
      if x {
    -     // foo
      } else {
    -     // bar
    -       }

      if x {
    +   // foo
      } else {
    +   // bar
    + }
    ```

    ```diff
      let array = [
        foo,
    -     bar,
    -       baz
    -   ]

      let array = [
        foo,
    +   bar,
    +   baz
    + ]
    ```

    ```diff
      switch foo {
    -   case bar: break
    -   case baz: break
      }

      switch foo {
    + case bar: break
    + case baz: break
      }
    ```
    """

    let isEmpty = """
    ```diff
    - if foo.count == 0 {
    + if foo.isEmpty {

    - if foo.count > 0 {
    + if !foo.isEmpty {

    - if foo?.count == 0 {
    + if foo?.isEmpty == true {
    ```

    ***NOTE:*** In rare cases, the `isEmpty` rule may insert an `isEmpty` call for
    a type that doesn't implement that property, breaking the program. For this
    reason, the rule is disabled by default, and must be manually enabled via the
    `--enable isEmpty` option.
    """

    let initCoderUnavailable = """
    ```diff
    + @available(*, unavailable)
      required init?(coder aDecoder: NSCoder) {
        fatalError("init(coder:) has not been implemented")
      }
    ```
    """

    let numberFormatting = """
    ```diff
    - let color = 0xFF77A5
    + let color = 0xff77a5
    ```

    ```diff
    - let big = 123456.123
    + let big = 123_456.123
    ```
    """

    let redundantBackticks = """
    ```diff
    - let `infix` = bar
    + let infix = bar
    ```

    ```diff
    - func foo(with `default`: Int) {}
    + func foo(with default: Int) {}
    ```
    """

    let redundantBreak = """
    ```diff
      switch foo {
        case bar:
            print("bar")
    -       break
        default:
            print("default")
    -       break
      }
    ```
    """

    let redundantGet = """
    ```diff
      var foo: Int {
    -   get {
    -     return 5
    -   }
      }

      var foo: Int {
    +   return 5
      }
    ```
    """

    let redundantExtensionACL = """
    ```diff
      public extension URL {
    -   public func queryParameter(_ name: String) -> String { ... }
      }

      public extension URL {
    +   func queryParameter(_ name: String) -> String { ... }
      }
    ```
    """

    let redundantFileprivate = """
    ```diff
    -  fileprivate let someConstant = "someConstant"
    +  private let someConstant = "someConstant"
    ```

    In Swift 4 and above, `fileprivate` can also be replaced with `private` for
    members that are only accessed from extensions in the same file:

    ```diff
      class Foo {
    -   fileprivate var foo = "foo"
    +   private var foo = "foo"
      }

      extension Foo {
        func bar() {
          print(self.foo)
        }
      }
    ```
    """

    let redundantLet = """
    ```diff
    - let _ = foo()
    + _ = foo()
    ```
    """

    let redundantLetError = """
    ```diff
    - do { ... } catch let error { log(error) }
    + do { ... } catch { log(error) }
    ```
    """

    let redundantNilInit = """
    ```diff
    - var foo: Int? = nil
    + var foo: Int?
    ```

    ```diff
    // doesn't apply to `let` properties
    let foo: Int? = nil
    ```

    ```diff
    // doesn't affect non-nil initialization
    var foo: Int? = 0
    ```
    """

    let redundantObjc = """
    ```diff
    - @objc @IBOutlet var label: UILabel!
    + @IBOutlet var label: UILabel!
    ```

    ```diff
    - @IBAction @objc func goBack() {}
    + @IBAction func goBack() {}
    ```

    ```diff
    - @objc @NSManaged private var foo: String?
    + @NSManaged private var foo: String?
    ```
    """

    let redundantParens = """
    ```diff
    - if (foo == true) {}
    + if foo == true {}
    ```

    ```diff
    - while (i < bar.count) {}
    + while i < bar.count {}
    ```

    ```diff
    - queue.async() { ... }
    + queue.async { ... }
    ```

    ```diff
    - let foo: Int = ({ ... })()
    + let foo: Int = { ... }()
    ```
    """

    let redundantPattern = """
    ```diff
    - if case .foo(_, _) = bar {}
    + if case .foo = bar {}
    ```

    ```diff
    - let (_, _) = bar
    + let _ = bar
    ```
    """

    let redundantRawValues = """
    ```diff
      enum Foo: String {
    -   case bar = "bar"
        case baz = "quux"
      }

      enum Foo: String {
    +   case bar
        case baz = "quux"
      }
    ```
    """

    let redundantReturn = """
    ```diff
    - array.filter { return $0.foo == bar }
    + array.filter { $0.foo == bar }

      // Swift 5.1+ (SE-0255)
      var foo: String {
    -     return "foo"
    +     "foo"
      }

      // Swift 5.9+ (SE-0380)
      func foo(_ condition: Bool) -> String {
          if condition {
    -         return "foo"
    +         "foo"
          } else {
    -         return "bar"
    +         "bar"
          }
      }
    ```
    """

    let redundantSelf = """
    ```diff
      func foobar(foo: Int, bar: Int) {
        self.foo = foo
        self.bar = bar
    -   self.baz = 42
      }

      func foobar(foo: Int, bar: Int) {
        self.foo = foo
        self.bar = bar
    +   baz = 42
      }
    ```

    In the rare case of functions with `@autoclosure` arguments, `self` may be
    required at the call site, but SwiftFormat is unable to detect this
    automatically. You can use the `--selfrequired` command-line option to specify
    a list of such methods, and the `redundantSelf` rule will then ignore them.

    An example of such a method is the `expect()` function in the Nimble unit
    testing framework (https://github.com/Quick/Nimble), which is common enough that
    SwiftFormat excludes it by default.

    There is also an option to always use explicit `self` but *only* inside `init`,
    by using `--self init-only`:

    ```diff
      init(foo: Int, bar: Int) {
        self.foo = foo
        self.bar = bar
    -   baz = 42
      }

      init(foo: Int, bar: Int) {
        self.foo = foo
        self.bar = bar
    +   self.baz = 42
      }
    ```
    """

    let redundantVoidReturnType = """
    ```diff
    - func foo() -> Void {
        // returns nothing
      }

    + func foo() {
        // returns nothing
      }
    ```
    """

    let redundantInit = """
    ```diff
    - String.init("text")
    + String("text")
    ```
    """

    let semicolons = """
    ```diff
    - let foo = 5;
    + let foo = 5
    ```

    ```diff
    - let foo = 5; let bar = 6
    + let foo = 5
    + let bar = 6
    ```

    ```diff
    // semicolon is not removed if it would affect the behavior of the code
    return;
    goto(fail)
    ```
    """

    let sortedImports = """
    ```diff
    - import Foo
    - import Bar
    + import Bar
    + import Foo
    ```

    ```diff
    - import B
    - import A
    - #if os(iOS)
    -   import Foo-iOS
    -   import Bar-iOS
    - #endif
    + import A
    + import B
    + #if os(iOS)
    +   import Bar-iOS
    +   import Foo-iOS
    + #endif
    ```
    """

    let spaceAroundBraces = """
    ```diff
    - foo.filter{ return true }.map{ $0 }
    + foo.filter { return true }.map { $0 }
    ```

    ```diff
    - foo( {} )
    + foo({})
    ```
    """

    let spaceAroundBrackets = """
    ```diff
    - foo as[String]
    + foo as [String]
    ```

    ```diff
    - foo = bar [5]
    + foo = bar[5]
    ```
    """

    let spaceAroundComments = """
    ```diff
    - let a = 5// assignment
    + let a = 5 // assignment
    ```

    ```diff
    - func foo() {/* ... */}
    + func foo() { /* ... */ }
    ```
    """

    let spaceAroundGenerics = """
    ```diff
    - Foo <Bar> ()
    + Foo<Bar>()
    ```
    """

    let spaceAroundOperators = """
    ```diff
    - foo . bar()
    + foo.bar()
    ```

    ```diff
    - a+b+c
    + a + b + c
    ```

    ```diff
    - func ==(lhs: Int, rhs: Int) -> Bool
    + func == (lhs: Int, rhs: Int) -> Bool
    ```
    """

    let spaceAroundParens = """
    ```diff
    - init (foo)
    + init(foo)
    ```

    ```diff
    - switch(x){
    + switch (x) {
    ```
    """

    let spaceInsideBraces = """
    ```diff
    - foo.filter {return true}
    + foo.filter { return true }
    ```
    """

    let spaceInsideBrackets = """
    ```diff
    - [ 1, 2, 3 ]
    + [1, 2, 3]
    ```
    """

    let spaceInsideComments = """
    ```diff
    - let a = 5 //assignment
    + let a = 5 // assignment
    ```

    ```diff
    - func foo() { /*...*/ }
    + func foo() { /* ... */ }
    ```
    """

    let spaceInsideGenerics = """
    ```diff
    - Foo< Bar, Baz >
    + Foo<Bar, Baz>
    ```
    """

    let spaceInsideParens = """
    ```diff
    - ( a, b)
    + (a, b)
    ```
    """

    let redundantType = """
    ```diff
    // inferred
    - let view: UIView = UIView()
    + let view = UIView()

    // explicit
    - let view: UIView = UIView()
    + let view: UIView = .init()

    // infer-locals-only
      class Foo {
    -     let view: UIView = UIView()
    +     let view: UIView = .init()

          func method() {
    -         let view: UIView = UIView()
    +         let view = UIView()
          }
      }

    // Swift 5.9+, inferred (SE-0380)
    - let foo: Foo = if condition {
    + let foo = if condition {
          Foo("foo")
      } else {
          Foo("bar")
      }

    // Swift 5.9+, explicit (SE-0380)
      let foo: Foo = if condition {
    -     Foo("foo")
    +     .init("foo")
      } else {
    -     Foo("bar")
    +     .init("foo")
      }
    ```
    """

    let modifierOrder = """
    ```diff
    - lazy public weak private(set) var foo: UIView?
    + public private(set) lazy weak var foo: UIView?
    ```

    ```diff
    - final public override func foo()
    + override public final func foo()
    ```

    ```diff
    - convenience private init()
    + private convenience init()
    ```
    """

    let strongifiedSelf = """
    ```diff
    - guard let `self` = self else { return }
    + guard let self = self else { return }
    ```

    **NOTE:** assignment to un-escaped `self` is only supported in Swift 4.2 and
    above, so the `strongifiedSelf` rule is disabled unless the Swift version is
    set to 4.2 or above.
    """

    let strongOutlets = """
    As per Apple's recommendation
    (https://developer.apple.com/videos/play/wwdc2015/407/ @ 32:30).

    ```diff
    - @IBOutlet weak var label: UILabel!
    + @IBOutlet var label: UILabel!
    ```
    """

    let trailingClosures = """
    ```diff
    - DispatchQueue.main.async(execute: { ... })
    + DispatchQueue.main.async {
    ```

    ```diff
    - let foo = bar.map({ ... }).joined()
    + let foo = bar.map { ... }.joined()
    ```
    """

    let trailingCommas = """
    ```diff
      let array = [
        foo,
        bar,
    -   baz
      ]

      let array = [
        foo,
        bar,
    +   baz,
      ]
    ```
    """

    let todos = """
    ```diff
    - /* TODO fix this properly */
    + /* TODO: fix this properly */
    ```

    ```diff
    - // MARK - UIScrollViewDelegate
    + // MARK: - UIScrollViewDelegate
    ```
    """

    let typeSugar = """
    ```diff
    - var foo: Array<String>
    + var foo: [String]
    ```

    ```diff
    - var foo: Dictionary<String, Int>
    + var foo: [String: Int]
    ```

    ```diff
    - var foo: Optional<(Int) -> Void>
    + var foo: ((Int) -> Void)?
    ```
    """

    let unusedArguments = """
    ```diff
    - func foo(bar: Int, baz: String) {
        print("Hello \\(baz)")
      }

    + func foo(bar _: Int, baz: String) {
        print("Hello \\(baz)")
      }
    ```

    ```diff
    - func foo(_ bar: Int) {
        ...
      }

    + func foo(_: Int) {
        ...
      }
    ```

    ```diff
    - request { response, data in
        self.data += data
      }

    + request { _, data in
        self.data += data
      }
    ```
    """

    let wrapEnumCases = """
    ```diff
      enum Foo {
    -   case bar, baz
      }

      enum Foo {
    +   case bar
    +   case baz
      }
    ```
    """

    let wrapSwitchCases = """
    ```diff
      switch foo {
    -   case .bar, .baz:
          break
      }

      switch foo {
    +   case .foo,
    +        .bar:
          break
      }
    ```
    """

    let void = """
    ```diff
    - let foo: () -> ()
    + let foo: () -> Void
    ```

    ```diff
    - let bar: Void -> Void
    + let bar: () -> Void
    ```

    ```diff
    - let baz: (Void) -> Void
    + let baz: () -> Void
    ```

    ```diff
    - func quux() -> (Void)
    + func quux() -> Void
    ```

    ```diff
    - callback = { _ in Void() }
    + callback = { _ in () }
    ```
    """

    let wrapArguments = """
    **NOTE:** For backwards compatibility with previous versions, if no value is
    provided for `--wrapparameters`, the value for `--wraparguments` will be used.

    `--wraparguments before-first`

    ```diff
    - foo(bar: Int,
    -     baz: String)

    + foo(
    +   bar: Int,
    +   baz: String
    + )
    ```

    ```diff
    - class Foo<Bar,
    -           Baz>

    + class Foo<
    +   Bar,
    +   Baz
    + >
    ```

    `--wrapparameters after-first`

    ```diff
    - func foo(
    -   bar: Int,
    -   baz: String
    - ) {
        ...
      }

    + func foo(bar: Int,
    +          baz: String) {
        ...
      }
    ```

    `--wrapcollections before-first`:

    ```diff
    - let foo = [bar,
                 baz,
    -            quuz]

    + let foo = [
    +   bar,
        baz,
    +   quuz
    + ]
    ```

    `--conditionswrap auto`:

    ```diff
    - guard let foo = foo, let bar = bar, let third = third
    + guard let foo = foo,
    +       let bar = bar,
    +       let third = third
      else {}
    ```

    """

    let wrapMultilineStatementBraces = """
    ```diff
      if foo,
    -   bar {
        // ...
      }

      if foo,
    +   bar
    + {
        // ...
      }
    ```

    ```diff
      guard foo,
    -   bar else {
        // ...
      }

      guard foo,
    +   bar else
    + {
        // ...
      }
    ```

    ```diff
      func foo(
        bar: Int,
    -   baz: Int) {
        // ...
      }

      func foo(
        bar: Int,
    +   baz: Int)
    + {
        // ...
      }
    ```

    ```diff
      class Foo: NSObject,
    -   BarProtocol {
        // ...
      }

      class Foo: NSObject,
    +   BarProtocol
    + {
        // ...
      }
    ```
    """

    let leadingDelimiters = """
    ```diff
    - guard let foo = maybeFoo // first
    -     , let bar = maybeBar else { ... }

    + guard let foo = maybeFoo, // first
    +      let bar = maybeBar else { ... }
    ```
    """

    let wrapAttributes = """
    `--funcattributes prev-line`

    ```diff
    - @objc func foo() {}

    + @objc
    + func foo() { }
    ```

    `--funcattributes same-line`

    ```diff
    - @objc
    - func foo() { }

    + @objc func foo() {}
    ```

    `--typeattributes prev-line`

    ```diff
    - @objc class Foo {}

    + @objc
    + class Foo { }
    ```

    `--typeattributes same-line`

    ```diff
    - @objc
    - enum Foo { }

    + @objc enum Foo {}
    ```
    """

    let preferKeyPath = """
    ```diff
    - let barArray = fooArray.map { $0.bar }
    + let barArray = fooArray.map(\\.bar)

    - let barArray = fooArray.compactMap { $0.optionalBar }
    + let barArray = fooArray.compactMap(\\.optionalBar)
    ```
    """

    let organizeDeclarations = """
    ```diff
      public class Foo {
    -     public func c() -> String {}
    -
    -     public let a: Int = 1
    -     private let g: Int = 2
    -     let e: Int = 2
    -     public let b: Int = 3
    -
    -     public func d() {}
    -     func f() {}
    -     init() {}
    -     deinit() {}
     }

      public class Foo {
    +
    +     // MARK: Lifecycle
    +
    +     init() {}
    +     deinit() {}
    +
    +     // MARK: Public
    +
    +     public let a: Int = 1
    +     public let b: Int = 3
    +
    +     public func c() -> String {}
    +     public func d() {}
    +
    +     // MARK: Internal
    +
    +     let e: Int = 2
    +
    +     func f() {}
    +
    +     // MARK: Private
    +
    +     private let g: Int = 2
    +
     }
    ```
    """

    let extensionAccessControl = """
    `--extensionacl on-extension` (default)

    ```diff
    - extension Foo {
    -     public func bar() {}
    -     public func baz() {}
      }

    + public extension Foo {
    +     func bar() {}
    +     func baz() {}
      }
    ```

    `--extensionacl on-declarations`

    ```diff
    - public extension Foo {
    -     func bar() {}
    -     func baz() {}
    -     internal func quux() {}
      }

    + extension Foo {
    +     public func bar() {}
    +     public func baz() {}
    +     func quux() {}
      }
    ```
    """

    let markTypes = """
    ```diff
    + // MARK: - FooViewController
    +
     final class FooViewController: UIViewController { }

    + // MARK: UICollectionViewDelegate
    +
     extension FooViewController: UICollectionViewDelegate { }

    + // MARK: - String + FooProtocol
    +
     extension String: FooProtocol { }
    ```
    """

    let assertionFailures = """
    ```diff
    - assert(false)
    + assertionFailure()
    ```

    ```diff
    - assert(false, "message", 2, 1)
    + assertionFailure("message", 2, 1)
    ```

    ```diff
    - precondition(false, "message", 2, 1)
    + preconditionFailure("message", 2, 1)
    ```
    """

    let acronyms = """
    ```diff
    - let destinationUrl: URL
    - let urlRouter: UrlRouter
    - let screenId: String
    - let entityUuid: UUID

    + let destinationURL: URL
    + let urlRouter: URLRouter
    + let screenID: String
    + let entityUUID: UUID
    ```
    """

    let blockComments = """
    ```diff
    - /*
    -  * foo
    -  * bar
    -  */

    + // foo
    + // bar
    ```

    ```diff
    - /**
    -  * foo
    -  * bar
    -  */

    + /// foo
    + /// bar
    ```
    """

    let redundantClosure = """
    ```diff
    - let foo = { Foo() }()
    + let foo = Foo()
    ```

    ```diff
    - lazy var bar = {
    -     Bar(baaz: baaz,
    -         quux: quux)
    - }()
    + lazy var bar = Bar(baaz: baaz,
    +                    quux: quux)
    ```
    """

    let sortDeclarations = """
    ```diff
      // swiftformat:sort
      enum FeatureFlags {
    -     case upsellB
    -     case fooFeature
    -     case barFeature
    -     case upsellA(
    -         fooConfiguration: Foo,
    -         barConfiguration: Bar)
    +     case barFeature
    +     case fooFeature
    +     case upsellA(
    +         fooConfiguration: Foo,
    +         barConfiguration: Bar)
    +     case upsellB
      }

      enum FeatureFlags {
          // swiftformat:sort:begin
    -     case upsellB
    -     case fooFeature
    -     case barFeature
    -     case upsellA(
    -         fooConfiguration: Foo,
    -         barConfiguration: Bar)
    +     case barFeature
    +     case fooFeature
    +     case upsellA(
    +         fooConfiguration: Foo,
    +         barConfiguration: Bar)
    +     case upsellB
          // swiftformat:sort:end

          var anUnsortedProperty: Foo {
              Foo()
          }
      }
    ```
    """

    let redundantOptionalBinding = """
    ```diff
    - if let foo = foo {
    + if let foo {
          print(foo)
      }

    - guard let self = self else {
    + guard let self else {
          return
      }
    ```
    """

    let opaqueGenericParameters = """
    ```diff
    - func handle<T: Fooable>(_ value: T) {
    + func handle(_ value: some Fooable) {
          print(value)
      }

    - func handle<T>(_ value: T) where T: Fooable, T: Barable {
    + func handle(_ value: some Fooable & Barable) {
          print(value)
      }

    - func handle<T: Collection>(_ value: T) where T.Element == Foo {
    + func handle(_ value: some Collection<Foo>) {
          print(value)
      }

    // With `--someany enabled` (the default)
    - func handle<T>(_ value: T) {
    + func handle(_ value: some Any) {
          print(value)
      }
    ```
    """

    let genericExtensions = """
    ```diff
    - extension Array where Element == Foo {}
    - extension Optional where Wrapped == Foo {}
    - extension Dictionary where Key == Foo, Value == Bar {}
    - extension Collection where Element == Foo {}
    + extension Array<Foo> {}
    + extension Optional<Foo> {}
    + extension Dictionary<Key, Value> {}
    + extension Collection<Foo> {}

    // With `typeSugar` also enabled:
    - extension Array where Element == Foo {}
    - extension Optional where Wrapped == Foo {}
    - extension Dictionary where Key == Foo, Value == Bar {}
    + extension [Foo] {}
    + extension Foo? {}
    + extension [Key: Value] {}

    // Also supports user-defined types!
    - extension LinkedList where Element == Foo {}
    - extension Reducer where
    -     State == FooState,
    -     Action == FooAction,
    -     Environment == FooEnvironment {}
    + extension LinkedList<Foo> {}
    + extension Reducer<FooState, FooAction, FooEnvironment> {}
    ```
    """

    let docComments = """
    ```diff
    - // A placeholder type used to demonstrate syntax rules
    + /// A placeholder type used to demonstrate syntax rules
      class Foo {
    -     // This function doesn't really do anything
    +     /// This function doesn't really do anything
          func bar() {
    -         /// TODO: implement Foo.bar() algorithm
    +         // TODO: implement Foo.bar() algorithm
          }
      }
    ```
    """

    let fileHeader = """
    You can use the following tokens in the text:

    Token | Description
    --- | ---
    `{file}` | File name
    `{year}` | Current year
    `{created}` | File creation date
    `{created.year}` | File creation year

    **Example**:

    `--header \\n {file}\\n\\n Copyright © {created.year} CompanyName.\\n`

    ```diff
    - // SomeFile.swift

    + //
    + //  SomeFile.swift
    + //  Copyright © 2023 CompanyName.
    + //
    ```
    """

    let conditionalAssignment = """
    ```diff
    - let foo: String
    - if condition {
    + let foo = if condition {
    -     foo = "foo"
    +     "foo"
      } else {
    -     bar = "bar"
    +     "bar"
      }
    ```

    ```diff
    - let foo: String
    - switch condition {
    + let foo = switch condition {
      case true:
    -     foo = "foo"
    +     "foo"
      case false:
    -     foo = "bar"
    +     "bar"
      }
    ```
    """

    let sortTypealiases = """
    ```diff
    - typealias Placeholders = Foo & Bar & Baaz & Quux
    + typealias Placeholders = Baaz & Bar & Foo & Quux

      typealias Dependencies
    -     = FooProviding
    +     = BaazProviding
          & BarProviding
    -     & BaazProviding
    +     & FooProviding
          & QuuxProviding
    ```
    """

    let redundantInternal = """
    ```diff
    - internal class Foo {
    + class Foo {
    -     internal let bar: String
    +     let bar: String

    -     internal func baaz() {}
    +     func baaz() {}

    -     internal init() {
    +     init() {
              bar = "bar"
          }
      }
    ```
    """

<<<<<<< HEAD
    let forLoop = """
=======
    let preferForLoop = """
>>>>>>> 40429603
    ```diff
      let strings = ["foo", "bar", "baaz"]
    - strings.forEach { placeholder in
    + for placeholder in strings {
          print(placeholder)
      }

<<<<<<< HEAD
    // Supports anonymous closures!
=======
      // Supports anonymous closures
>>>>>>> 40429603
    - strings.forEach {
    + for string in strings {
    -     print($0)
    +     print(string)
      }

    - foo.item().bar[2].baazValues(option: true).forEach {
    + for baazValue in foo.item().bar[2].baazValues(option: true) {
    -     print($0)
    +     print(baazValue)
      }

<<<<<<< HEAD
      // Doesn't affect long multiline functional chains ✅
=======
      // Doesn't affect long multiline functional chains
>>>>>>> 40429603
      placeholderStrings
          .filter { $0.style == .fooBar }
          .map { $0.uppercased() }
          .forEach { print($0) }
    ```
    """
}<|MERGE_RESOLUTION|>--- conflicted
+++ resolved
@@ -1632,11 +1632,7 @@
     ```
     """
 
-<<<<<<< HEAD
-    let forLoop = """
-=======
     let preferForLoop = """
->>>>>>> 40429603
     ```diff
       let strings = ["foo", "bar", "baaz"]
     - strings.forEach { placeholder in
@@ -1644,11 +1640,7 @@
           print(placeholder)
       }
 
-<<<<<<< HEAD
-    // Supports anonymous closures!
-=======
       // Supports anonymous closures
->>>>>>> 40429603
     - strings.forEach {
     + for string in strings {
     -     print($0)
@@ -1661,11 +1653,7 @@
     +     print(baazValue)
       }
 
-<<<<<<< HEAD
-      // Doesn't affect long multiline functional chains ✅
-=======
       // Doesn't affect long multiline functional chains
->>>>>>> 40429603
       placeholderStrings
           .filter { $0.style == .fooBar }
           .map { $0.uppercased() }
