//
//  FormattingHelpers.swift
//  SwiftFormat
//
//  Created by Nick Lockwood on 16/08/2020.
//  Copyright © 2020 Nick Lockwood. All rights reserved.
//

import Foundation

// MARK: shared helper methods

extension Formatter {
    /// should brace be wrapped according to `wrapMultilineStatementBraces` rule?
    func shouldWrapMultilineStatementBrace(at index: Int) -> Bool {
        assert(tokens[index] == .startOfScope("{"))
        guard let endIndex = endOfScope(at: index),
              tokens[index + 1 ..< endIndex].contains(where: { $0.isLinebreak }),
              let prevIndex = self.index(of: .nonSpaceOrCommentOrLinebreak, before: index),
              let prevToken = token(at: prevIndex), !prevToken.isStartOfScope,
              !prevToken.isDelimiter
        else {
            return false
        }
        let indent = currentIndentForLine(at: prevIndex)
        guard isStartOfClosure(at: index) else {
            return indent > currentIndentForLine(at: endIndex)
        }
        if prevToken == .endOfScope(")"),
           !tokens[startOfLine(at: prevIndex, excludingIndent: true)].is(.endOfScope),
           let startIndex = self.index(of: .startOfScope("("), before: prevIndex),
           currentIndentForLine(at: startIndex) < indent
        {
            return !onSameLine(startIndex, prevIndex)
        }
        return false
    }

    /// remove self if possible
    func removeSelf(at i: Int, exclude: Set<String>, include: Set<String>? = nil) -> Bool {
        guard case let .identifier(selfKeyword) = tokens[i], ["self", "Self"].contains(selfKeyword) else {
            assertionFailure()
            return false
        }
        let staticSelf = selfKeyword == "Self"
        let exclusionList = exclude
            .union(_FormatRules.globalSwiftFunctions)
            .union(staticSelf ? [] : options.selfRequired)
        guard let dotIndex = index(of: .nonSpaceOrLinebreak, after: i, if: {
            $0 == .operator(".", .infix)
        }), !exclude.contains(selfKeyword),
        let nextIndex = index(of: .nonSpaceOrLinebreak, after: dotIndex),
        let token = token(at: nextIndex), token.isIdentifier,
        case let name = token.unescaped(), (include.map { $0.contains(name) } ?? true),
        !isSymbol(at: nextIndex, in: exclusionList),
        !backticksRequired(at: nextIndex, ignoreLeadingDot: true)
        else {
            return false
        }
        var index = i
        loop: while let scopeStart = self.index(of: .startOfScope, before: index) {
            switch tokens[scopeStart] {
            case .startOfScope("["):
                break
            case .startOfScope("("):
                if let prevIndex = self.index(of: .nonSpaceOrCommentOrLinebreak, before: scopeStart),
                   isSymbol(at: prevIndex, in: staticSelf ? [] : options.selfRequired.union([
                       "expect", // Special case to support autoclosure arguments in the Nimble framework
                       "os_log", // Special case to support string interpolation inside os_log
                   ])) || isAttribute(at: prevIndex)
                {
                    return false
                }
            case let token:
                if token.isStringDelimiter {
                    break
                }
                break loop
            }
            index = scopeStart
        }
        removeTokens(in: i ..< nextIndex)
        return true
    }

    /// gather declared variable names, starting at index after let/var keyword
    func processDeclaredVariables(at index: inout Int, names: inout Set<String>,
                                  removeSelfKeyword: String?, onlyLocal: Bool,
                                  scopeAllowsImplicitSelfRebinding: Bool)
    {
        let isConditional = isConditionalStatement(at: index)
        var declarationIndex: Int? = -1
        var scopeIndexStack = [Int]()
        var locals = Set<String>()
        while let token = token(at: index) {
            outer: switch token {
            case let .identifier(name) where last(.nonSpace, before: index)?.isOperator == false:
                if name == removeSelfKeyword, isEnabled, let nextIndex = self.index(
                    of: .nonSpaceOrCommentOrLinebreak,
                    after: index, if: { $0 == .operator(".", .infix) }
                ), case .identifier? = next(
                    .nonSpaceOrComment,
                    after: nextIndex
                ) {
                    _ = removeSelf(at: index, exclude: names.union(locals))
                    break
                }
                switch next(.nonSpaceOrCommentOrLinebreak, after: index) {
                case .delimiter(":")? where !scopeIndexStack.isEmpty, .operator(".", _)?:
                    break outer
                default:
                    break
                }
                let name = token.unescaped()

                // Whether or not this property is a `let self` definition
                // that rebinds implicit self for the remainder of scope.
                // This is only permitted in `weak self` closures when
                // unwrapping self like `let self = self`.
                var isPermittedImplicitSelfRebinding = false
                if name == "self",
                   scopeAllowsImplicitSelfRebinding,
                   let equalsIndex = self.index(of: .nonSpaceOrCommentOrLinebreak, after: index)
                {
                    // If we find the end of the condition instead of an = token,
                    // then this was a shorthand `if let self` condition.
                    if tokens[equalsIndex] == .startOfScope("{") || tokens[equalsIndex] == .delimiter(",") || tokens[equalsIndex] == .keyword("else") {
                        isPermittedImplicitSelfRebinding = true
                    } else if tokens[equalsIndex] == Token.operator("=", .infix),
                              let rhsSelfIndex = self.index(of: .nonSpaceOrCommentOrLinebreak, after: equalsIndex),
                              tokens[rhsSelfIndex] == .identifier("self"),
                              let nextToken = next(.nonSpaceOrCommentOrLinebreak, after: rhsSelfIndex),
                              nextToken == .startOfScope("{") || nextToken == .delimiter(",") || nextToken == .keyword("else")
                    {
                        isPermittedImplicitSelfRebinding = true
                    }
                }

                if name != "_", declarationIndex != nil || !isConditional {
                    if isPermittedImplicitSelfRebinding {
                        assert(name == "self")
                        names.remove("self")
                    } else {
                        locals.insert(name)
                    }
                }
                inner: while let nextIndex = self.index(of: .nonSpace, after: index) {
                    let token = tokens[nextIndex]
                    if isStartOfStatement(at: nextIndex) {
                        names.formUnion(locals)
                    }
                    let removeSelfKeyword = isEnabled && (
                        options.swiftVersion >= "5.4" || isConditionalStatement(at: nextIndex)
                    ) ? removeSelfKeyword : nil
                    let include = onlyLocal ? locals : nil
                    switch token {
                    case .keyword("is"), .keyword("as"), .keyword("try"), .keyword("await"):
                        break
                    case .identifier(removeSelfKeyword ?? ""):
                        _ = removeSelf(at: nextIndex, exclude: names, include: include)
                    case .startOfScope("<"), .startOfScope("["), .startOfScope("("),
                         .startOfScope where token.isStringDelimiter:
                        guard let endIndex = endOfScope(at: nextIndex) else {
                            return fatalError("Expected end of scope", at: nextIndex)
                        }
                        if let removeSelfKeyword = removeSelfKeyword {
                            var i = endIndex - 1
                            while i > nextIndex {
                                switch tokens[i] {
                                case .endOfScope("}"):
                                    i = self.index(of: .startOfScope("{"), before: i) ?? i
                                case .identifier(removeSelfKeyword):
                                    _ = removeSelf(at: i, exclude: names, include: include)
                                default:
                                    break
                                }
                                i -= 1
                            }
                            index = endOfScope(at: nextIndex)!
                        } else {
                            index = endIndex
                        }
                        fallthrough
                    case .number, .identifier:
                        index = max(index, nextIndex)
                        if next(.nonSpaceOrCommentOrLinebreak, after: index, if: {
                            $0.isOperator(ofType: .infix) || $0.isOperator(ofType: .postfix) || [
                                .keyword("is"), .keyword("as"), .delimiter(","),
                                .startOfScope("["), .startOfScope("("),
                            ].contains($0)
                        }) == nil {
                            names.formUnion(locals)
                            return
                        }
                        continue
                    case .keyword("let"), .keyword("var"):
                        names.formUnion(locals)
                        declarationIndex = nextIndex
                        index = nextIndex
                        break inner
                    case .keyword, .startOfScope("{"), .endOfScope("}"), .startOfScope(":"):
                        names.formUnion(locals)
                        return
                    case .endOfScope(")"):
                        let scopeIndex = scopeIndexStack.popLast() ?? -1
                        if let d = declarationIndex, d > scopeIndex {
                            declarationIndex = nil
                        }
                    case .delimiter(","):
                        if let d = declarationIndex, d >= scopeIndexStack.last ?? -1 {
                            declarationIndex = nil
                        }
                        index = nextIndex
                        names.formUnion(locals)
                        break inner
                    case .startOfScope("//"), .startOfScope("/*"):
                        if case let .commentBody(comment)? = next(.nonSpace, after: nextIndex) {
                            processCommentBody(comment, at: nextIndex)
                            if token == .startOfScope("//") {
                                processLinebreak()
                            }
                        }
                        index = endOfScope(at: nextIndex) ?? (tokens.count - 1)
                        continue inner
                    case .linebreak:
                        processLinebreak()
                    default:
                        break
                    }
                    index = nextIndex
                }
            case .keyword("let"), .keyword("var"):
                declarationIndex = index
            case .startOfScope("("):
                guard declarationIndex == nil else {
                    scopeIndexStack.append(index)
                    break
                }
                guard let endIndex = self.index(of: .endOfScope(")"), after: index) else {
                    return fatalError("Expected )", at: index)
                }
                guard tokens[index ..< endIndex].contains(where: {
                    [.keyword("let"), .keyword("var")].contains($0)
                }) else {
                    index = endIndex
                    break
                }
                scopeIndexStack.append(index)
            case .startOfScope("{"):
                guard isStartOfClosure(at: index), let nextIndex = endOfScope(at: index) else {
                    index -= 1
                    names.formUnion(locals)
                    return
                }
                index = nextIndex
            case .startOfScope("//"), .startOfScope("/*"):
                if case let .commentBody(comment)? = next(.nonSpace, after: index) {
                    processCommentBody(comment, at: index)
                    if token == .startOfScope("//") {
                        processLinebreak()
                    }
                }
                index = endOfScope(at: index) ?? (tokens.count - 1)
            case .linebreak:
                processLinebreak()
            default:
                break
            }
            index += 1
        }
    }

    /// Shared wrap implementation
    func wrapCollectionsAndArguments(completePartialWrapping: Bool, wrapSingleArguments: Bool) {
        let maxWidth = options.maxWidth
        func removeLinebreakBeforeEndOfScope(at endOfScope: inout Int) {
            guard let lastIndex = index(of: .nonSpace, before: endOfScope, if: {
                $0.isLinebreak
            }) else {
                return
            }
            if case .commentBody? = last(.nonSpace, before: lastIndex) {
                return
            }
            // Remove linebreak
            removeTokens(in: lastIndex ..< endOfScope)
            endOfScope = lastIndex
            // Remove trailing comma
            if let prevCommaIndex = index(of: .nonSpaceOrCommentOrLinebreak, before: endOfScope, if: {
                $0 == .delimiter(",")
            }) {
                removeToken(at: prevCommaIndex)
                endOfScope -= 1
            }
        }

        func keepParameterLabelsOnSameLine(startOfScope i: Int, endOfScope: inout Int) {
            var endIndex = endOfScope
            while let index = self.lastIndex(of: .linebreak, in: i + 1 ..< endIndex) {
                endIndex = index
                // Check if this linebreak sits between two identifiers
                // (e.g. the external and internal argument labels)
                guard let lastIndex = self.index(of: .nonSpaceOrLinebreak, before: index, if: {
                    $0.isIdentifier
                }), let nextIndex = self.index(of: .nonSpaceOrLinebreak, after: index, if: {
                    $0.isIdentifier
                }) else {
                    continue
                }
                // Remove linebreak
                let range = lastIndex + 1 ..< nextIndex
                let linebreakAndIndent = tokens[index ..< nextIndex]
                replaceTokens(in: range, with: .space(" "))
                endOfScope -= (range.count - 1)
                // Insert replacement linebreak after next comma
                if let nextComma = self.index(of: .delimiter(","), after: index) {
                    if token(at: nextComma + 1)?.isSpace == true {
                        replaceToken(at: nextComma + 1, with: linebreakAndIndent)
                        endOfScope += linebreakAndIndent.count - 1
                    } else {
                        insert(Array(linebreakAndIndent), at: nextComma + 1)
                        endOfScope += linebreakAndIndent.count
                    }
                }
            }
        }

        func wrapReturnAndEffectsIfNecessary(
            startOfScope: Int,
            endOfFunctionScope: Int
        ) {
            guard token(at: startOfScope) == .startOfScope("("),
                  let openBracket = index(of: .startOfScope("{"), after: endOfFunctionScope)
            else { return }

            func wrap(before index: Int) {
                insertSpace(currentIndentForLine(at: index), at: index)
                insertLinebreak(at: index)

                // Remove any trailing whitespace that is now orphaned on the previous line
                if tokens[index - 1].is(.space) {
                    removeToken(at: index - 1)
                }
            }

            if let effectIndex = index(after: endOfFunctionScope, where: {
                [.keyword("throws"), .identifier("async")].contains($0)
            }), effectIndex < openBracket {
                switch options.wrapEffects {
                case .preserve:
                    break
                case .ifMultiline:
                    // If the effect is on the same line as the closing paren, wrap it
                    if startOfLine(at: endOfFunctionScope) == startOfLine(at: effectIndex) {
                        wrap(before: effectIndex)

                        // When wrapping the effect, we should also un-wrap any return type
                        if let returnArrowIndex = index(of: .operator("->", .infix), after: endOfFunctionScope),
                           returnArrowIndex < openBracket,
                           let tokenBeforeArrowIndex = index(of: .nonSpaceOrCommentOrLinebreak, before: returnArrowIndex),
                           startOfLine(at: tokenBeforeArrowIndex) != startOfLine(at: returnArrowIndex)
                        {
                            replaceTokens(in: endOfLine(at: tokenBeforeArrowIndex) ..< returnArrowIndex, with: [.space(" ")])
                        }
                    }
                case .never:
                    if startOfLine(at: endOfFunctionScope) != startOfLine(at: effectIndex) {
                        replaceTokens(in: endOfLine(at: endOfFunctionScope) ..< effectIndex, with: [.space(" ")])
                    }
                }
            }

            if let returnArrowIndex = index(of: .operator("->", .infix), after: endOfFunctionScope),
               returnArrowIndex < openBracket
            {
                switch options.wrapReturnType {
                case .preserve:
                    break
                case .ifMultiline:
                    // If the return arrow is on the same line as the closing paren, wrap it
                    if startOfLine(at: endOfFunctionScope) == startOfLine(at: returnArrowIndex) {
                        wrap(before: returnArrowIndex)
                    }
                }
            }
        }

        func wrapArgumentsBeforeFirst(startOfScope i: Int,
                                      endOfScope: Int,
                                      allowGrouping: Bool,
                                      endOfScopeOnSameLine: Bool)
        {
            // Get indent
            let indent = currentIndentForLine(at: i)
            var endOfScope = endOfScope

            keepParameterLabelsOnSameLine(startOfScope: i,
                                          endOfScope: &endOfScope)

            let closingParenOnSameLine: Bool
            switch options.callSiteClosingParenPosition {
            case .balanced: closingParenOnSameLine = false
            case .sameLine: closingParenOnSameLine = true
            case .default: closingParenOnSameLine = options.closingParenPosition == .sameLine
            }
            if closingParenOnSameLine, isFunctionCall(at: i) {
                removeLinebreakBeforeEndOfScope(at: &endOfScope)
            } else if endOfScopeOnSameLine {
                removeLinebreakBeforeEndOfScope(at: &endOfScope)
            } else {
                // Insert linebreak before closing paren
                if let lastIndex = self.index(of: .nonSpace, before: endOfScope) {
                    endOfScope += insertSpace(indent, at: lastIndex + 1)
                    if !tokens[lastIndex].isLinebreak {
                        insertLinebreak(at: lastIndex + 1)
                        endOfScope += 1
                    }
                }
            }

            // Insert linebreak after each comma
            var index = self.index(of: .nonSpaceOrCommentOrLinebreak, before: endOfScope)!
            if tokens[index] != .delimiter(",") {
                index += 1
            }
            while let commaIndex = self.lastIndex(of: .delimiter(","), in: i + 1 ..< index),
                  var linebreakIndex = self.index(of: .nonSpaceOrComment, after: commaIndex)
            {
                if let index = self.index(of: .nonSpace, before: linebreakIndex) {
                    linebreakIndex = index + 1
                }
                if !isCommentedCode(at: linebreakIndex + 1) {
                    if tokens[linebreakIndex].isLinebreak,
                       next(.nonSpace, after: linebreakIndex).map({ !$0.isLinebreak }) ?? false
                    {
                        endOfScope += insertSpace(indent + options.indent, at: linebreakIndex + 1)
                    } else if !allowGrouping || (maxWidth > 0 &&
                        lineLength(at: linebreakIndex) > maxWidth &&
                        lineLength(upTo: linebreakIndex) <= maxWidth)
                    {
                        insertLinebreak(at: linebreakIndex)
                        endOfScope += 1 + insertSpace(indent + options.indent, at: linebreakIndex + 1)
                    }
                }
                index = commaIndex
            }

            // Insert linebreak and indent after opening paren
            if let nextIndex = self.index(of: .nonSpaceOrComment, after: i) {
                if !tokens[nextIndex].isLinebreak {
                    insertLinebreak(at: nextIndex)
                    endOfScope += 1
                }
                if nextIndex + 1 < endOfScope, next(.nonSpace, after: nextIndex)?.isLinebreak == false {
                    var indent = indent
                    if let nextNonSpaceIndex = self.index(of: .nonSpace, after: nextIndex),
                       nextNonSpaceIndex < endOfScope,
                       !isCommentedCode(at: nextNonSpaceIndex)
                    {
                        indent += options.indent
                    }
                    endOfScope += insertSpace(indent, at: nextIndex + 1)
                }
            }

            wrapReturnAndEffectsIfNecessary(
                startOfScope: i,
                endOfFunctionScope: endOfScope
            )
        }
        func wrapArgumentsAfterFirst(startOfScope i: Int, endOfScope: Int, allowGrouping: Bool) {
            guard var firstArgumentIndex = index(of: .nonSpaceOrLinebreak, in: i + 1 ..< endOfScope) else {
                return
            }

            var endOfScope = endOfScope
            keepParameterLabelsOnSameLine(startOfScope: i,
                                          endOfScope: &endOfScope)

            // Remove linebreak after opening paren
            removeTokens(in: i + 1 ..< firstArgumentIndex)

            endOfScope -= (firstArgumentIndex - (i + 1))
            firstArgumentIndex = i + 1
            // Get indent
            let start = startOfLine(at: i)
            let indent = spaceEquivalentToTokens(from: start, upTo: firstArgumentIndex)

            // Don't remove linebreak if there is one for `guard ... else` conditions
            if token(at: endOfScope) != .keyword("else") {
                removeLinebreakBeforeEndOfScope(at: &endOfScope)
            }
            // Insert linebreak after each comma
            var lastBreakIndex: Int?
            var index = firstArgumentIndex

            let wrapIgnoringMaxWidth = Set([WrapMode.always, WrapMode.auto]).contains(options.conditionsWrap)

            while let commaIndex = self.index(of: .delimiter(","), in: index ..< endOfScope),
                  var linebreakIndex = self.index(of: .nonSpaceOrComment, after: commaIndex)
            {
                if let index = self.index(of: .nonSpace, before: linebreakIndex) {
                    linebreakIndex = index + 1
                }

                if maxWidth > 0,
                   wrapIgnoringMaxWidth || lineLength(upTo: commaIndex) >= maxWidth || wrapIgnoringMaxWidth,
                   let breakIndex = lastBreakIndex
                {
                    endOfScope += 1 + insertSpace(indent, at: breakIndex)
                    insertLinebreak(at: breakIndex)
                    lastBreakIndex = nil
                    index = commaIndex + 1
                    continue
                }
                if tokens[linebreakIndex].isLinebreak {
                    if linebreakIndex + 1 != endOfScope, !isCommentedCode(at: linebreakIndex + 1) {
                        endOfScope += insertSpace(indent, at: linebreakIndex + 1)
                    }
                } else if !allowGrouping {
                    insertLinebreak(at: linebreakIndex)
                    endOfScope += 1 + insertSpace(indent, at: linebreakIndex + 1)
                } else {
                    lastBreakIndex = linebreakIndex
                }
                index = commaIndex + 1
            }

            if maxWidth > 0, let breakIndex = lastBreakIndex,
               wrapIgnoringMaxWidth || lineLength(at: breakIndex) > maxWidth
            {
                insertSpace(indent, at: breakIndex)
                insertLinebreak(at: breakIndex)
            }

            wrapReturnAndEffectsIfNecessary(
                startOfScope: i,
                endOfFunctionScope: endOfScope
            )
        }

        var lastIndex = -1
        forEachToken(onlyWhereEnabled: false) { i, token in
            guard case let .startOfScope(string) = token else {
                return
            }
            guard ["(", "[", "<"].contains(string) else {
                lastIndex = i
                return
            }

            if lastIndex < i, let i = (lastIndex + 1 ..< i).last(where: {
                tokens[$0].isLinebreak
            }) {
                lastIndex = i
            }

            guard let endOfScope = endOfScope(at: i) else {
                return
            }

            let mode: WrapMode
            var endOfScopeOnSameLine = false
            let hasMultipleArguments = index(of: .delimiter(","), in: i + 1 ..< endOfScope) != nil
            var isParameters = false
            switch string {
            case "(":
                // Don't wrap color/image literals due to Xcode bug
                guard let prevToken = self.token(at: i - 1),
                      prevToken != .keyword("#colorLiteral"),
                      prevToken != .keyword("#imageLiteral")
                else {
                    return
                }
                guard hasMultipleArguments || wrapSingleArguments ||
                    index(in: i + 1 ..< endOfScope, where: { $0.isComment }) != nil
                else {
                    // Not an argument list, or only one argument
                    lastIndex = i
                    return
                }

                endOfScopeOnSameLine = options.closingParenPosition == .sameLine
                isParameters = isParameterList(at: i)
                if isParameters, options.wrapParameters != .default {
                    mode = options.wrapParameters
                } else {
                    mode = options.wrapArguments
                }
            case "<":
                mode = options.wrapArguments
            case "[":
                mode = options.wrapCollections
            default:
                return
            }
            guard mode != .disabled, let firstIdentifierIndex =
                index(of: .nonSpaceOrCommentOrLinebreak, after: i),
                !isInSingleLineStringLiteral(at: i)
            else {
                lastIndex = i
                return
            }

            guard isEnabled else {
                lastIndex = i
                return
            }

            if completePartialWrapping,
               let firstLinebreakIndex = index(of: .linebreak, in: i + 1 ..< endOfScope)
            {
                switch mode {
                case .beforeFirst:
                    wrapArgumentsBeforeFirst(startOfScope: i,
                                             endOfScope: endOfScope,
                                             allowGrouping: firstIdentifierIndex > firstLinebreakIndex,
                                             endOfScopeOnSameLine: endOfScopeOnSameLine)
                case .preserve where firstIdentifierIndex > firstLinebreakIndex:
                    wrapArgumentsBeforeFirst(startOfScope: i,
                                             endOfScope: endOfScope,
                                             allowGrouping: true,
                                             endOfScopeOnSameLine: endOfScopeOnSameLine)
                case .afterFirst, .preserve:
                    wrapArgumentsAfterFirst(startOfScope: i,
                                            endOfScope: endOfScope,
                                            allowGrouping: true)
                case .disabled, .default, .auto, .always:
                    assertionFailure() // Shouldn't happen
                }

            } else if maxWidth > 0, hasMultipleArguments || wrapSingleArguments {
                func willWrapAtStartOfReturnType(maxWidth: Int) -> Bool {
                    isInReturnType(at: i) && maxWidth < lineLength(at: i)
                }

                func startOfNextScopeNotInReturnType() -> Int? {
                    let endOfLine = self.endOfLine(at: i)
                    guard endOfScope < endOfLine else { return nil }

                    var startOfLastScopeOnLine = endOfScope

                    repeat {
                        guard let startOfNextScope = index(
                            of: .startOfScope,
                            in: startOfLastScopeOnLine + 1 ..< endOfLine
                        ) else {
                            return nil
                        }

                        startOfLastScopeOnLine = startOfNextScope
                    } while isInReturnType(at: startOfLastScopeOnLine)

                    return startOfLastScopeOnLine
                }

                func indexOfNextWrap() -> Int? {
                    let startOfNextScopeOnLine = startOfNextScopeNotInReturnType()
                    let nextNaturalWrap = indexWhereLineShouldWrap(from: endOfScope + 1)

                    switch (startOfNextScopeOnLine, nextNaturalWrap) {
                    case let (.some(startOfNextScopeOnLine), .some(nextNaturalWrap)):
                        return min(startOfNextScopeOnLine, nextNaturalWrap)
                    case let (nil, .some(nextNaturalWrap)):
                        return nextNaturalWrap
                    case let (.some(startOfNextScopeOnLine), nil):
                        return startOfNextScopeOnLine
                    case (nil, nil):
                        return nil
                    }
                }

                func wrapArgumentsWithoutPartialWrapping() {
                    switch mode {
                    case .preserve, .beforeFirst:
                        wrapArgumentsBeforeFirst(startOfScope: i,
                                                 endOfScope: endOfScope,
                                                 allowGrouping: false,
                                                 endOfScopeOnSameLine: endOfScopeOnSameLine)
                    case .afterFirst:
                        wrapArgumentsAfterFirst(startOfScope: i,
                                                endOfScope: endOfScope,
                                                allowGrouping: true)
                    case .disabled, .default, .auto, .always:
                        assertionFailure() // Shouldn't happen
                    }
                }

                if currentRule == FormatRules.wrap {
                    let nextWrapIndex = indexOfNextWrap() ?? endOfLine(at: i)
                    if nextWrapIndex > lastIndex,
                       maxWidth < lineLength(upTo: nextWrapIndex),
                       !willWrapAtStartOfReturnType(maxWidth: maxWidth)
                    {
                        wrapArgumentsWithoutPartialWrapping()
                        lastIndex = nextWrapIndex
                        return
                    }
                } else if maxWidth < lineLength(upTo: endOfScope) {
                    wrapArgumentsWithoutPartialWrapping()
                }
            }

            lastIndex = i
        }

        // -- wrapconditions && -- conditionswrap
        forEach(.keyword) { index, token in
            let indent: String
            let endOfConditionsToken: Token
            switch token {
            case .keyword("guard"):
                endOfConditionsToken = .keyword("else")
                indent = "      "
            case .keyword("if"):
                endOfConditionsToken = .startOfScope("{")
                indent = "   "
            case .keyword("while"):
                endOfConditionsToken = .startOfScope("{")
                indent = "      "
            default:
                return
            }

            guard let endIndex = self.index(of: endOfConditionsToken, after: index),
                  let nextTokenIndex = self.index(of: .nonSpaceOrLinebreak, after: index)
            else { return }

            // Only wrap when this is a control flow condition that spans multiple lines
            let controlFlowConditionSpansMultipleLines = self.index(
                of: .nonSpaceOrLinebreak,
                after: endOfLine(at: index)
            ) != endIndex && !onSameLine(index, endIndex)

            switch options.wrapConditions {
            case .preserve, .disabled, .default, .auto, .always:
                break
            case .beforeFirst:
                guard controlFlowConditionSpansMultipleLines else { return }
                // Wrap if the next non-whitespace-or-comment
                // is on the same line as the control flow keyword
                if onSameLine(index, nextTokenIndex) {
                    insertLinebreak(at: index + 1)
                }
                // Re-indent lines
                var linebreakIndex: Int? = index + 1
                let indent = currentIndentForLine(at: index) + options.indent
                while let index = linebreakIndex, index < endIndex {
                    insertSpace(indent, at: index + 1)
                    linebreakIndex = self.index(of: .linebreak, after: index)
                }
            case .afterFirst:
                guard controlFlowConditionSpansMultipleLines else { return }
                // Unwrap if the next non-whitespace-or-comment
                // is not on the same line as the control flow keyword
                if !onSameLine(index, nextTokenIndex),
                   let linebreakIndex = self.index(of: .linebreak, in: index ..< nextTokenIndex)
                {
                    removeToken(at: linebreakIndex)
                }
                // Make sure there is exactly one space after control flow keyword
                insertSpace(" ", at: index + 1)
                // Re-indent lines
                var lastIndex = index + 1
                let indent = spaceEquivalentToTokens(from: startOfLine(at: index), upTo: index) + indent
                while let index = self.index(of: .linebreak, after: lastIndex), index < endIndex {
                    insertSpace(indent, at: index + 1)
                    lastIndex = index
                }
            }

            switch options.conditionsWrap {
            case .auto, .always:
                if !onSameLine(index, nextTokenIndex),
                   let linebreakIndex = self.index(of: .linebreak, in: index ..< nextTokenIndex)
                {
                    removeToken(at: linebreakIndex)
                }

                insertSpace(" ", at: index + 1)

                let isCaseForAutoWrap = lineLength(at: index) > maxWidth || controlFlowConditionSpansMultipleLines
                if !(options.conditionsWrap == .always || isCaseForAutoWrap) {
                    return
                }

                wrapArgumentsAfterFirst(startOfScope: index + 1,
                                        endOfScope: endIndex,
                                        allowGrouping: true)

                // Xcode 12 wraps guard's else on a new line
                guard token == .keyword("guard") else { break }

                // Leave only one breakline before else
                if let endOfConditionsTokenIndexAfterChanges = self.index(of: endOfConditionsToken, after: index),
                   let lastArgumentIndex = self.index(of: .nonSpaceOrLinebreak, before: endOfConditionsTokenIndexAfterChanges)
                {
                    let slice = tokens[lastArgumentIndex ..< endOfConditionsTokenIndexAfterChanges]
                    let breaklineIndexes = slice.indices.filter { tokens[$0].isLinebreak }

                    if breaklineIndexes.isEmpty {
                        insertLinebreak(at: endOfConditionsTokenIndexAfterChanges - 1)
                    } else if breaklineIndexes.count > 1 {
                        for breaklineIndex in breaklineIndexes.dropFirst() {
                            removeToken(at: breaklineIndex)
                        }
                    }
                }

                // Space token before `else` should match space token before `guard`
                if let endOfConditionsTokenIndexAfterChanges = self.index(of: endOfConditionsToken, after: index),
                   let lastArgumentIndex = self.index(of: .nonSpaceOrLinebreak, before: endOfConditionsTokenIndexAfterChanges)
                {
                    let slice = tokens[lastArgumentIndex ..< endOfConditionsTokenIndexAfterChanges]
                    let spaceIndexes = slice.indices.filter { tokens[$0].isSpace }

                    if let spaceToken = self.token(at: index - 1), spaceToken.isSpace {
                        if spaceIndexes.count == 1, let spaceIndex = spaceIndexes.first,
                           let existedSpaceToken = self.token(at: spaceIndex), spaceToken == existedSpaceToken
                        {
                            /* Nothing to do here */
                            break
                        } else {
                            spaceIndexes.forEach { removeToken(at: $0) }
                            insertSpace(spaceToken.string, at: endOfConditionsTokenIndexAfterChanges)
                        }
                    } else {
                        spaceIndexes.forEach { removeToken(at: $0) }
                    }
                }

            default:
                /* Nothing to do here */
                break
            }
        }

        // Wraps / re-wraps a multi-line statement where each delimiter index
        // should be the first token on its line, if the statement
        // is longer than the max width or there is already a linebreak
        // adjacent to one of the delimiters
        @discardableResult
        func wrapMultilineStatement(
            startIndex: Int,
            delimiterIndices: [Int],
            endIndex: Int
        ) -> Bool {
            // ** Decide whether or not this statement needs to be wrapped / re-wrapped
            let range = startOfLine(at: startIndex) ... endIndex
            let length = tokens[range].map { $0.string }.joined().count

            // Only wrap if this line if longer than the max width...
            let overMaximumWidth = maxWidth > 0 && length > maxWidth

            // ... or if there is at least one delimiter currently adjacent to a linebreak,
            // which means this statement is already being wrapped in some way
            // and should be re-wrapped to the expected way if necessary
            let delimitersAdjacentToLinebreak = delimiterIndices.filter { delimiterIndex in
                last(.nonSpaceOrComment, before: delimiterIndex)?.is(.linebreak) == true
                    || next(.nonSpaceOrComment, after: delimiterIndex)?.is(.linebreak) == true
            }.count

            if !(overMaximumWidth || delimitersAdjacentToLinebreak > 0) {
                return false
            }

            // ** Now that we know this is supposed to wrap,
            //    make sure each delimiter is the start of a line
            let indent = currentIndentForLine(at: startIndex) + options.indent

            for indexToWrap in delimiterIndices.reversed() {
                // if this item isn't already on its own line, then wrap it
                if last(.nonSpaceOrComment, before: indexToWrap)?.is(.linebreak) == false {
                    // Remove the space immediately before this token if present,
                    // so it isn't orphaned on the previous line once we wrap
                    if tokens[indexToWrap - 1].isSpace {
                        removeToken(at: indexToWrap - 1)
                    }

                    insertSpace(indent, at: indexToWrap - 1)
                    insertLinebreak(at: indexToWrap - 1)

                    // While we're here, make sure there's exactly one space after the delimiter
                    let updatedAndIndex = indexToWrap + 1
                    if let nextExpressionIndex = index(of: .nonSpaceOrCommentOrLinebreak, after: updatedAndIndex) {
                        replaceTokens(
                            in: (updatedAndIndex + 1) ..< nextExpressionIndex,
                            with: .space(" ")
                        )
                    }
                }
            }

            return true
        }

        // -- wraptypealiases
        forEach(.keyword("typealias")) { typealiasIndex, _ in
            guard options.wrapTypealiases == .beforeFirst || options.wrapTypealiases == .afterFirst,
                  let (equalsIndex, andTokenIndices, lastIdentifierIndex) = parseProtocolCompositionTypealias(at: typealiasIndex)
            else { return }

            // Decide which indices to wrap at
            //  - We always wrap at each `&`
            //  - For `beforeFirst`, we also wrap before the `=`
            let wrapIndices: [Int]
            switch options.wrapTypealiases {
            case .afterFirst:
                wrapIndices = andTokenIndices
            case .beforeFirst:
                wrapIndices = [equalsIndex] + andTokenIndices
            case .default, .disabled, .preserve, .auto, .always:
                return
            }

            let didWrap = wrapMultilineStatement(
                startIndex: typealiasIndex,
                delimiterIndices: wrapIndices,
                endIndex: lastIdentifierIndex
            )

            guard didWrap else { return }

            // If we're using `afterFirst` and there was unexpectedly a linebreak
            // between the `typealias` and the `=`, we need to remove it
            let rangeBetweenTypealiasAndEquals = (typealiasIndex + 1) ..< equalsIndex
            if options.wrapTypealiases == .afterFirst,
               let linebreakIndex = rangeBetweenTypealiasAndEquals.first(where: { tokens[$0].isLinebreak })
            {
                removeToken(at: linebreakIndex)
                if tokens[linebreakIndex].isSpace, tokens[linebreakIndex] != .space(" ") {
                    replaceToken(at: linebreakIndex, with: .space(" "))
                }
            }
        }

        // --wrapternary
        forEach(.operator("?", .infix)) { conditionIndex, _ in
            guard options.wrapTernaryOperators != .default,
                  let expressionStartIndex = index(of: .nonSpaceOrCommentOrLinebreak, before: conditionIndex),
                  !isInSingleLineStringLiteral(at: conditionIndex)
            else { return }

            // Find the : operator that separates the true and false branches
            // of this ternary operator
            //  - You can have nested ternary operators, so the immediate-next colon
            //    is not necessarily the colon of _this_ ternary operator.
            //  - To track nested ternary operators, we maintain a count of
            //    the unterminated `?` tokens that we've seen.
            //  - This ternary's colon token is the first colon we find
            //    where there isn't an unterminated `?`.
            var unterimatedTernaryCount = 0
            var currentIndex = conditionIndex + 1
            var foundColonIndex: Int?

            while foundColonIndex == nil,
                  currentIndex < tokens.count
            {
                switch tokens[currentIndex] {
                case .operator("?", .infix):
                    unterimatedTernaryCount += 1
                case .operator(":", .infix):
                    if unterimatedTernaryCount == 0 {
                        foundColonIndex = currentIndex
                    } else {
                        unterimatedTernaryCount -= 1
                    }
                default:
                    break
                }

                currentIndex += 1
            }

            guard let colonIndex = foundColonIndex,
                  let endOfElseExpression = endOfExpression(at: colonIndex, upTo: [])
            else { return }

            wrapMultilineStatement(
                startIndex: expressionStartIndex,
                delimiterIndices: [conditionIndex, colonIndex],
                endIndex: endOfElseExpression
            )
        }
    }

    /// Wrap a single-line statement body onto multiple lines
    func wrapStatementBody(at i: Int) {
        assert(token(at: i) == .startOfScope("{"))
        var openBraceIndex = i

        // We need to make sure to move past any closures in the conditional
        while isStartOfClosure(at: openBraceIndex) {
            guard let endOfClosureIndex = index(of: .endOfScope("}"), after: openBraceIndex),
                  let nextOpenBrace = index(of: .startOfScope("{"), after: endOfClosureIndex + 1)
            else {
                return
            }
            openBraceIndex = nextOpenBrace
        }

        guard var indexOfFirstTokenInNewScope = index(of: .nonSpaceOrComment, after: openBraceIndex),
              // If the scope is empty we don't need to do anything
              !tokens[indexOfFirstTokenInNewScope].isEndOfScope,
              // If there is already a newline after the brace we can just stop
              !tokens[indexOfFirstTokenInNewScope].isLinebreak
        else {
            return
        }

        insertLinebreak(at: indexOfFirstTokenInNewScope)

        if tokens[indexOfFirstTokenInNewScope - 1].isSpace {
            // We left behind a trailing space on the previous line so we should clean it up
            removeToken(at: indexOfFirstTokenInNewScope - 1)
            indexOfFirstTokenInNewScope -= 1
        }

        let movedTokenIndex = indexOfFirstTokenInNewScope + 1

        // We want the token to be indented one level more than the conditional is
        let indent = currentIndentForLine(at: i) + options.indent
        insertSpace(indent, at: movedTokenIndex)

        guard var closingBraceIndex = index(of: .endOfScope("}"), after: movedTokenIndex),
              !(movedTokenIndex ..< closingBraceIndex).contains(where: { tokens[$0].isLinebreak })
        else {
            // The closing brace is already on its own line so we don't need to do anything else
            return
        }

        insertLinebreak(at: closingBraceIndex)

        let lineBreakIndex = closingBraceIndex
        closingBraceIndex += 1

        let previousIndex = lineBreakIndex - 1
        if tokens[previousIndex].isSpace {
            // We left behind a trailing space on the previous line so we should clean it up
            removeToken(at: previousIndex)
            closingBraceIndex -= 1
        }

        // We want the closing brace at the same indentation level as conditional
        insertSpace(currentIndentForLine(at: i), at: closingBraceIndex)
    }

    func removeParen(at index: Int) {
        func tokenOutsideParenRequiresSpacing(at index: Int) -> Bool {
            guard let token = token(at: index) else { return false }
            switch token {
            case .identifier, .keyword, .number, .startOfScope("#if"):
                return true
            default:
                return false
            }
        }

        func tokenInsideParenRequiresSpacing(at index: Int) -> Bool {
            guard let token = token(at: index) else { return false }
            switch token {
            case .operator, .startOfScope("{"), .endOfScope("}"):
                return true
            default:
                return tokenOutsideParenRequiresSpacing(at: index)
            }
        }

        let isStartOfScope = tokens[index].isStartOfScope
        let spaceBefore = token(at: index - 1)?.isSpace == true
        let spaceAfter = token(at: index + 1)?.isSpaceOrLinebreak == true
        removeToken(at: index)
        if isStartOfScope {
            if tokenOutsideParenRequiresSpacing(at: index - 1),
               tokenInsideParenRequiresSpacing(at: index)
            {
                if !spaceBefore, !spaceAfter {
                    // Need to insert one
                    insert(.space(" "), at: index)
                }
            } else if spaceAfter, spaceBefore {
                removeToken(at: index - 1)
            }
        } else {
            if tokenInsideParenRequiresSpacing(at: index - 1),
               tokenOutsideParenRequiresSpacing(at: index)
            {
                if !spaceBefore, !spaceAfter {
                    // Need to insert one
                    insert(.space(" "), at: index)
                }
            } else if spaceBefore {
                removeToken(at: index - 1)
            }
        }
    }

    /// Common implementation for the `hoistTry` and `hoistAwait` rules
    /// Hoists the first keyword of the specified type out of the specified scope
    func hoistEffectKeyword(
        _ keyword: String,
        inScopeAt scopeStart: Int,
        isEffectCapturingAt: (Int) -> Bool
    ) {
        assert([.startOfScope("("), .startOfScope("[")].contains(tokens[scopeStart]))
        assert(["try", "await"].contains(keyword))

        func insertEffectKeyword(at index: Int) {
            var index = index
            while tokens[index].isSpaceOrLinebreak {
                index += 1
            }

            if tokens[index] == .keyword(keyword) {
                return
            }

            insert([.keyword(keyword)], at: index)

            if let nextToken = token(at: index + 1), !nextToken.isSpace {
                insertSpace(" ", at: index + 1)
            } else {
                insertSpace(" ", at: index)
            }
        }

        func removeKeyword(at index: Int) {
            removeToken(at: index)
            if token(at: index)?.isSpace == true {
                removeToken(at: index)
            }
        }

        var indicesToRemove = [Int]()
        var prev = scopeStart
        while let i = index(of: .keyword(keyword), after: prev) {
            if token(at: i + 1)?.isUnwrapOperator == false {
                indicesToRemove.append(i)
            }
            prev = i
        }
        if indicesToRemove.isEmpty {
            return
        }

        var insertIndex = scopeStart
        loop: while let i = index(of: .nonSpace, before: insertIndex) {
            let prevToken = tokens[insertIndex]
            switch tokens[i] {
            case .identifier where [.startOfScope("("), .startOfScope("[")].contains(prevToken):
                if isEffectCapturingAt(i) {
                    return
                }
            case let .operator(name, .infix) where name != "=":
                if [.startOfScope("("), .startOfScope("[")].contains(prevToken), isEffectCapturingAt(i) {
                    return
                }
            case let .keyword(name) where name.hasPrefix("#") && prevToken == .startOfScope("("):
                return
            case .keyword("try") where keyword == "await":
                break loop
            case let .keyword(name) where ["is", "as", "try", "await"].contains(name):
                break
            case .operator(_, .prefix), .stringBody,
                 .endOfScope(")") where prevToken.isStringBody ||
                     (prevToken.isEndOfScope && prevToken.isStringDelimiter),
                 .startOfScope where tokens[i].isStringDelimiter:
                break
            case _ where tokens[i].isUnwrapOperator:
                if last(.nonSpaceOrComment, before: i) == .keyword("try") {
                    if keyword == "try" {
                        // Can't merge try? and try
                        return
                    }
                    break loop
                }
                if prevToken != .startOfScope("("), prevToken != .startOfScope("[") {
                    fallthrough
                }
            case .operator(_, .postfix), .identifier, .number,
                 .endOfScope(">"), .endOfScope("]"), .endOfScope(")"),
                 .endOfScope where tokens[i].isStringDelimiter:
                switch prevToken {
                case .operator(_, .infix), .operator(_, .postfix), .stringBody,
                     .startOfScope("<"), .startOfScope("["), .startOfScope("("),
                     _ where currentScope(at: i + 1)?.isMultilineStringDelimiter == true:
                    break
                default:
                    break loop
                }
                if tokens[i].isEndOfScope {
                    insertIndex = startOfScope(at: i) ?? i
                    continue
                }
            case .linebreak:
                if prevToken.isOperator(ofType: .infix) {
                    insertIndex = index(of: .nonSpaceOrLinebreak, before: i) ?? i
                    continue
                }
            default:
                break loop
            }
            insertIndex = i
        }

        indicesToRemove.reversed().forEach(removeKeyword(at:))
        insertEffectKeyword(at: insertIndex)
    }

    /// Whether or not the code block starting at the given `.startOfScope` token
    /// has a single statement. This makes it eligible to be used with implicit return.
    func blockBodyHasSingleStatement(
        atStartOfScope startOfScopeIndex: Int,
        includingConditionalStatements: Bool,
        includingReturnStatements: Bool,
        includingReturnInConditionalStatements: Bool? = nil
    ) -> Bool {
        guard let endOfScopeIndex = endOfScope(at: startOfScopeIndex) else { return false }
        let startOfBody = self.startOfBody(atStartOfScope: startOfScopeIndex)

        // The body should contain exactly one expression.
        // We can confirm this by parsing the body with `parseExpressionRange`,
        // and checking that the token after that expression is just the end of the scope.
        guard var firstTokenInBody = index(of: .nonSpaceOrCommentOrLinebreak, after: startOfBody) else {
            return false
        }

        // Skip over any optional `return` keyword
        if includingReturnStatements, tokens[firstTokenInBody] == .keyword("return") {
            guard let tokenAfterReturnKeyword = index(of: .nonSpaceOrCommentOrLinebreak, after: firstTokenInBody) else { return false }
            firstTokenInBody = tokenAfterReturnKeyword
        }

        // In Swift 5.9+, if and switch statements where each branch is a single statement
        // are also considered single statements
        if options.swiftVersion >= "5.9",
           includingConditionalStatements,
           let conditionalBranches = conditionalBranches(at: firstTokenInBody)
        {
            let isSupportedSingleStatement = conditionalBranches.allSatisfy { branch in
                // In Swift 5.9, there's a bug that prevents you from writing an
                // if or switch expression using an `as?` on one of the branches:
                // https://github.com/apple/swift/issues/68764
                //
                //  if condition {
                //    foo as? String
                //  } else {
                //    "bar"
                //  }
                //
                if conditionalBranchHasUnsupportedCastOperator(startOfScopeIndex: branch.startOfBranch) {
                    return false
                }

                return blockBodyHasSingleStatement(
                    atStartOfScope: branch.startOfBranch,
                    includingConditionalStatements: true,
                    includingReturnStatements: includingReturnInConditionalStatements ?? includingReturnStatements,
                    includingReturnInConditionalStatements: includingReturnInConditionalStatements
                )
            }

            let endOfStatement = conditionalBranches.last?.endOfBranch ?? firstTokenInBody
            let isOnlyStatement = index(of: .nonSpaceOrCommentOrLinebreak, after: endOfStatement) == endOfScopeIndex

            return isSupportedSingleStatement && isOnlyStatement
        }

        guard let expressionRange = parseExpressionRange(startingAt: firstTokenInBody),
              let nextIndexAfterExpression = index(of: .nonSpaceOrCommentOrLinebreak, after: expressionRange.upperBound)
        else {
            return false
        }

        return nextIndexAfterExpression == endOfScopeIndex
    }

    /// The token before the body of the scope following the given `startOfScopeIndex`.
    /// If this is a closure, the body starts after any `in` clause that may exist.
    func startOfBody(atStartOfScope startOfScopeIndex: Int) -> Int {
        // If this is a closure that has an `in` clause, the body scope starts after that
        if isStartOfClosure(at: startOfScopeIndex),
           let inKeywordIndex = parseClosureArgumentList(at: startOfScopeIndex)?.inKeywordIndex
        {
            return inKeywordIndex
        } else {
            return startOfScopeIndex
        }
    }

    typealias ConditionalBranch = (startOfBranch: Int, endOfBranch: Int)

    /// If `index` is the start of an `if` or `switch` statement,
    /// finds and returns all of the statement branches.
    func conditionalBranches(at index: Int) -> [ConditionalBranch]? {
        switch tokens[index] {
        case .keyword("await"):
            // Skip over any `try`, `try?`, `try!`, or `await` token,
            // which are valid before an if/switch expression.
            if let nextToken = self.index(of: .nonSpaceOrCommentOrLinebreak, after: index) {
                return conditionalBranches(at: nextToken)
            }
            return nil
        case .keyword("try"):
            if let nextIndex = self.index(of: .nonSpaceOrCommentOrLinebreak, after: index) {
                if tokens[nextIndex].isUnwrapOperator,
                   let tokenAfterOperator = self.index(of: .nonSpaceOrCommentOrLinebreak, after: nextIndex)
                {
                    return conditionalBranches(at: tokenAfterOperator)
                } else {
                    return conditionalBranches(at: nextIndex)
                }
            }
            return nil
        case .keyword("if"):
            return ifStatementBranches(at: index)
        case .keyword("switch"):
            return switchStatementBranches(at: index)
        default:
            return nil
        }
    }

    /// Finds all of the branch bodies in an if statement.
    /// Returns the index of the `startOfScope` and `endOfScope` of each branch.
    func ifStatementBranches(at ifIndex: Int) -> [ConditionalBranch] {
        assert(tokens[ifIndex] == .keyword("if"))
        var branches = [(startOfBranch: Int, endOfBranch: Int)]()
        var nextConditionalBranchIndex: Int? = ifIndex

        while let conditionalBranchIndex = nextConditionalBranchIndex,
              conditionalBranchIndex == ifIndex || tokens[conditionalBranchIndex] == .keyword("else"),
              let startOfBody = index(of: .startOfScope("{"), after: conditionalBranchIndex),
              let endOfBody = endOfScope(at: startOfBody)
        {
            branches.append((startOfBranch: startOfBody, endOfBranch: endOfBody))
            nextConditionalBranchIndex = index(of: .nonSpaceOrCommentOrLinebreak, after: endOfBody)
        }

        return branches
    }

    /// Finds all of the branch bodies in a switch statement.
    /// Returns the index of the `startOfScope` and `endOfScope` of each branch.
    func switchStatementBranches(at switchIndex: Int) -> [ConditionalBranch]? {
        assert(tokens[switchIndex] == .keyword("switch"))
        guard let startOfSwitchScope = index(of: .startOfScope("{"), after: switchIndex),
              let firstCaseIndex = index(of: .nonSpaceOrCommentOrLinebreak, after: startOfSwitchScope),
              tokens[firstCaseIndex].isSwitchCaseOrDefault
        else { return nil }

        var branches = [(startOfBranch: Int, endOfBranch: Int)]()
        var nextConditionalBranchIndex: Int? = firstCaseIndex

        while let conditionalBranchIndex = nextConditionalBranchIndex,
              tokens[conditionalBranchIndex].isSwitchCaseOrDefault,
              let (startOfBody, endOfBody) = parseSwitchStatementCase(caseOrDefaultIndex: conditionalBranchIndex)
        {
            branches.append((startOfBranch: startOfBody, endOfBranch: endOfBody))

            if tokens[endOfBody].isSwitchCaseOrDefault || tokens[endOfBody] == .keyword("@unknown") {
                nextConditionalBranchIndex = endOfBody
            } else if tokens[startOfBody ..< endOfBody].contains(.startOfScope("#if")) {
                return nil
            } else {
                break
            }
        }

        return branches
    }

    /// Represents all the native SwiftUI property wrappers that conform to `DynamicProperty` and cause a SwiftUI view to re-render.
    /// Most of these are listed here: https://developer.apple.com/documentation/swiftui/dynamicproperty
    private var swiftUIPropertyWrappers: Set<String> {
        [
            "@AccessibilityFocusState",
            "@AppStorage",
            "@Binding",
            "@Environment",
            "@EnvironmentObject",
            "@NSApplicationDelegateAdaptor",
            "@FetchRequest",
            "@FocusedBinding",
            "@FocusedState",
            "@FocusedValue",
            "@FocusedObject",
            "@GestureState",
            "@Namespace",
            "@ObservedObject",
            "@PhysicalMetric",
            "@Query",
            "@ScaledMetric",
            "@SceneStorage",
            "@SectionedFetchRequest",
            "@State",
            "@StateObject",
            "@UIApplicationDelegateAdaptor",
            "@WKExtensionDelegateAdaptor",
        ]
    }

    /// Parses the switch statement case starting at the given index,
    /// which should be one of: `case`, `default`, or `@unknown`.
    private func parseSwitchStatementCase(caseOrDefaultIndex: Int) -> (startOfBody: Int, endOfBody: Int)? {
        assert(tokens[caseOrDefaultIndex].isSwitchCaseOrDefault)

        // `@unknown` (a keyword) is handled differently from `case` and `default` (endOfScope tokens).
        // In this case we have `.keyword("@unknown"), .endOfScope("default"), .startOfScope(":")`.
        var caseOrDefaultIndex = caseOrDefaultIndex
        if tokens[caseOrDefaultIndex] == .keyword("@unknown") {
            guard let nextEndOfScope = endOfScope(at: caseOrDefaultIndex) else { return nil }
            caseOrDefaultIndex = nextEndOfScope
        }

        guard let startOfBody = index(of: .startOfScope(":"), after: caseOrDefaultIndex),
              var endOfBody = endOfScope(at: startOfBody)
        else { return nil }

        // If the next case has the `@unknown` prefix, make sure that token isn't included in the body of this branch.
        if let unknownKeyword = index(of: .nonSpaceOrCommentOrLinebreak, before: endOfBody),
           tokens[unknownKeyword] == .keyword("@unknown")
        {
            endOfBody = unknownKeyword
        }

        return (startOfBody: startOfBody, endOfBody: endOfBody)
    }

    /// In Swift 5.9, there's a bug that prevents you from writing an
    /// if or switch expression using an `as?` on one of the branches:
    /// https://github.com/apple/swift/issues/68764
    ///
    ///  if condition {
    ///    foo as? String
    ///  } else {
    ///    "bar"
    ///  }
    ///
    /// This helper returns whether or not the branch starting at the given `startOfScopeIndex`
    /// includes an `as?` operator, so wouldn't be permitted in a if/switch exprssion in Swift 5.9
    func conditionalBranchHasUnsupportedCastOperator(startOfScopeIndex: Int) -> Bool {
        if options.swiftVersion == "5.9",
           let asIndex = index(of: .keyword("as"), after: startOfScopeIndex),
           let endOfScopeIndex = endOfScope(at: startOfScopeIndex),
           asIndex < endOfScopeIndex,
           next(.nonSpaceOrCommentOrLinebreak, after: asIndex)?.isUnwrapOperator == true,
           // Make sure the as? is at the top level, not nested in some
           // inner scope like a function call or closure
           startOfScope(at: asIndex) == startOfScopeIndex
        {
            return true
        }

        return false
    }

    /// Performs a closure for each conditional branch in the given conditional statement,
    /// including any recursive conditional inside an individual branch.
    /// Iterates backwards to support removing tokens in `handle`.
    func forEachRecursiveConditionalBranch(
        in branches: [ConditionalBranch],
        _ handle: (ConditionalBranch) -> Void
    ) {
        for branch in branches.reversed() {
            if let tokenAfterEquals = index(of: .nonSpaceOrCommentOrLinebreak, after: branch.startOfBranch),
               let conditionalBranches = conditionalBranches(at: tokenAfterEquals)
            {
                forEachRecursiveConditionalBranch(in: conditionalBranches, handle)
            } else {
                handle(branch)
            }
        }
    }

    /// Performs a check for each conditional branch in the given conditional statement,
    /// including any recursive conditional inside an individual branch
    func allRecursiveConditionalBranches(
        in branches: [ConditionalBranch],
        satisfy branchSatisfiesCondition: (ConditionalBranch) -> Bool
    )
        -> Bool
    {
        var allSatisfy = true
        forEachRecursiveConditionalBranch(in: branches) { branch in
            if !branchSatisfiesCondition(branch) {
                allSatisfy = false
            }
        }
        return allSatisfy
    }

    /// Context describing the structure of a case in a switch statement
    struct SwitchStatementBranchWithSpacingInfo {
        let startOfBranchExcludingLeadingComments: Int
        let endOfBranchExcludingTrailingComments: Int
        let spansMultipleLines: Bool
        let isLastCase: Bool
        let isFollowedByBlankLine: Bool
        let linebreakBeforeEndOfScope: Int?
        let linebreakBeforeBlankLine: Int?

        /// Inserts a blank line at the end of the switch case
        func insertTrailingBlankLine(using formatter: Formatter) {
            guard let linebreakBeforeEndOfScope = linebreakBeforeEndOfScope else {
                return
            }

            formatter.insertLinebreak(at: linebreakBeforeEndOfScope)
        }

        /// Removes the trailing blank line from the switch case if present
        func removeTrailingBlankLine(using formatter: Formatter) {
            guard let linebreakBeforeEndOfScope = linebreakBeforeEndOfScope,
                  let linebreakBeforeBlankLine = linebreakBeforeBlankLine
            else { return }

            formatter.removeTokens(in: (linebreakBeforeBlankLine + 1) ... linebreakBeforeEndOfScope)
        }
    }

    /// Finds all of the branch bodies in a switch statement, and derives additional information
    /// about the structure of each branch / case.
    func switchStatementBranchesWithSpacingInfo(at switchIndex: Int) -> [SwitchStatementBranchWithSpacingInfo]? {
        guard let switchStatementBranches = switchStatementBranches(at: switchIndex) else { return nil }

        return switchStatementBranches.enumerated().compactMap { caseIndex, switchCase -> SwitchStatementBranchWithSpacingInfo? in
            // Exclude any comments when considering if this is a single line or multi-line branch
            var startOfBranchExcludingLeadingComments = switchCase.startOfBranch
            while let tokenAfterStartOfScope = index(of: .nonSpace, after: startOfBranchExcludingLeadingComments),
                  tokens[tokenAfterStartOfScope].isLinebreak,
                  let commentAfterStartOfScope = index(of: .nonSpace, after: tokenAfterStartOfScope),
                  tokens[commentAfterStartOfScope].isComment,
                  let endOfComment = endOfScope(at: commentAfterStartOfScope),
                  let tokenBeforeEndOfComment = index(of: .nonSpace, before: endOfComment)
            {
                if tokens[endOfComment].isLinebreak {
                    startOfBranchExcludingLeadingComments = tokenBeforeEndOfComment
                } else {
                    startOfBranchExcludingLeadingComments = endOfComment
                }
            }

            var endOfBranchExcludingTrailingComments = switchCase.endOfBranch
            while let tokenBeforeEndOfScope = index(of: .nonSpace, before: endOfBranchExcludingTrailingComments),
                  tokens[tokenBeforeEndOfScope].isLinebreak,
                  let commentBeforeEndOfScope = index(of: .nonSpace, before: tokenBeforeEndOfScope),
                  tokens[commentBeforeEndOfScope].isComment,
                  let startOfComment = startOfScope(at: commentBeforeEndOfScope),
                  tokens[startOfComment].isComment
            {
                endOfBranchExcludingTrailingComments = startOfComment
            }

            guard let firstTokenInBody = index(of: .nonSpaceOrLinebreak, after: startOfBranchExcludingLeadingComments),
                  let lastTokenInBody = index(of: .nonSpaceOrLinebreak, before: endOfBranchExcludingTrailingComments)
            else { return nil }

            let isLastCase = caseIndex == switchStatementBranches.indices.last
            let spansMultipleLines = !onSameLine(firstTokenInBody, lastTokenInBody)

            var isFollowedByBlankLine = false
            var linebreakBeforeEndOfScope: Int?
            var linebreakBeforeBlankLine: Int?

            if let tokenBeforeEndOfScope = index(of: .nonSpace, before: endOfBranchExcludingTrailingComments),
               tokens[tokenBeforeEndOfScope].isLinebreak
            {
                linebreakBeforeEndOfScope = tokenBeforeEndOfScope
            }

            if let linebreakBeforeEndOfScope = linebreakBeforeEndOfScope,
               let tokenBeforeBlankLine = index(of: .nonSpace, before: linebreakBeforeEndOfScope),
               tokens[tokenBeforeBlankLine].isLinebreak
            {
                linebreakBeforeBlankLine = tokenBeforeBlankLine
                isFollowedByBlankLine = true
            }

            return SwitchStatementBranchWithSpacingInfo(
                startOfBranchExcludingLeadingComments: startOfBranchExcludingLeadingComments,
                endOfBranchExcludingTrailingComments: endOfBranchExcludingTrailingComments,
                spansMultipleLines: spansMultipleLines,
                isLastCase: isLastCase,
                isFollowedByBlankLine: isFollowedByBlankLine,
                linebreakBeforeEndOfScope: linebreakBeforeEndOfScope,
                linebreakBeforeBlankLine: linebreakBeforeBlankLine
            )
        }
    }

    /// Whether the given index is in a function call (not declaration)
    func isFunctionCall(at index: Int) -> Bool {
        if let openingParenIndex = self.index(of: .startOfScope("("), before: index + 1) {
            if let prevTokenIndex = self.index(of: .nonSpaceOrCommentOrLinebreak, before: openingParenIndex),
               tokens[prevTokenIndex].isIdentifier
            {
                if let keywordIndex = self.index(of: .nonSpaceOrCommentOrLinebreak, before: prevTokenIndex),
                   tokens[keywordIndex] == .keyword("func") || tokens[keywordIndex] == .keyword("init")
                {
                    return false
                }
                return true
            }
        }
        return false
    }

    /// Whether the given index is directly within the body of the given scope, or part of a nested closure
    func indexIsWithinNestedClosure(_ index: Int, startOfScopeIndex: Int) -> Bool {
        let startOfScopeAtIndex: Int
        if token(at: index)?.isStartOfScope == true {
            startOfScopeAtIndex = index
        } else if let previousStartOfScope = self.index(of: .startOfScope, before: index) {
            startOfScopeAtIndex = previousStartOfScope
        } else {
            return false
        }

        if startOfScopeAtIndex <= startOfScopeIndex {
            return false
        }

        if isStartOfClosureOrFunctionBody(at: startOfScopeAtIndex) {
            return startOfScopeAtIndex != startOfScopeIndex
        } else if token(at: startOfScopeAtIndex)?.isStartOfScope == true {
            return indexIsWithinNestedClosure(startOfScopeAtIndex - 1, startOfScopeIndex: startOfScopeIndex)
        } else {
            return false
        }
    }

    func isStartOfClosureOrFunctionBody(at startOfScopeIndex: Int) -> Bool {
        guard tokens[startOfScopeIndex] == .startOfScope("{") else { return false }

        // An open brace is always one of:
        //  - a statement with a keyword, like `if x { ...`
        //  - a declaration with keyword, like `func x() { ... ` or `var x: String { ...`
        //  - a closure, which won't have an associated keyword, like `value.map { ...`.
        if isStartOfClosure(at: startOfScopeIndex) {
            return true
        } else {
            // Since this isn't a closure, it should be either the start of a statement
            // like `if x { ...` _or_ a declaration like `func x() { ... `.
            // All of these cases have a keyword, so the last significant keyword
            // should be part of the same declaration / statement as the brace itself.
            return last(.keyword, before: startOfScopeIndex) == .keyword("func")
        }
    }
}

/// Helpers for recursively traversing the declaration hierarchy
extension Formatter {
    /// Recursively calls the `operation` for every declaration in the source file
    func forEachRecursiveDeclaration(_ operation: (Declaration) -> Void) {
        forEachRecursiveDeclarations(parseDeclarations(), operation)
    }

    /// Applies `operation` to every recursive declaration of the given declarations
    func forEachRecursiveDeclarations(
        _ declarations: [Declaration],
        _ operation: (Declaration) -> Void
    ) {
        for declaration in declarations {
            operation(declaration)
            if let body = declaration.body {
                forEachRecursiveDeclarations(body, operation)
            }
        }
    }

    /// Applies `mapRecursiveDeclarations` in place
    func mapRecursiveDeclarations(with transform: (Declaration) -> Declaration) {
        let updatedDeclarations = mapRecursiveDeclarations(parseDeclarations()) { declaration, _ in
            transform(declaration)
        }
        let updatedTokens = updatedDeclarations.flatMap { $0.tokens }
        replaceTokens(in: tokens.indices, with: updatedTokens)
    }

    /// Applies `transform` to every recursive declaration of the given declarations
    func mapRecursiveDeclarations(
        _ declarations: [Declaration], in stack: [Declaration] = [],
        with transform: (Declaration, _ stack: [Declaration]) -> Declaration
    ) -> [Declaration] {
        declarations.map { declaration in
            let mapped = transform(declaration, stack)
            switch mapped {
            case let .type(kind, open, body, close, originalRange):
                return .type(
                    kind: kind,
                    open: open,
                    body: mapRecursiveDeclarations(body, in: stack + [mapped], with: transform),
                    close: close,
                    originalRange: originalRange
                )

            case let .conditionalCompilation(open, body, close, originalRange):
                return .conditionalCompilation(
                    open: open,
                    body: mapRecursiveDeclarations(body, in: stack + [mapped], with: transform),
                    close: close,
                    originalRange: originalRange
                )

            case .declaration:
                return declaration
            }
        }
    }

    /// Performs some declaration mapping for each body declaration in this declaration
    /// (including any declarations nested in conditional compilation blocks,
    ///  but not including declarations dested within child types).
    func mapBodyDeclarations(
        in declaration: Declaration,
        with transform: (Declaration) -> Declaration
    ) -> Declaration {
        switch declaration {
        case let .type(kind, open, body, close, originalRange):
            return .type(
                kind: kind,
                open: open,
                body: mapBodyDeclarations(body, with: transform),
                close: close,
                originalRange: originalRange
            )

        case let .conditionalCompilation(open, body, close, originalRange):
            return .conditionalCompilation(
                open: open,
                body: mapBodyDeclarations(body, with: transform),
                close: close,
                originalRange: originalRange
            )

        case .declaration:
            // No work to do, because plain declarations don't have bodies
            return declaration
        }
    }

    private func mapBodyDeclarations(
        _ body: [Declaration],
        with transform: (Declaration) -> Declaration
    ) -> [Declaration] {
        body.map { bodyDeclaration in
            // Apply `mapBodyDeclaration` to each declaration in the body
            switch bodyDeclaration {
            case .declaration, .type:
                return transform(bodyDeclaration)

            // Recursively step through conditional compilation blocks
            // since their body tokens are effectively body tokens of the parent type
            case .conditionalCompilation:
                return mapBodyDeclarations(in: bodyDeclaration, with: transform)
            }
        }
    }

    /// Performs some generic mapping for each declaration in the given array,
    /// stepping through conditional compilation blocks (but not into the body
    /// of other nested types)
    func mapDeclarations<T>(
        _ declarations: [Declaration],
        with transform: (Declaration) -> T
    ) -> [T] {
        declarations.flatMap { declaration -> [T] in
            switch declaration {
            case .declaration, .type:
                return [transform(declaration)]
            case let .conditionalCompilation(_, body, _, _):
                return mapDeclarations(body, with: transform)
            }
        }
    }

    /// Maps the first group of tokens in this declaration
    ///  - For declarations with a body, this maps the `open` tokens
    ///  - For declarations without a body, this maps the entire declaration's tokens
    func mapOpeningTokens(
        in declaration: Declaration,
        with transform: ([Token]) -> [Token]
    ) -> Declaration {
        switch declaration {
        case let .type(kind, open, body, close, originalRange):
            return .type(
                kind: kind,
                open: transform(open),
                body: body,
                close: close,
                originalRange: originalRange
            )

        case let .conditionalCompilation(open, body, close, originalRange):
            return .conditionalCompilation(
                open: transform(open),
                body: body,
                close: close,
                originalRange: originalRange
            )

        case let .declaration(kind, tokens, originalRange):
            return .declaration(
                kind: kind,
                tokens: transform(tokens),
                originalRange: originalRange
            )
        }
    }

    /// Maps the last group of tokens in this declaration
    ///  - For declarations with a body, this maps the `close` tokens
    ///  - For declarations without a body, this maps the entire declaration's tokens
    func mapClosingTokens(
        in declaration: Declaration,
        with transform: ([Token]) -> [Token]
    ) -> Declaration {
        switch declaration {
        case let .type(kind, open, body, close, originalRange):
            return .type(
                kind: kind,
                open: open,
                body: body,
                close: transform(close),
                originalRange: originalRange
            )

        case let .conditionalCompilation(open, body, close, originalRange):
            return .conditionalCompilation(
                open: open,
                body: body,
                close: transform(close),
                originalRange: originalRange
            )

        case let .declaration(kind, tokens, originalRange):
            return .declaration(
                kind: kind,
                tokens: transform(tokens),
                originalRange: originalRange
            )
        }
    }
}

/// Utility functions used by organizeDeclarations rule
// TODO: find a better place to put this
extension Formatter {
    struct Category: Equatable, Hashable {
        var visibility: VisibilityType
        var type: DeclarationType
        var order: Int
        var comment: String? = nil

        func shouldBeMarked(in categories: Set<Category>, for mode: DeclarationOrganizationMode) -> Bool {
            guard type != .beforeMarks else {
                return false
            }

            switch mode {
            case .type:
                return !categories.contains(where: { $0.type == type })
            case .visibility:
                return !categories.contains(where: { $0.visibility == visibility })
            }
        }

        /// The comment tokens that should precede all declarations in this category
        func markComment(from template: String, with mode: DeclarationOrganizationMode) -> String? {
            "// " + template
                .replacingOccurrences(
                    of: "%c",
                    with: comment ?? (mode == .type ? type.markComment : visibility.markComment)
                )
        }
    }

    /// The visibility of a declaration
    public enum Visibility: String, CaseIterable, Comparable {
        case open
        case `public`
        case package
        case `internal`
        case `fileprivate`
        case `private`

        public static func < (lhs: Visibility, rhs: Visibility) -> Bool {
            allCases.firstIndex(of: lhs)! > allCases.firstIndex(of: rhs)!
        }
    }

    /// The visibility category of a declaration
    ///
    /// - Note: When adding a new visibility type, remember to also update the list in `Examples.swift`.
    public enum VisibilityType: CaseIterable, Hashable, RawRepresentable {
        case visibility(Visibility)
        case explicit(DeclarationType)

        public init?(rawValue: String) {
            if let visibility = Visibility(rawValue: rawValue) {
                self = .visibility(visibility)
            } else if let type = DeclarationType(rawValue: rawValue) {
                self = .explicit(type)
            } else {
                return nil
            }
        }

        public var rawValue: String {
            switch self {
            case let .visibility(visibility):
                visibility.rawValue
            case let .explicit(declarationType):
                declarationType.rawValue
            }
        }

        var markComment: String {
            switch self {
            case let .visibility(type):
                type.rawValue.capitalized
            case let .explicit(type):
                type.markComment
            }
        }

        public static var allCases: [VisibilityType] {
            [.explicit(.beforeMarks), .explicit(.instanceLifecycle)] + Visibility.allCases
                .map { .visibility($0) }
        }

        public static var essentialCases: [VisibilityType] {
            Visibility.allCases.map { .visibility($0) }
        }
    }

    /// The type of a declaration.
    ///
    /// - Note: When adding a new declaration type, remember to also update the list in `Examples.swift`.
    public enum DeclarationType: String, CaseIterable {
        case beforeMarks
        case nestedType
        case staticProperty
        case staticPropertyWithBody
        case classPropertyWithBody
        case overriddenProperty
        case swiftUIPropertyWrapper
        case instanceProperty
        case instancePropertyWithBody
        case instanceLifecycle
        case swiftUIProperty
        case swiftUIMethod
        case overriddenMethod
        case staticMethod
        case classMethod
        case instanceMethod
        case conditionalCompilation

        var markComment: String {
            switch self {
            case .beforeMarks:
                return "Before Marks"
            case .nestedType:
                return "Nested Types"
            case .staticProperty:
                return "Static Properties"
            case .staticPropertyWithBody:
                return "Static Computed Properties"
            case .classPropertyWithBody:
                return "Class Properties"
            case .overriddenProperty:
                return "Overridden Properties"
            case .instanceLifecycle:
                return "Lifecycle"
            case .overriddenMethod:
                return "Overridden Functions"
            case .swiftUIProperty:
                return "Content Properties"
            case .swiftUIMethod:
                return "Content Methods"
            case .swiftUIPropertyWrapper:
                return "SwiftUI Properties"
            case .instanceProperty:
                return "Properties"
            case .instancePropertyWithBody:
                return "Computed Properties"
            case .staticMethod:
                return "Static Functions"
            case .classMethod:
                return "Class Functions"
            case .instanceMethod:
                return "Functions"
            case .conditionalCompilation:
                return "Conditional Compilation"
            }
        }

        public static var essentialCases: [DeclarationType] {
            [
                .beforeMarks,
                .nestedType,
                .instanceProperty,
                .instanceLifecycle,
                .instanceMethod,
                .conditionalCompilation,
            ]
        }
    }

    func category(
        of declaration: Declaration,
        for mode: DeclarationOrganizationMode,
        using order: ParsedOrder
    ) -> Category {
        let visibility = self.visibility(of: declaration) ?? .internal
        let type = self.type(of: declaration, for: mode, mapping: order.map(\.type))

        let visibilityType: VisibilityType
        switch mode {
        case .visibility:
            guard VisibilityType.allCases.contains(.explicit(type)) else {
                fallthrough
            }

            visibilityType = .explicit(type)
        case .type:
            visibilityType = .visibility(visibility)
        }

        return category(from: order, for: visibilityType, with: type)
    }

    typealias ParsedOrder = [Category]
    func categoryOrder(for mode: DeclarationOrganizationMode) -> ParsedOrder {
        typealias ParsedVisibilityMarks = [VisibilityType: String]
        typealias ParsedTypeMarks = [DeclarationType: String]

        let visibilityTypes = options.visibilityOrder
            .map { VisibilityType(rawValue: $0) }
            .compactMap { $0 }
        let declarationTypes = options.typeOrder
            .map { DeclarationType(rawValue: $0) }
            .compactMap { $0 }

        let customVisibilityMarks = options.customVisibilityMarks
        let customTypeMarks = options.customTypeMarks

        let parsedVisibilityMarks: ParsedVisibilityMarks = parseMarks(for: customVisibilityMarks)
        let parsedTypeMarks: ParsedTypeMarks = parseMarks(for: customTypeMarks)

        return switch mode {
        case .visibility:
            flatten(primary: visibilityTypes, using: declarationTypes)
                .map { offset, element in
                    Category(
                        visibility: element.0,
                        type: element.1,
                        order: offset,
                        comment: parsedVisibilityMarks[element.0]
                    )
                }
        case .type:
            flatten(primary: declarationTypes, using: visibilityTypes)
                .map { offset, element in
                    Category(
                        visibility: element.1,
                        type: element.0,
                        order: offset,
                        comment: parsedTypeMarks[element.0]
                    )
                }
        }
    }

    func parseMarks<T: RawRepresentable>(
        for options: Set<String>
    ) -> [T: String] where T.RawValue == String {
        options.map { customMarkEntry -> (T, String)? in
            let split = customMarkEntry.split(separator: ":", maxSplits: 1)

            guard split.count == 2,
                  let rawValue = split.first,
                  let mark = split.last,
                  let concreteType = T(rawValue: String(rawValue))
            else { return nil }

            return (concreteType, String(mark))
        }
        .compactMap { $0 }
        .reduce(into: [:]) { dictionary, option in
            dictionary[option.0] = option.1
        }
    }

    func flatten<C1: Collection, C2: Collection>(
        primary: C1,
        using secondary: C2
    ) -> EnumeratedSequence<[(C1.Element, C2.Element)]> {
        primary
            .map { p in
                secondary.map { s in
                    (p, s)
                }
            }
            .reduce([], +)
            .enumerated()
    }

    func category(
        from order: ParsedOrder,
        for visibility: VisibilityType,
        with type: DeclarationType
    ) -> Category {
        order.first { $0.visibility == visibility && $0.type == type }!
    }

    func visibility(of declaration: Declaration) -> Visibility? {
        switch declaration {
        case let .declaration(keyword, tokens, _), let .type(keyword, open: tokens, _, _, _):
            guard let keywordIndex = tokens.firstIndex(of: .keyword(keyword)) else {
                return nil
            }

            // Search for a visibility keyword in the tokens before the primary keyword,
            // making sure we exclude groups like private(set).
            var searchIndex = 0
            let parser = Formatter(tokens)
            while searchIndex < keywordIndex {
                if let visibility = Visibility(rawValue: parser.tokens[searchIndex].string),
                   parser.next(.nonSpaceOrComment, after: searchIndex) != .startOfScope("(")
                {
                    return visibility
                }

                searchIndex += 1
            }

            return nil
        case let .conditionalCompilation(_, body, _, _):
            // Conditional compilation blocks themselves don't have a category or visbility-level,
            // but we still have to assign them a category for the sorting algorithm to function.
            // A reasonable heuristic here is to simply use the category of the first declaration
            // inside the conditional compilation block.
            if let firstDeclarationInBlock = body.first {
                return visibility(of: firstDeclarationInBlock)
            } else {
                return nil
            }
        }
    }

    func type(
        of declaration: Declaration,
        for mode: DeclarationOrganizationMode,
        mapping availableTypes: [DeclarationType]
    ) -> DeclarationType {
        switch declaration {
        case let .type(keyword, _, _, _, _):
            return options.beforeMarks.contains(keyword) ? .beforeMarks : .nestedType

<<<<<<< HEAD
        case let .declaration(keyword, tokens):
            return type(of: keyword, with: tokens, mapping: availableTypes)

        case let .conditionalCompilation(_, body, _):
            // Prefer treating conditional compliation blocks as having
            // the property type of the first declaration in their body.
            guard let firstDeclarationInBlock = body.first else {
                return .conditionalCompilation
=======
        case let .declaration(keyword, tokens, _):
            guard let declarationTypeTokenIndex = tokens.firstIndex(of: .keyword(keyword)) else {
                return .beforeMarks
>>>>>>> 70680468
            }

            return type(of: firstDeclarationInBlock, for: mode, mapping: availableTypes)
        }
    }

    func type(
        of keyword: String,
        with tokens: [Token],
        mapping availableTypes: [DeclarationType]
    ) -> DeclarationType {
        guard let declarationTypeTokenIndex = tokens.firstIndex(of: .keyword(keyword)) else {
            return .beforeMarks
        }

        let declarationParser = Formatter(tokens)
        let declarationTypeToken = declarationParser.tokens[declarationTypeTokenIndex]

        if keyword == "case" || options.beforeMarks.contains(keyword) {
            return .beforeMarks
        }

        for token in declarationParser.tokens {
            if options.beforeMarks.contains(token.string) { return .beforeMarks }
        }

        let isStaticDeclaration = declarationParser.index(
            of: .keyword("static"),
            before: declarationTypeTokenIndex
        ) != nil

        let isClassDeclaration = declarationParser.index(
            of: .keyword("class"),
            before: declarationTypeTokenIndex
        ) != nil

        let isOverriddenDeclaration = declarationParser.index(
            of: .identifier("override"),
            before: declarationTypeTokenIndex
        ) != nil

        let isDeclarationWithBody: Bool = {
            // If there is a code block at the end of the declaration that is _not_ a closure,
            // then this declaration has a body.
            if let lastClosingBraceIndex = declarationParser.index(of: .endOfScope("}"), before: declarationParser.tokens.count),
               let lastOpeningBraceIndex = declarationParser.index(of: .startOfScope("{"), before: lastClosingBraceIndex),
               declarationTypeTokenIndex < lastOpeningBraceIndex,
               declarationTypeTokenIndex < lastClosingBraceIndex,
               !declarationParser.isStartOfClosure(at: lastOpeningBraceIndex) { return true }

            return false
        }()

        let isViewDeclaration = {
            guard let someKeywordIndex = declarationParser.index(
                of: .identifier("some"), after: declarationTypeTokenIndex
            ) else { return false }

            return declarationParser.index(of: .identifier("View"), after: someKeywordIndex) != nil
        }()

        let isSwiftUIPropertyWrapper = declarationParser
            .modifiersForDeclaration(at: declarationTypeTokenIndex) { _, modifier in
                swiftUIPropertyWrappers.contains(modifier)
            }

        switch declarationTypeToken {
        // Properties and property-like declarations
        case .keyword("let"), .keyword("var"),
             .keyword("operator"), .keyword("precedencegroup"):

            if isOverriddenDeclaration && availableTypes.contains(.overriddenProperty) {
                return .overriddenProperty
            }
            if isStaticDeclaration && isDeclarationWithBody && availableTypes.contains(.staticPropertyWithBody) {
                return .staticPropertyWithBody
            }
            if isStaticDeclaration && availableTypes.contains(.staticProperty) {
                return .staticProperty
            }
            if isClassDeclaration && availableTypes.contains(.classPropertyWithBody) {
                // Interestingly, Swift does not support stored class properties
                // so there's no such thing as a class property without a body.
                // https://forums.swift.org/t/class-properties/16539/11
                return .classPropertyWithBody
            }
            if isViewDeclaration && availableTypes.contains(.swiftUIProperty) {
                return .swiftUIProperty
            }
            if !isDeclarationWithBody && isSwiftUIPropertyWrapper && availableTypes.contains(.swiftUIPropertyWrapper) {
                return .swiftUIPropertyWrapper
            }
            if isDeclarationWithBody && availableTypes.contains(.instancePropertyWithBody) {
                return .instancePropertyWithBody
            }

            return .instanceProperty

        // Functions and function-like declarations
        case .keyword("func"), .keyword("subscript"):
            // The user can also provide specific instance method names to place in Lifecycle
            //  - In the function declaration grammar, the function name always
            //    immediately follows the `func` keyword:
            //    https://docs.swift.org/swift-book/ReferenceManual/Declarations.html#grammar_function-name
            let methodName = declarationParser.next(.nonSpaceOrCommentOrLinebreak, after: declarationTypeTokenIndex)
            if let methodName, options.lifecycleMethods.contains(methodName.string) {
                return .instanceLifecycle
            }
            if isOverriddenDeclaration && availableTypes.contains(.overriddenMethod) {
                return .overriddenMethod
            }
            if isStaticDeclaration && availableTypes.contains(.staticMethod) {
                return .staticMethod
            }
            if isClassDeclaration && availableTypes.contains(.classMethod) {
                return .classMethod
            }
            if isViewDeclaration && availableTypes.contains(.swiftUIMethod) {
                return .swiftUIMethod
            }

            return .instanceMethod

        case .keyword("init"), .keyword("deinit"):
            return .instanceLifecycle

        // Type-like declarations
        case .keyword("typealias"):
            return .nestedType

<<<<<<< HEAD
        case .keyword("case"):
            return .beforeMarks

        default:
            return .beforeMarks
=======
        case let .conditionalCompilation(_, body, _, _):
            // Prefer treating conditional compliation blocks as having
            // the property type of the first declaration in their body.
            if let firstDeclarationInBlock = body.first {
                return type(of: firstDeclarationInBlock, for: mode)
            } else {
                return .conditionalCompilation
            }
>>>>>>> 70680468
        }
    }

    /// Updates the given declaration tokens so it ends with at least one blank like
    /// (e.g. so it ends with at least two newlines)
    func endingWithBlankLine(_ tokens: [Token]) -> [Token] {
        let parser = Formatter(tokens)

        // Determine how many trailing linebreaks there are in this declaration
        var numberOfTrailingLinebreaks = 0
        var searchIndex = parser.tokens.count - 1

        while searchIndex > 0,
              let token = parser.token(at: searchIndex),
              token.isSpaceOrCommentOrLinebreak
        {
            if token.isLinebreak {
                numberOfTrailingLinebreaks += 1
            }

            searchIndex -= 1
        }

        // Make sure there are at least two newlines,
        // so we get a blank line between individual declaration types
        while numberOfTrailingLinebreaks < 2 {
            parser.insertLinebreak(at: parser.tokens.count)
            numberOfTrailingLinebreaks += 1
        }

        return parser.tokens
    }

    /// Removes any existing category separators from the given declarations
    func removeExistingCategorySeparators(
        from typeBody: [Declaration],
        with mode: DeclarationOrganizationMode,
        using order: ParsedOrder
    ) -> [Declaration] {
        var typeBody = typeBody

        for (declarationIndex, declaration) in typeBody.enumerated() {
            let tokensToInspect: [Token]
            switch declaration {
            case let .declaration(_, tokens, _):
                tokensToInspect = tokens
            case let .type(_, open, _, _, _), let .conditionalCompilation(open, _, _, _):
                // Only inspect the opening tokens of declarations with a body
                tokensToInspect = open
            }

            // Current amount of variants to pair visibility-type is over 300,
            // so we take only categories that could provide typemark that we want to erase
            let potentialCategorySeparators = (
                VisibilityType.allCases.map {
                    Category(visibility: $0, type: .classMethod, order: 0)
                } + DeclarationType.allCases.map {
                    Category(visibility: .visibility(.open), type: $0, order: 0)
                } + order.filter { $0.comment != nil }
            ).flatMap {
                Array(Set([
                    // The user's specific category separator template
                    $0.markComment(from: options.categoryMarkComment, with: mode),
                    // Other common variants that we would want to replace with the correct variant
                    $0.markComment(from: "%c", with: mode),
                    $0.markComment(from: "// MARK: %c", with: mode),
                ]))
            }.compactMap { $0 }

            let parser = Formatter(tokensToInspect)

            parser.forEach(.startOfScope("//")) { commentStartIndex, _ in
                // Only look at top-level comments inside of the type body
                guard parser.currentScope(at: commentStartIndex) == nil else {
                    return
                }

                // Check if this comment matches an expected category separator comment
                for potentialSeparatorComment in potentialCategorySeparators {
                    let potentialCategorySeparator = tokenize(potentialSeparatorComment)
                    let potentialSeparatorRange = commentStartIndex ..< (commentStartIndex + potentialCategorySeparator.count)

                    guard parser.tokens.indices.contains(potentialSeparatorRange.upperBound),
                          let nextNonwhitespaceIndex = parser.index(of: .nonSpaceOrLinebreak, after: potentialSeparatorRange.upperBound)
                    else { continue }

                    // Check the edit distance of this existing comment with the potential
                    // valid category separators for this category. If they are similar or identical,
                    // we'll want to replace the existing comment with the correct comment.
                    let existingComment = sourceCode(for: Array(parser.tokens[potentialSeparatorRange]))
                    let minimumEditDistance = Int(0.2 * Float(existingComment.count))

                    guard existingComment.lowercased().editDistance(from: potentialSeparatorComment.lowercased())
                        <= minimumEditDistance
                    else { continue }

                    // Makes sure there are only whitespace or other comments before this comment.
                    // Otherwise, we don't want to remove it.
                    let tokensBeforeComment = parser.tokens[0 ..< commentStartIndex]
                    guard !tokensBeforeComment.contains(where: { !$0.isSpaceOrCommentOrLinebreak }) else {
                        continue
                    }

                    // If we found a matching comment, remove it and all subsequent empty lines
                    let startOfCommentLine = parser.startOfLine(at: commentStartIndex)
                    let startOfNextDeclaration = parser.startOfLine(at: nextNonwhitespaceIndex)
                    parser.removeTokens(in: startOfCommentLine ..< startOfNextDeclaration)

                    // Move any tokens from before the category separator into the previous declaration.
                    // This makes sure that things like comments stay grouped in the same category.
                    if declarationIndex != 0, startOfCommentLine != 0 {
                        // Remove the tokens before the category separator from this declaration...
                        let rangeBeforeComment = 0 ..< startOfCommentLine
                        let tokensBeforeCommentLine = Array(parser.tokens[rangeBeforeComment])
                        parser.removeTokens(in: rangeBeforeComment)

                        // ... and append them to the end of the previous declaration
                        typeBody[declarationIndex - 1] = mapClosingTokens(in: typeBody[declarationIndex - 1]) {
                            $0 + tokensBeforeCommentLine
                        }
                    }

                    // Apply the updated tokens back to this declaration
                    typeBody[declarationIndex] = mapOpeningTokens(in: typeBody[declarationIndex]) { _ in
                        parser.tokens
                    }
                }
            }
        }

        return typeBody
    }

    /// Organizes the flat list of declarations based on category and type
    func organizeType(
        _ typeDeclaration: (kind: String, open: [Token], body: [Declaration], close: [Token])
    ) -> (kind: String, open: [Token], body: [Declaration], close: [Token]) {
        guard options.organizeTypes.contains(typeDeclaration.kind) else {
            return typeDeclaration
        }

        // Make sure this type's body is longer than the organization threshold
        let organizationThreshold: Int
        switch typeDeclaration.kind {
        case "class", "actor":
            organizationThreshold = options.organizeClassThreshold
        case "struct":
            organizationThreshold = options.organizeStructThreshold
        case "enum":
            organizationThreshold = options.organizeEnumThreshold
        case "extension":
            organizationThreshold = options.organizeExtensionThreshold
        default:
            organizationThreshold = 0
        }

        let mode = options.organizationMode

        // Count the number of lines in this declaration
        let lineCount = typeDeclaration.body
            .flatMap { $0.tokens }
            .filter { $0.isLinebreak }
            .count

        // Don't organize this type's body if it is shorter than the minimum organization threshold
        if lineCount < organizationThreshold {
            return typeDeclaration
        }

        var typeOpeningTokens = typeDeclaration.open
        let typeClosingTokens = typeDeclaration.close

        // Parse category order from options
        let categoryOrder = categoryOrder(for: mode)

        // Remove all of the existing category separators, so they can be readded
        // at the correct location after sorting the declarations.
        let bodyWithoutCategorySeparators = removeExistingCategorySeparators(
            from: typeDeclaration.body,
            with: mode,
            using: categoryOrder
        )

        // Categorize each of the declarations into their primary groups
        typealias CategorizedDeclarations = [(declaration: Declaration, category: Category)]

        let categorizedDeclarations = bodyWithoutCategorySeparators.map {
            (declaration: $0, category: category(of: $0, for: mode, using: categoryOrder))
        }

        // If this type has a leading :sort directive, we sort alphabetically
        // within the subcategories (where ordering is otherwise undefined)
        let shouldSortAlphabeticallyBySortingMark = typeDeclaration.open.contains(where: {
            $0.isCommentBody && $0.string.contains("swiftformat:sort") && !$0.string.contains(":sort:")
        })
        // If this type declaration name contains pattern — sort as well
        let shouldSortAlphabeticallyByDeclarationPattern: Bool = {
            let parser = Formatter(typeDeclaration.open)

            guard let kindIndex = parser.index(of: .keyword(typeDeclaration.kind), in: 0 ..< typeDeclaration.open.count),
                  let identifier = parser.next(.identifier, after: kindIndex)
            else {
                return false
            }

            return options.alphabeticallySortedDeclarationPatterns.contains {
                identifier.string.contains($0)
            }
        }()
        let sortAlphabeticallyWithinSubcategories = shouldSortAlphabeticallyBySortingMark
            || shouldSortAlphabeticallyByDeclarationPattern

        // Sorts the given categoried declarations based on their derived metadata
        func sortDeclarations(_ declarations: CategorizedDeclarations) -> CategorizedDeclarations {
            declarations.enumerated()
                .sorted(by: { lhs, rhs in
                    let (lhsOriginalIndex, lhs) = lhs
                    let (rhsOriginalIndex, rhs) = rhs

                    if lhs.category.order != rhs.category.order {
                        return lhs.category.order < rhs.category.order
                    }

                    // If this type had a :sort directive, we sort alphabetically
                    // within the subcategories (where ordering is otherwise undefined)
                    if sortAlphabeticallyWithinSubcategories,
                       let lhsName = lhs.declaration.name,
                       let rhsName = rhs.declaration.name,
                       lhsName != rhsName
                    {
                        return lhsName.localizedCompare(rhsName) == .orderedAscending
                    }

                    // Respect the original declaration ordering when the categories and types are the same
                    return lhsOriginalIndex < rhsOriginalIndex
                })
                .map { $0.element }
        }

        // Sort the declarations based on their category and type
        var sortedDeclarations = sortDeclarations(categorizedDeclarations)

        // The compiler will synthesize a memberwise init for `struct`
        // declarations that don't have an `init` declaration.
        // We have to take care to not reorder any properties (but reordering functions etc is ok!)
        if !sortAlphabeticallyWithinSubcategories, typeDeclaration.kind == "struct",
           !typeDeclaration.body.contains(where: { $0.keyword == "init" })
        {
            // Whether or not this declaration is an instance property that can affect
            // the parameters struct's synthesized memberwise initializer
            func affectsSynthesizedMemberwiseInitializer(
                _ declaration: Declaration,
                _ category: Category
            ) -> Bool {
                switch category.type {
                case .instanceProperty:
                    return true

                case .instancePropertyWithBody:
                    // `instancePropertyWithBody` represents some stored properties,
                    // but also computed properties. Only stored properties,
                    // not computed properties, affect the synthesized init.
                    //
                    // This is a stored property if and only if
                    // the declaration body has a `didSet` or `willSet` keyword,
                    // based on the grammar for a variable declaration:
                    // https://docs.swift.org/swift-book/ReferenceManual/Declarations.html#grammar_variable-declaration
                    let parser = Formatter(declaration.tokens)

                    if let bodyOpenBrace = parser.index(of: .startOfScope("{"), after: -1),
                       let nextToken = parser.next(.nonSpaceOrCommentOrLinebreak, after: bodyOpenBrace),
                       [.identifier("willSet"), .identifier("didSet")].contains(nextToken)
                    {
                        return true
                    }

                    return false

                default:
                    return false
                }
            }

            // Whether or not the two given declaration orderings preserve
            // the same synthesized memberwise initializer
            func preservesSynthesizedMemberwiseInitializer(
                _ lhs: CategorizedDeclarations,
                _ rhs: CategorizedDeclarations
            ) -> Bool {
                let lhsPropertiesOrder = lhs
                    .filter { affectsSynthesizedMemberwiseInitializer($0.declaration, $0.category) }
                    .map { $0.declaration }

                let rhsPropertiesOrder = rhs
                    .filter { affectsSynthesizedMemberwiseInitializer($0.declaration, $0.category) }
                    .map { $0.declaration }

                return lhsPropertiesOrder == rhsPropertiesOrder
            }

            if !preservesSynthesizedMemberwiseInitializer(categorizedDeclarations, sortedDeclarations) {
                // If sorting by category and by type could cause compilation failures
                // by not correctly preserving the synthesized memberwise initializer,
                // try to sort _only_ by category (so we can try to preserve the correct category separators)
                sortedDeclarations = sortDeclarations(categorizedDeclarations)

                // If sorting _only_ by category still changes the synthesized memberwise initializer,
                // then there's nothing we can do to organize this struct.
                if !preservesSynthesizedMemberwiseInitializer(categorizedDeclarations, sortedDeclarations) {
                    return typeDeclaration
                }
            }
        }

        let numberOfCategories: Int = {
            switch mode {
            case .visibility:
                return Set(sortedDeclarations.map(\.category).map(\.visibility)).count
            case .type:
                return Set(sortedDeclarations.map(\.category).map(\.type)).count
            }
        }()

        var formattedCategories: [Category] = []
        var markedDeclarations: [Declaration] = []

        for (index, (declaration, category)) in sortedDeclarations.enumerated() {
            if options.markCategories,
               numberOfCategories > 1,
               let markComment = category.markComment(from: options.categoryMarkComment, with: mode),
               category.shouldBeMarked(in: Set(formattedCategories), for: mode)
            {
                formattedCategories.append(category)

                let declarationParser = Formatter(declaration.tokens)
                let indentation = declarationParser.currentIndentForLine(at: 0)

                let endMarkDeclaration = options.lineAfterMarks ? "\n\n" : "\n"
                let markDeclaration = tokenize("\(indentation)\(markComment)\(endMarkDeclaration)")

                // If this declaration is the first declaration in the type scope,
                // make sure the type's opening sequence of tokens ends with
                // at least one blank line so the category separator appears balanced
                if markedDeclarations.isEmpty {
                    typeOpeningTokens = endingWithBlankLine(typeOpeningTokens)
                }

                markedDeclarations.append(.declaration(
                    kind: "comment",
                    tokens: markDeclaration,
                    originalRange: 0 ... 1 // placeholder value
                ))
            }

            if let lastIndexOfSameDeclaration = sortedDeclarations.map(\.category).lastIndex(of: category),
               lastIndexOfSameDeclaration == index,
               lastIndexOfSameDeclaration != sortedDeclarations.indices.last
            {
                markedDeclarations.append(mapClosingTokens(in: declaration, with: { endingWithBlankLine($0) }))
            } else {
                markedDeclarations.append(declaration)
            }
        }

        return (
            kind: typeDeclaration.kind,
            open: typeOpeningTokens,
            body: markedDeclarations,
            close: typeClosingTokens
        )
    }

    /// Removes the given visibility keyword from the given declaration
    func remove(_ visibilityKeyword: Visibility, from declaration: Declaration) -> Declaration {
        mapOpeningTokens(in: declaration) { openTokens in
            guard let visibilityKeywordIndex = openTokens
                .firstIndex(of: .keyword(visibilityKeyword.rawValue))
            else {
                return openTokens
            }

            let openTokensFormatter = Formatter(openTokens)
            openTokensFormatter.removeToken(at: visibilityKeywordIndex)

            while openTokensFormatter.token(at: visibilityKeywordIndex)?.isSpace == true {
                openTokensFormatter.removeToken(at: visibilityKeywordIndex)
            }

            return openTokensFormatter.tokens
        }
    }

    /// Adds the given visibility keyword to the given declaration,
    /// replacing any existing visibility keyword.
    func add(_ visibilityKeyword: Visibility, to declaration: Declaration) -> Declaration {
        var declaration = declaration

        if let existingVisibilityKeyword = visibility(of: declaration) {
            declaration = remove(existingVisibilityKeyword, from: declaration)
        }

        return mapOpeningTokens(in: declaration) { openTokens in
            guard let indexOfKeyword = openTokens
                .firstIndex(of: .keyword(declaration.keyword))
            else {
                return openTokens
            }

            let openTokensFormatter = Formatter(openTokens)
            let startOfModifiers = openTokensFormatter
                .startOfModifiers(at: indexOfKeyword, includingAttributes: false)

            openTokensFormatter.insert(
                tokenize("\(visibilityKeyword.rawValue) "),
                at: startOfModifiers
            )

            return openTokensFormatter.tokens
        }
    }
}

extension Formatter {
    // A generic type parameter for a method
    class GenericType {
        /// The name of the generic parameter. For example with `<T: Fooable>` the generic parameter `name` is `T`.
        let name: String
        /// The source range within angle brackets where the generic parameter is defined
        let definitionSourceRange: ClosedRange<Int>
        /// Conformances and constraints applied to this generic parameter
        var conformances: [GenericConformance]
        /// Whether or not this generic parameter can be removed and replaced with an opaque generic parameter
        var eligibleToRemove = true

        /// A constraint or conformance that applies to a generic type
        struct GenericConformance: Hashable {
            enum ConformanceType {
                /// A protocol constraint like `T: Fooable`
                case protocolConstraint
                /// A concrete type like `T == Foo`
                case concreteType
            }

            /// The name of the type being used in the constraint. For example with `T: Fooable`
            /// the constraint name is `Fooable`
            let name: String
            /// The name of the type being constrained. For example with `T: Fooable` the
            /// `typeName` is `T`. This can correspond exactly to the `name` of a `GenericType`,
            /// but can also be something like `T.AssociatedType` where `T` is the `name` of a `GenericType`.
            let typeName: String
            /// The type of conformance or constraint represented by this value.
            let type: ConformanceType
            /// The source range in the angle brackets or where clause where this conformance is defined.
            let sourceRange: ClosedRange<Int>
        }

        init(name: String, definitionSourceRange: ClosedRange<Int>, conformances: [GenericConformance] = []) {
            self.name = name
            self.definitionSourceRange = definitionSourceRange
            self.conformances = conformances
        }

        /// The opaque parameter syntax that represents this generic type,
        /// if the constraints can be expressed using this syntax
        func asOpaqueParameter(useSomeAny: Bool) -> [Token]? {
            // Protocols with primary associated types that can be used with
            // opaque parameter syntax. In the future we could make this extensible
            // so users can add their own types here.
            let knownProtocolsWithAssociatedTypes: [(name: String, primaryAssociatedType: String)] = [
                (name: "Collection", primaryAssociatedType: "Element"),
                (name: "Sequence", primaryAssociatedType: "Element"),
            ]

            let constraints = conformances.filter { $0.type == .protocolConstraint }
            let concreteTypes = conformances.filter { $0.type == .concreteType }

            // If we have no type requirements at all, this is an
            // unconstrained generic and is equivalent to `some Any`
            if constraints.isEmpty, concreteTypes.isEmpty {
                guard useSomeAny else { return nil }
                return tokenize("some Any")
            }

            if constraints.isEmpty {
                // If we have no constraints but exactly one concrete type (e.g. `== String`)
                // then we can just substitute for that type. This sort of generic same-type
                // requirement (`func foo<T>(_ t: T) where T == Foo`) is actually no longer
                // allowed in Swift 6, since it's redundant.
                if concreteTypes.count == 1 {
                    return tokenize(concreteTypes[0].name)
                }

                // If there are multiple same-type type requirements,
                // the code should fail to compile
                else {
                    return nil
                }
            }

            var primaryAssociatedTypes = [GenericConformance: GenericConformance]()

            // Validate that all of the conformances can be represented using this syntax
            for conformance in conformances {
                if conformance.typeName.contains(".") {
                    switch conformance.type {
                    case .protocolConstraint:
                        // Constraints like `Foo.Bar: Barable` cannot be represented using
                        // opaque generic parameter syntax
                        return nil

                    case .concreteType:
                        // Concrete type constraints like `Foo.Element == Bar` can be
                        // represented using opaque generic parameter syntax if we know
                        // that it's using a primary associated type of the base protocol
                        // (e.g. if `Foo` is a `Collection` or `Sequence`)
                        let typeElements = conformance.typeName.components(separatedBy: ".")
                        guard typeElements.count == 2 else { return nil }

                        let associatedTypeName = typeElements[1]

                        // Look up if the generic param conforms to any of the protocols
                        // with a primary associated type matching the one we found
                        let matchingProtocolWithAssociatedType = constraints.first(where: { genericConstraint in
                            let knownProtocol = knownProtocolsWithAssociatedTypes.first(where: { $0.name == genericConstraint.name })
                            return knownProtocol?.primaryAssociatedType == associatedTypeName
                        })

                        if let matchingProtocolWithAssociatedType = matchingProtocolWithAssociatedType {
                            primaryAssociatedTypes[matchingProtocolWithAssociatedType] = conformance
                        } else {
                            // If this isn't the primary associated type of a protocol constraint, then we can't use it
                            return nil
                        }
                    }
                }
            }

            let constraintRepresentations = constraints.map { constraint -> String in
                if let primaryAssociatedType = primaryAssociatedTypes[constraint] {
                    return "\(constraint.name)<\(primaryAssociatedType.name)>"
                } else {
                    return constraint.name
                }
            }

            return tokenize("some \(constraintRepresentations.joined(separator: " & "))")
        }
    }

    /// Parses generic types between the angle brackets of a function declaration, or in a where clause
    func parseGenericTypes(
        from genericSignatureStartIndex: Int,
        to genericSignatureEndIndex: Int,
        into genericTypes: inout [GenericType],
        qualifyGenericTypeName: (String) -> String = { $0 }
    ) {
        var currentIndex = genericSignatureStartIndex

        while currentIndex < genericSignatureEndIndex - 1 {
            guard let genericTypeNameIndex = index(of: .identifier, after: currentIndex),
                  genericTypeNameIndex < genericSignatureEndIndex
            else { break }

            let typeEndIndex: Int
            let nextCommaIndex = index(of: .delimiter(","), after: genericTypeNameIndex)
            if let nextCommaIndex = nextCommaIndex, nextCommaIndex < genericSignatureEndIndex {
                typeEndIndex = nextCommaIndex
            } else {
                typeEndIndex = genericSignatureEndIndex - 1
            }

            // Include all whitespace and comments in the conformance's source range,
            // so if we remove it later all of the extra whitespace will get cleaned up
            let sourceRangeEnd: Int
            if let nextTokenIndex = index(of: .nonSpaceOrCommentOrLinebreak, after: typeEndIndex) {
                sourceRangeEnd = nextTokenIndex - 1
            } else {
                sourceRangeEnd = typeEndIndex
            }

            // The generic constraint could have syntax like `Foo`, `Foo: Fooable`,
            // `Foo.Element == Fooable`, etc. Create a reference to this specific
            // generic parameter (`Foo` in all of these examples) that can store
            // the constraints and conformances that we encounter later.
            let fullGenericTypeName = qualifyGenericTypeName(tokens[genericTypeNameIndex].string)
            let baseGenericTypeName = fullGenericTypeName.components(separatedBy: ".")[0]

            let genericType: GenericType
            if let existingType = genericTypes.first(where: { $0.name == baseGenericTypeName }) {
                genericType = existingType
            } else {
                genericType = GenericType(
                    name: baseGenericTypeName,
                    definitionSourceRange: genericTypeNameIndex ... sourceRangeEnd
                )
                genericTypes.append(genericType)
            }

            // Parse the constraint after the type name if present
            var delineatorIndex: Int?
            var conformanceType: GenericType.GenericConformance.ConformanceType?

            // This can either be a protocol constraint of the form `T: Fooable`
            if let colonIndex = index(of: .delimiter(":"), after: genericTypeNameIndex),
               colonIndex < typeEndIndex
            {
                delineatorIndex = colonIndex
                conformanceType = .protocolConstraint
            }

            // or a concrete type of the form `T == Foo`
            else if let equalsIndex = index(after: genericTypeNameIndex, where: { $0.isOperator("==") }),
                    equalsIndex < typeEndIndex
            {
                delineatorIndex = equalsIndex
                conformanceType = .concreteType
            }

            if let delineatorIndex = delineatorIndex, let conformanceType = conformanceType {
                let constrainedTypeName = tokens[genericTypeNameIndex ..< delineatorIndex]
                    .map { $0.string }
                    .joined()
                    .trimmingCharacters(in: .init(charactersIn: " \n\r,{}"))

                let conformanceName = tokens[(delineatorIndex + 1) ... typeEndIndex]
                    .map { $0.string }
                    .joined()
                    .trimmingCharacters(in: .init(charactersIn: " \n\r,{}"))

                genericType.conformances.append(.init(
                    name: conformanceName,
                    typeName: qualifyGenericTypeName(constrainedTypeName),
                    type: conformanceType,
                    sourceRange: genericTypeNameIndex ... sourceRangeEnd
                ))
            }

            currentIndex = typeEndIndex
        }
    }

    /// Add or remove self or Self
    func addOrRemoveSelf(static staticSelf: Bool) {
        let selfKeyword = staticSelf ? "Self" : "self"

        // Must be applied to the entire file to work reliably
        guard !options.fragment else { return }

        func processBody(at index: inout Int,
                         localNames: Set<String>,
                         members: Set<String>,
                         typeStack: inout [(name: String, keyword: String)],
                         closureStack: inout [(allowsImplicitSelf: Bool, selfCapture: String?)],
                         membersByType: inout [String: Set<String>],
                         classMembersByType: inout [String: Set<String>],
                         usingDynamicLookup: Bool,
                         classOrStatic: Bool,
                         isTypeRoot: Bool,
                         isInit: Bool)
        {
            var explicitSelf: SelfMode { staticSelf ? .remove : options.explicitSelf }
            let isWhereClause = index > 0 && tokens[index - 1] == .keyword("where")
            assert(isWhereClause || currentScope(at: index).map { token -> Bool in
                [.startOfScope("{"), .startOfScope(":"), .startOfScope("#if")].contains(token)
            } ?? true)
            let isCaseClause = !isWhereClause && index > 0 && tokens[index - 1].isSwitchCaseOrDefault
            if explicitSelf == .remove {
                // Check if scope actually includes self before we waste a bunch of time
                var scopeStack: [Token] = []
                loop: for i in index ..< tokens.count {
                    let token = tokens[i]
                    switch token {
                    case .identifier(selfKeyword):
                        break loop // Contains self
                    case .startOfScope("{") where isWhereClause && scopeStack.isEmpty:
                        return // Does not contain self
                    case .startOfScope("{"), .startOfScope("("),
                         .startOfScope("["), .startOfScope(":"):
                        scopeStack.append(token)
                    case .endOfScope("}"), .endOfScope(")"), .endOfScope("]"),
                         .endOfScope("case"), .endOfScope("default"):
                        if scopeStack.isEmpty || (scopeStack == [.startOfScope(":")] && isCaseClause) {
                            index = i + 1
                            return // Does not contain self
                        }
                        _ = scopeStack.popLast()
                    default:
                        break
                    }
                }
            }
            let inClosureDisallowingImplicitSelf = !staticSelf && closureStack.last?.allowsImplicitSelf == false
            // Starting in Swift 5.8, self can be rebound using a `let self = self` unwrap condition
            // within a weak self closure. This is the only place where defining a property
            // named self affects the behavior of implicit self.
            let scopeAllowsImplicitSelfRebinding = !staticSelf && options.swiftVersion >= "5.8"
                && closureStack.last?.selfCapture == "weak self"

            // Gather members & local variables
            let type = (isTypeRoot && typeStack.count == 1) ? typeStack.first : nil
            var members = (type?.name).flatMap { membersByType[$0] } ?? members
            var classMembers = (type?.name).flatMap { classMembersByType[$0] } ?? Set<String>()
            var localNames = localNames
            if !isTypeRoot || explicitSelf != .remove {
                var i = index
                var classOrStatic = false
                outer: while let token = token(at: i) {
                    switch token {
                    case .keyword("import"):
                        guard let nextIndex = self.index(of: .identifier, after: i) else {
                            return fatalError("Expected identifier", at: i)
                        }
                        i = nextIndex
                    case .keyword("class"), .keyword("static"):
                        classOrStatic = true
                    case .keyword("repeat"):
                        if next(.nonSpaceOrCommentOrLinebreak, after: i) == .startOfScope("{") {
                            guard let nextIndex = self.index(of: .keyword("while"), after: i) else {
                                return fatalError("Expected while", at: i)
                            }
                            i = nextIndex
                        } else {
                            // Probably a parameter pack
                            break
                        }
                    case .keyword("if"), .keyword("for"), .keyword("while"):
                        if explicitSelf == .insert {
                            break
                        }
                        guard let nextIndex = self.index(of: .startOfScope("{"), after: i) else {
                            return fatalError("Expected {", at: i)
                        }
                        i = nextIndex
                        continue
                    case .keyword("switch"):
                        guard let nextIndex = self.index(of: .startOfScope("{"), after: i) else {
                            return fatalError("Expected {", at: i)
                        }
                        guard var endIndex = self.index(of: .endOfScope, after: nextIndex) else {
                            return fatalError("Expected }", at: i)
                        }
                        while tokens[endIndex] != .endOfScope("}") {
                            guard let nextIndex = self.index(of: .startOfScope(":"), after: endIndex) else {
                                return fatalError("Expected :", at: i)
                            }
                            guard let _endIndex = self.index(of: .endOfScope, after: nextIndex) else {
                                return fatalError("Expected end of scope", at: i)
                            }
                            endIndex = _endIndex
                        }
                        i = endIndex
                    case .keyword("var"), .keyword("let"):
                        i += 1
                        if isTypeRoot {
                            if classOrStatic {
                                processDeclaredVariables(at: &i, names: &classMembers)
                                classOrStatic = false
                            } else {
                                processDeclaredVariables(at: &i, names: &members)
                            }
                        } else {
                            let removeSelf = explicitSelf != .insert && !usingDynamicLookup && (
                                (staticSelf && classOrStatic) || (!staticSelf && !inClosureDisallowingImplicitSelf)
                            )
                            processDeclaredVariables(at: &i, names: &localNames,
                                                     removeSelfKeyword: removeSelf ? selfKeyword : nil,
                                                     onlyLocal: options.swiftVersion < "5",
                                                     scopeAllowsImplicitSelfRebinding: scopeAllowsImplicitSelfRebinding)
                        }
                    case .keyword("func"):
                        guard let nameToken = next(.nonSpaceOrCommentOrLinebreak, after: i) else {
                            break
                        }
                        if isTypeRoot {
                            if classOrStatic {
                                classMembers.insert(nameToken.unescaped())
                                classOrStatic = false
                            } else {
                                members.insert(nameToken.unescaped())
                            }
                        } else {
                            localNames.insert(nameToken.unescaped())
                        }
                    case .startOfScope("("), .startOfScope("#if"), .startOfScope(":"):
                        break
                    case .startOfScope("//"), .startOfScope("/*"):
                        if case let .commentBody(comment)? = next(.nonSpace, after: i) {
                            processCommentBody(comment, at: i)
                            if token == .startOfScope("//") {
                                processLinebreak()
                            }
                        }
                        i = endOfScope(at: i) ?? (tokens.count - 1)
                    case .startOfScope:
                        classOrStatic = false
                        i = endOfScope(at: i) ?? (tokens.count - 1)
                    case .endOfScope("}"), .endOfScope("case"), .endOfScope("default"):
                        break outer
                    case .linebreak:
                        processLinebreak()
                    default:
                        break
                    }
                    i += 1
                }
            }
            if let type = type {
                membersByType[type.name] = members
                classMembersByType[type.name] = classMembers
            }
            // Remove or add `self`
            var lastKeyword = ""
            var lastKeywordIndex = 0
            var classOrStatic = classOrStatic
            var scopeStack = [(token: Token.space(""), dynamicMemberTypes: Set<String>())]

            // TODO: restructure this to use forEachToken to avoid exposing processCommentBody mechanism
            while let token = token(at: index) {
                switch token {
                case .keyword("is"), .keyword("as"), .keyword("try"), .keyword("await"):
                    break
                case .keyword("init"), .keyword("subscript"),
                     .keyword("func") where lastKeyword != "import":
                    lastKeyword = ""
                    let members = classOrStatic ? classMembers : members
                    processFunction(at: &index, localNames: localNames, members: members,
                                    typeStack: &typeStack, closureStack: &closureStack, membersByType: &membersByType,
                                    classMembersByType: &classMembersByType,
                                    usingDynamicLookup: usingDynamicLookup,
                                    classOrStatic: classOrStatic)
                    classOrStatic = false
                    continue
                case .keyword("static"):
                    if !isTypeRoot {
                        return fatalError("The static modifier is not valid outside a type body", at: index)
                    }
                    classOrStatic = true
                case .keyword("class") where
                    next(.nonSpaceOrCommentOrLinebreak, after: index)?.isIdentifier == false:
                    if last(.nonSpaceOrCommentOrLinebreak, before: index) != .delimiter(":") {
                        if !isTypeRoot {
                            return fatalError("The class modifier is not valid outside a type body", at: index)
                        }
                        classOrStatic = true
                    }
                case .keyword("where") where lastKeyword == "protocol", .keyword("protocol"):
                    if let startIndex = self.index(of: .startOfScope("{"), after: index),
                       let endIndex = endOfScope(at: startIndex)
                    {
                        index = endIndex
                    }
                case .keyword("extension"), .keyword("struct"), .keyword("enum"), .keyword("class"), .keyword("actor"),
                     .keyword("where") where ["extension", "struct", "enum", "class", "actor"].contains(lastKeyword):
                    let keyword = tokens[index].string
                    guard last(.nonSpaceOrCommentOrLinebreak, before: index) != .keyword("import") else {
                        break
                    }
                    guard let scopeStart = self.index(of: .startOfScope("{"), after: index),
                          case let .identifier(name)? = next(.identifier, after: index)
                    else {
                        return
                    }
                    var usingDynamicLookup = modifiersForDeclaration(
                        at: index,
                        contains: "@dynamicMemberLookup"
                    )
                    if usingDynamicLookup {
                        scopeStack[scopeStack.count - 1].dynamicMemberTypes.insert(name)
                    } else if [token.string, lastKeyword].contains("extension"),
                              scopeStack.last!.dynamicMemberTypes.contains(name)
                    {
                        usingDynamicLookup = true
                    }
                    index = scopeStart + 1
                    typeStack.append((name: name, keyword: keyword))
                    processBody(at: &index, localNames: ["init"], members: [],
                                typeStack: &typeStack, closureStack: &closureStack,
                                membersByType: &membersByType, classMembersByType: &classMembersByType,
                                usingDynamicLookup: usingDynamicLookup, classOrStatic: classOrStatic,
                                isTypeRoot: true, isInit: false)
                    index -= 1
                    typeStack.removeLast()
                case .keyword("case") where ["if", "while", "guard", "for"].contains(lastKeyword):
                    break
                case .keyword("var"), .keyword("let"):
                    lastKeywordIndex = index
                    index += 1
                    switch lastKeyword {
                    case "lazy" where options.swiftVersion < "4":
                        loop: while let nextIndex = self.index(of: .nonSpaceOrCommentOrLinebreak, after: index) {
                            switch tokens[nextIndex] {
                            case .keyword("as"), .keyword("is"), .keyword("try"), .keyword("await"):
                                break
                            case .keyword, .startOfScope("{"):
                                break loop
                            default:
                                break
                            }
                            index = nextIndex
                        }
                        lastKeyword = ""
                    case "if", "while", "guard", "for":
                        assert(!isTypeRoot)
                        // Guard is included because it's an error to reference guard vars in body
                        var scopedNames = localNames
                        let removeSelf = explicitSelf != .insert && !usingDynamicLookup && (
                            (staticSelf && classOrStatic) || (!staticSelf && !inClosureDisallowingImplicitSelf)
                        )
                        processDeclaredVariables(
                            at: &index, names: &scopedNames,
                            removeSelfKeyword: removeSelf ? selfKeyword : nil,
                            onlyLocal: false,
                            scopeAllowsImplicitSelfRebinding: scopeAllowsImplicitSelfRebinding
                        )
                        while let scope = currentScope(at: index) ?? self.token(at: index),
                              case let .startOfScope(name) = scope,
                              ["[", "("].contains(name) || scope.isStringDelimiter,
                              let endIndex = endOfScope(at: index)
                        {
                            // TODO: find less hacky workaround
                            index = endIndex + 1
                        }
                        while scopeStack.last?.token == .startOfScope("(") {
                            scopeStack.removeLast()
                        }
                        guard var startIndex = self.token(at: index) == .startOfScope("{") ?
                            index : self.index(of: .startOfScope("{"), after: index)
                        else {
                            return fatalError("Expected {", at: index)
                        }
                        while isStartOfClosure(at: startIndex) {
                            guard let i = self.index(of: .endOfScope("}"), after: startIndex) else {
                                return fatalError("Expected }", at: startIndex)
                            }
                            guard let j = self.index(of: .startOfScope("{"), after: i) else {
                                return fatalError("Expected {", at: i)
                            }
                            startIndex = j
                        }
                        index = startIndex + 1
                        processBody(at: &index, localNames: scopedNames, members: members,
                                    typeStack: &typeStack, closureStack: &closureStack,
                                    membersByType: &membersByType, classMembersByType: &classMembersByType,
                                    usingDynamicLookup: usingDynamicLookup, classOrStatic: classOrStatic,
                                    isTypeRoot: false, isInit: isInit)
                        index -= 1
                        lastKeyword = ""
                    default:
                        lastKeyword = token.string
                    }
                    classOrStatic = false
                case .keyword("where") where lastKeyword == "in",
                     .startOfScope("{") where lastKeyword == "in" && !isStartOfClosure(at: index):
                    lastKeyword = ""
                    var localNames = localNames
                    guard let keywordIndex = self.index(of: .keyword("in"), before: index),
                          let prevKeywordIndex = self.index(of: .keyword("for"), before: keywordIndex)
                    else {
                        return fatalError("Expected for keyword", at: index)
                    }
                    for token in tokens[prevKeywordIndex + 1 ..< keywordIndex] {
                        if case let .identifier(name) = token, name != "_" {
                            localNames.insert(token.unescaped())
                        }
                    }
                    index += 1
                    processBody(at: &index, localNames: localNames, members: members,
                                typeStack: &typeStack, closureStack: &closureStack,
                                membersByType: &membersByType, classMembersByType: &classMembersByType,
                                usingDynamicLookup: usingDynamicLookup, classOrStatic: classOrStatic,
                                isTypeRoot: false, isInit: isInit)
                    continue
                case .keyword("while") where lastKeyword == "repeat":
                    lastKeyword = ""
                case let .keyword(name):
                    lastKeyword = name
                    lastKeywordIndex = index
                case .startOfScope("//"), .startOfScope("/*"):
                    if case let .commentBody(comment)? = next(.nonSpace, after: index) {
                        processCommentBody(comment, at: index)
                        if token == .startOfScope("//") {
                            processLinebreak()
                        }
                    }
                    index = endOfScope(at: index) ?? (tokens.count - 1)
                case .startOfScope where token.isStringDelimiter, .startOfScope("#if"),
                     .startOfScope("["), .startOfScope("("):
                    scopeStack.append((token, []))
                case .startOfScope(":"):
                    lastKeyword = ""
                case .startOfScope("{") where lastKeyword == "catch":
                    lastKeyword = ""
                    var localNames = localNames
                    localNames.insert("error") // Implicit error argument
                    index += 1
                    processBody(at: &index, localNames: localNames, members: members,
                                typeStack: &typeStack, closureStack: &closureStack,
                                membersByType: &membersByType, classMembersByType: &classMembersByType,
                                usingDynamicLookup: usingDynamicLookup, classOrStatic: classOrStatic,
                                isTypeRoot: false, isInit: isInit)
                    continue
                case .startOfScope("{") where isWhereClause && scopeStack.count == 1:
                    return
                case .startOfScope("{") where lastKeyword == "switch" && scopeStack.count == 1:
                    lastKeyword = ""
                    index += 1
                    loop: while let token = self.token(at: index) {
                        index += 1
                        switch token {
                        case .endOfScope("case"), .endOfScope("default"):
                            let localNames = localNames
                            processBody(at: &index, localNames: localNames, members: members,
                                        typeStack: &typeStack, closureStack: &closureStack,
                                        membersByType: &membersByType, classMembersByType: &classMembersByType,
                                        usingDynamicLookup: usingDynamicLookup, classOrStatic: classOrStatic,
                                        isTypeRoot: false, isInit: isInit)
                            index -= 1
                        case .endOfScope("}"):
                            break loop
                        default:
                            break
                        }
                    }
                case .startOfScope("{") where ["for", "where", "if", "else", "while", "do"].contains(lastKeyword):
                    if let scopeIndex = self.index(of: .startOfScope, before: index), scopeIndex > lastKeywordIndex {
                        index = endOfScope(at: index) ?? (tokens.count - 1)
                        break
                    }
                    lastKeyword = ""
                    fallthrough
                case .startOfScope("{") where lastKeyword == "repeat":
                    index += 1
                    processBody(at: &index, localNames: localNames, members: members,
                                typeStack: &typeStack, closureStack: &closureStack,
                                membersByType: &membersByType, classMembersByType: &classMembersByType,
                                usingDynamicLookup: usingDynamicLookup, classOrStatic: classOrStatic,
                                isTypeRoot: false, isInit: isInit)
                    continue
                case .startOfScope("{") where lastKeyword == "var":
                    lastKeyword = ""
                    if isStartOfClosure(at: index, in: scopeStack.last?.token) {
                        fallthrough
                    }
                    var prevIndex = index - 1
                    var name: String?
                    while let token = self.token(at: prevIndex), token != .keyword("var") {
                        if case let .identifier(_name) = token {
                            // Is the declared variable
                            name = _name
                        }
                        prevIndex -= 1
                    }
                    let classOrStatic = modifiersForDeclaration(at: lastKeywordIndex, contains: { _, string in
                        ["static", "class"].contains(string)
                    })
                    if let name = name, classOrStatic || !staticSelf {
                        processAccessors(["get", "set", "willSet", "didSet", "init", "_modify"], for: name,
                                         at: &index, localNames: localNames, members: members,
                                         typeStack: &typeStack, closureStack: &closureStack,
                                         membersByType: &membersByType,
                                         classMembersByType: &classMembersByType,
                                         usingDynamicLookup: usingDynamicLookup,
                                         classOrStatic: classOrStatic)
                    } else {
                        index = (endOfScope(at: index) ?? index) + 1
                    }
                    continue
                case .startOfScope("{") where isStartOfClosure(at: index):
                    let inIndex = self.index(of: .keyword, after: index, if: {
                        $0 == .keyword("in")
                    })

                    // Parse the capture list and arguments list,
                    // and record the type of `self` capture used in the closure
                    var captureList: [Token]?
                    var parameterList: [Token]?

                    // Handle a capture list followed by an optional parameter list:
                    // `{ [self, foo] bar in` or `{ [self, foo] in` etc.
                    if let inIndex = inIndex,
                       let captureListStartIndex = self.index(in: (index + 1) ..< inIndex, where: {
                           !$0.isSpaceOrCommentOrLinebreak && !$0.isAttribute
                       }),
                       tokens[captureListStartIndex] == .startOfScope("["),
                       let captureListEndIndex = endOfScope(at: captureListStartIndex)
                    {
                        captureList = Array(tokens[(captureListStartIndex + 1) ..< captureListEndIndex])
                        parameterList = Array(tokens[(captureListEndIndex + 1) ..< inIndex])
                    }

                    // Handle a parameter list if present without a capture list
                    // e.g. `{ foo, bar in`
                    else if let inIndex = inIndex,
                            let firstTokenInClosure = self.index(of: .nonSpaceOrCommentOrLinebreak, after: index),
                            isInClosureArguments(at: firstTokenInClosure)
                    {
                        parameterList = Array(tokens[firstTokenInClosure ..< inIndex])
                    }

                    var captureListEntries = (captureList ?? []).split(separator: .delimiter(","), omittingEmptySubsequences: true)
                    let parameterListEntries = (parameterList ?? []).split(separator: .delimiter(","), omittingEmptySubsequences: true)

                    let supportedSelfCaptures = Set([
                        "self",
                        "unowned self",
                        "unowned(safe) self",
                        "unowned(unsafe) self",
                        "weak self",
                    ])

                    let captureEntryStrings = captureListEntries.map { captureListEntry in
                        captureListEntry
                            .map { $0.string }
                            .joined()
                            .trimmingCharacters(in: .whitespacesAndNewlines)
                    }

                    let selfCapture = captureEntryStrings.first(where: {
                        supportedSelfCaptures.contains($0)
                    })

                    captureListEntries.removeAll(where: { captureListEntry in
                        let text = captureListEntry
                            .map { $0.string }
                            .joined()
                            .trimmingCharacters(in: .whitespacesAndNewlines)

                        return text == selfCapture
                    })

                    let localDefiningDeclarations = captureListEntries + parameterListEntries
                    var closureLocalNames = localNames

                    for tokens in localDefiningDeclarations {
                        guard let localIdentifier = tokens.first(where: {
                            $0.isIdentifier && !_FormatRules.ownershipModifiers.contains($0.string)
                        }), case let .identifier(name) = localIdentifier,
                        name != "_"
                        else {
                            continue
                        }
                        closureLocalNames.insert(name)
                    }

                    // Functions defined inside closures with `[weak self]` captures can
                    // only use implicit self once self has been unwrapped.
                    //
                    // When using `weak self` we add `self` to locals and will remove
                    // it again if we encounter a `guard let self`.
                    if options.swiftVersion >= "5.8", selfCapture == "weak self" {
                        closureLocalNames.insert("self")
                    }

                    // Whether or not the closure at the current index permits implicit self.
                    //
                    // SE-0269 (in Swift 5.3) allows implicit self when:
                    //  - the closure captures self explicitly using [self] or [unowned self]
                    //  - self is not a reference type
                    //
                    // SE-0365 (in Swift 5.8) additionally allows implicit self using
                    // [weak self] captures after self has been unwrapped.
                    func closureAllowsImplicitSelf() -> Bool {
                        guard options.swiftVersion >= "5.3" else {
                            return false
                        }

                        // If self is a reference type, capturing it won't create a retain cycle,
                        // so the compiler lets us use implicit self
                        if let enclosingTypeKeyword = typeStack.last?.keyword,
                           enclosingTypeKeyword == "struct" || enclosingTypeKeyword == "enum"
                        {
                            return true
                        }

                        guard let selfCapture = selfCapture else {
                            return false
                        }

                        // If self is captured strongly, or using `unowned`, then the compiler
                        // lets us use implicit self since it's already clear that this closure
                        // captures self strongly
                        if selfCapture == "self"
                            || selfCapture == "unowned self"
                            || selfCapture == "unowned(safe) self"
                            || selfCapture == "unowned(unsafe) self"
                        {
                            return true
                        }

                        // This is also supported for `weak self` captures, but only
                        // in Swift 5.8 or later
                        if selfCapture == "weak self", options.swiftVersion >= "5.8" {
                            return true
                        }

                        return false
                    }

                    closureStack.append((allowsImplicitSelf: closureAllowsImplicitSelf(), selfCapture: selfCapture))
                    index = (inIndex ?? index) + 1
                    processBody(at: &index, localNames: closureLocalNames, members: members,
                                typeStack: &typeStack, closureStack: &closureStack,
                                membersByType: &membersByType, classMembersByType: &classMembersByType,
                                usingDynamicLookup: usingDynamicLookup, classOrStatic: classOrStatic,
                                isTypeRoot: false, isInit: isInit)
                    index -= 1
                    closureStack.removeLast()
                case .startOfScope:
                    index = endOfScope(at: index) ?? (tokens.count - 1)
                case .identifier(selfKeyword):
                    guard isEnabled, explicitSelf != .insert, !isTypeRoot, !usingDynamicLookup, !staticSelf || classOrStatic,
                          let dotIndex = self.index(of: .nonSpaceOrLinebreak, after: index, if: {
                              $0 == .operator(".", .infix)
                          }),
                          let nextIndex = self.index(of: .nonSpaceOrLinebreak, after: dotIndex)
                    else {
                        break
                    }
                    if explicitSelf == .insert {
                        break
                    } else if explicitSelf == .initOnly, isInit {
                        if next(.nonSpaceOrCommentOrLinebreak, after: nextIndex) == .operator("=", .infix) {
                            break
                        } else if let scopeEnd = self.index(of: .endOfScope(")"), after: nextIndex),
                                  next(.nonSpaceOrCommentOrLinebreak, after: scopeEnd) == .operator("=", .infix)
                        {
                            break
                        }
                    }
                    if let closure = closureStack.last, !closure.allowsImplicitSelf {
                        break
                    }
                    _ = removeSelf(at: index, exclude: localNames)
                case .identifier("type"): // Special case for type(of:)
                    guard let parenIndex = self.index(of: .nonSpaceOrCommentOrLinebreak, after: index, if: {
                        $0 == .startOfScope("(")
                    }), next(.nonSpaceOrCommentOrLinebreak, after: parenIndex) == .identifier("of") else {
                        fallthrough
                    }
                case .identifier:
                    guard isEnabled && !isTypeRoot else {
                        break
                    }
                    if explicitSelf == .insert {
                        // continue
                    } else if explicitSelf == .initOnly, isInit {
                        if next(.nonSpaceOrCommentOrLinebreak, after: index) == .operator("=", .infix) {
                            // continue
                        } else if let scopeEnd = self.index(of: .endOfScope(")"), after: index),
                                  next(.nonSpaceOrCommentOrLinebreak, after: scopeEnd) == .operator("=", .infix)
                        {
                            // continue
                        } else {
                            if token.string == "lazy" {
                                lastKeyword = "lazy"
                                lastKeywordIndex = index
                            }
                            break
                        }
                    } else {
                        if token.string == "lazy" {
                            lastKeyword = "lazy"
                            lastKeywordIndex = index
                        }
                        break
                    }
                    let isAssignment: Bool
                    if ["for", "var", "let"].contains(lastKeyword),
                       let prevToken = last(.nonSpaceOrCommentOrLinebreak, before: index)
                    {
                        switch prevToken {
                        case .identifier, .number, .endOfScope,
                             .operator where ![
                                 .operator("=", .infix), .operator(".", .prefix)
                             ].contains(prevToken):
                            isAssignment = false
                            lastKeyword = ""
                        default:
                            isAssignment = true
                        }
                    } else {
                        isAssignment = false
                    }
                    if !isAssignment, token.string == "lazy" {
                        lastKeyword = "lazy"
                        lastKeywordIndex = index
                    }
                    let name = token.unescaped()
                    guard members.contains(name), !localNames.contains(name), !isAssignment ||
                        last(.nonSpaceOrCommentOrLinebreak, before: index) == .operator("=", .infix),
                        next(.nonSpaceOrComment, after: index) != .delimiter(":")
                    else {
                        break
                    }
                    if let lastToken = last(.nonSpaceOrCommentOrLinebreak, before: index),
                       lastToken.isOperator(".")
                    {
                        break
                    }
                    if lastKeyword.hasPrefix("@"), let startIndex = startOfScope(at: index),
                       tokens[startIndex] == .startOfScope("("),
                       lastKeywordIndex == self.index(of: .nonSpaceOrComment, before: startIndex)
                    {
                        break
                    }
                    insert([.identifier("self"), .operator(".", .infix)], at: index)
                    index += 2
                case .endOfScope("case"), .endOfScope("default"):
                    return
                case .endOfScope:
                    if token == .endOfScope("#endif") {
                        while let scope = scopeStack.last?.token, scope != .space("") {
                            scopeStack.removeLast()
                            if scope != .startOfScope("#if") {
                                break
                            }
                        }
                    } else if let scope = scopeStack.last?.token, scope != .space("") {
                        // TODO: fix this bug
                        assert(token.isEndOfScope(scope))
                        scopeStack.removeLast()
                    } else {
                        assert(token.isEndOfScope(currentScope(at: index)!))
                        index += 1
                        return
                    }
                case .linebreak:
                    processLinebreak()
                default:
                    break
                }
                index += 1
            }
        }
        func processAccessors(_ names: [String], for name: String, at index: inout Int,
                              localNames: Set<String>, members: Set<String>,
                              typeStack: inout [(name: String, keyword: String)],
                              closureStack: inout [(allowsImplicitSelf: Bool, selfCapture: String?)],
                              membersByType: inout [String: Set<String>],
                              classMembersByType: inout [String: Set<String>],
                              usingDynamicLookup: Bool,
                              classOrStatic: Bool)
        {
            assert(tokens[index] == .startOfScope("{"))
            var foundAccessors = false
            var localNames = localNames
            while var nextIndex = self.index(of: .nonSpaceOrCommentOrLinebreak, after: index, if: {
                switch $0 {
                case .keyword where $0.isAttribute:
                    return true
                case let .identifier(name), let .keyword(name):
                    return names.contains(name)
                default:
                    return false
                }
            }), let startIndex = self.index(of: .startOfScope("{"), after: nextIndex) {
                if tokens[nextIndex].isAttribute {
                    guard let startIndex = self.index(of: .nonSpaceOrComment, after: nextIndex),
                          tokens[startIndex] == .startOfScope("("),
                          let endIndex = endOfScope(at: startIndex)
                    else {
                        // Not an accessor
                        break
                    }
                    // Could be an attribute on an accessor
                    index = endIndex
                    continue
                }
                foundAccessors = true
                index = startIndex + 1
                if let parenStart = self.index(of: .nonSpaceOrCommentOrLinebreak, after: nextIndex, if: {
                    $0 == .startOfScope("(")
                }), let varToken = next(.identifier, after: parenStart) {
                    localNames.insert(varToken.unescaped())
                } else {
                    var token = tokens[nextIndex]
                    while token.isAttribute,
                          let endIndex = endOfAttribute(at: nextIndex),
                          let index = self.index(of: .nonSpaceOrCommentOrLinebreak, after: endIndex)
                    {
                        nextIndex = index
                        token = tokens[nextIndex]
                    }
                    switch token.string {
                    case "get", "_modify":
                        localNames.insert(name)
                    case "set", "init":
                        localNames.insert(name)
                        localNames.insert("newValue")
                    case "willSet":
                        localNames.insert("newValue")
                    case "didSet":
                        localNames.insert("oldValue")
                    default:
                        break
                    }
                }
                processBody(at: &index, localNames: localNames, members: members,
                            typeStack: &typeStack, closureStack: &closureStack,
                            membersByType: &membersByType, classMembersByType: &classMembersByType,
                            usingDynamicLookup: usingDynamicLookup, classOrStatic: classOrStatic,
                            isTypeRoot: false, isInit: false)
            }
            if foundAccessors {
                guard let endIndex = self.index(of: .endOfScope("}"), after: index) else { return }
                index = endIndex + 1
            } else {
                index += 1
                localNames.insert(name)
                processBody(at: &index, localNames: localNames, members: members,
                            typeStack: &typeStack, closureStack: &closureStack,
                            membersByType: &membersByType, classMembersByType: &classMembersByType,
                            usingDynamicLookup: usingDynamicLookup, classOrStatic: classOrStatic,
                            isTypeRoot: false, isInit: false)
            }
        }
        func processFunction(at index: inout Int, localNames: Set<String>, members: Set<String>,
                             typeStack: inout [(name: String, keyword: String)],
                             closureStack: inout [(allowsImplicitSelf: Bool, selfCapture: String?)],
                             membersByType: inout [String: Set<String>],
                             classMembersByType: inout [String: Set<String>],
                             usingDynamicLookup: Bool,
                             classOrStatic: Bool)
        {
            let startToken = tokens[index]
            var localNames = localNames
            guard let startIndex = self.index(of: .startOfScope("("), after: index),
                  let endIndex = self.index(of: .endOfScope(")"), after: startIndex)
            else {
                index += 1 // Prevent endless loop
                return
            }
            // Get argument names
            index = startIndex
            while index < endIndex {
                guard let externalNameIndex = self.index(of: .identifier, after: index),
                      let nextIndex = self.index(of: .nonSpaceOrCommentOrLinebreak, after: externalNameIndex)
                else { break }
                let token = tokens[nextIndex]
                switch token {
                case let .identifier(name) where name != "_":
                    localNames.insert(token.unescaped())
                case .delimiter(":"):
                    let externalNameToken = tokens[externalNameIndex]
                    if case let .identifier(name) = externalNameToken, name != "_" {
                        localNames.insert(externalNameToken.unescaped())
                    }
                default:
                    break
                }
                index = self.index(of: .delimiter(","), after: index) ?? endIndex
            }
            guard let bodyStartIndex = self.index(after: endIndex, where: {
                switch $0 {
                case .startOfScope("{"): // What we're looking for
                    return true
                case .keyword("throws"),
                     .keyword("rethrows"),
                     .keyword("where"),
                     .keyword("is"):
                    return false // Keep looking
                case .keyword where !$0.isAttribute:
                    return true // Not valid between end of arguments and start of body
                default:
                    return false // Keep looking
                }
            }), tokens[bodyStartIndex] == .startOfScope("{") else {
                return
            }

            // Functions defined inside closures with `[weak self]` captures can
            // never use implicit self.
            //
            // When we encounter a `guard let self` in a `[weak self]` closure,
            // we remove `self` from the list of locals since that disables
            // implicit self. Now that we're moving into a function that doesn't
            // support implicit self, we can re-insert `self` into the list of
            // locals to disable implicit self again for this scope.
            if options.swiftVersion >= "5.8",
               closureStack.last?.selfCapture == "weak self"
            {
                localNames.insert("self")
            }

            if startToken == .keyword("subscript") {
                index = bodyStartIndex
                processAccessors(["get", "set"], for: "", at: &index, localNames: localNames,
                                 members: members, typeStack: &typeStack, closureStack: &closureStack, membersByType: &membersByType,
                                 classMembersByType: &classMembersByType,
                                 usingDynamicLookup: usingDynamicLookup,
                                 classOrStatic: classOrStatic)
            } else {
                index = bodyStartIndex + 1
                processBody(at: &index,
                            localNames: localNames,
                            members: members,
                            typeStack: &typeStack,
                            closureStack: &closureStack,
                            membersByType: &membersByType,
                            classMembersByType: &classMembersByType,
                            usingDynamicLookup: usingDynamicLookup,
                            classOrStatic: classOrStatic,
                            isTypeRoot: false,
                            isInit: startToken == .keyword("init"))
            }
        }
        var typeStack = [(name: String, keyword: String)]()
        var closureStack = [(allowsImplicitSelf: Bool, selfCapture: String?)]()
        var membersByType = [String: Set<String>]()
        var classMembersByType = [String: Set<String>]()
        var index = 0
        processBody(at: &index, localNames: [], members: [], typeStack: &typeStack,
                    closureStack: &closureStack, membersByType: &membersByType,
                    classMembersByType: &classMembersByType,
                    usingDynamicLookup: false, classOrStatic: false,
                    isTypeRoot: false, isInit: false)
    }
}

extension Date {
    static var yearFormatter: (Date) -> String = {
        let formatter = DateFormatter()
        formatter.dateFormat = "yyyy"
        return { date in formatter.string(from: date) }
    }()

    static var currentYear = yearFormatter(Date())

    var yearString: String {
        Date.yearFormatter(self)
    }

    func format(with format: DateFormat, timeZone: FormatTimeZone) -> String {
        let formatter = DateFormatter()

        if let chosenTimeZone = timeZone.timeZone {
            formatter.timeZone = chosenTimeZone
        }

        switch format {
        case .system:
            formatter.dateStyle = .short
            formatter.timeStyle = .none
        case .dayMonthYear:
            formatter.dateFormat = "dd/MM/yyyy"
        case .iso:
            formatter.dateFormat = "yyyy-MM-dd"
        case .monthDayYear:
            formatter.dateFormat = "MM/dd/yyyy"
        case let .custom(format):
            formatter.dateFormat = format
        }

        return formatter.string(from: self)
    }
}<|MERGE_RESOLUTION|>--- conflicted
+++ resolved
@@ -2159,20 +2159,14 @@
         case let .type(keyword, _, _, _, _):
             return options.beforeMarks.contains(keyword) ? .beforeMarks : .nestedType
 
-<<<<<<< HEAD
-        case let .declaration(keyword, tokens):
+        case let .declaration(keyword, tokens, _):
             return type(of: keyword, with: tokens, mapping: availableTypes)
 
-        case let .conditionalCompilation(_, body, _):
+        case let .conditionalCompilation(_, body, _, _):
             // Prefer treating conditional compliation blocks as having
             // the property type of the first declaration in their body.
             guard let firstDeclarationInBlock = body.first else {
                 return .conditionalCompilation
-=======
-        case let .declaration(keyword, tokens, _):
-            guard let declarationTypeTokenIndex = tokens.firstIndex(of: .keyword(keyword)) else {
-                return .beforeMarks
->>>>>>> 70680468
             }
 
             return type(of: firstDeclarationInBlock, for: mode, mapping: availableTypes)
@@ -2303,22 +2297,11 @@
         case .keyword("typealias"):
             return .nestedType
 
-<<<<<<< HEAD
         case .keyword("case"):
             return .beforeMarks
 
         default:
             return .beforeMarks
-=======
-        case let .conditionalCompilation(_, body, _, _):
-            // Prefer treating conditional compliation blocks as having
-            // the property type of the first declaration in their body.
-            if let firstDeclarationInBlock = body.first {
-                return type(of: firstDeclarationInBlock, for: mode)
-            } else {
-                return .conditionalCompilation
-            }
->>>>>>> 70680468
         }
     }
 
