--- conflicted
+++ resolved
@@ -403,10 +403,6 @@
     public var acronyms: Set<String>
     public var indentStrings: Bool
     public var closureVoidReturn: ClosureVoidReturn
-<<<<<<< HEAD
-    public var explicitSelfCount: Int
-=======
->>>>>>> 0398cbe8
     public var removeStartOrEndBlankLinesFromTypes: Bool
 
     // Deprecated
@@ -498,10 +494,6 @@
                 acronyms: Set<String> = ["ID", "URL", "UUID"],
                 indentStrings: Bool = false,
                 closureVoidReturn: ClosureVoidReturn = .remove,
-<<<<<<< HEAD
-                explicitSelfCount: Int = 2,
-=======
->>>>>>> 0398cbe8
                 removeStartOrEndBlankLinesFromTypes: Bool = true,
                 // Doesn't really belong here, but hard to put elsewhere
                 fragment: Bool = false,
@@ -584,10 +576,6 @@
         self.acronyms = acronyms
         self.indentStrings = indentStrings
         self.closureVoidReturn = closureVoidReturn
-<<<<<<< HEAD
-        self.explicitSelfCount = explicitSelfCount
-=======
->>>>>>> 0398cbe8
         self.removeStartOrEndBlankLinesFromTypes = removeStartOrEndBlankLinesFromTypes
         // Doesn't really belong here, but hard to put elsewhere
         self.fragment = fragment
