--- conflicted
+++ resolved
@@ -5085,33 +5085,12 @@
         case .ignore:
             return
         case var .replace(string):
-<<<<<<< HEAD
-            if let range = string.range(of: "{file}"),
-               let file = formatter.options.fileInfo.fileName
-            {
-                string.replaceSubrange(range, with: file)
-            }
-            if let range = string.range(of: "{year}") {
-                string.replaceSubrange(range, with: currentYear)
-            }
-            if let range = string.range(of: "{created}"),
-               let date = formatter.options.fileInfo.creationDate
-            {
-                string.replaceSubrange(range, with: shortDateFormatter(date))
-            }
-            if let range = string.range(of: "{created.year}"),
-               let date = formatter.options.fileInfo.creationDate
-            {
-                string.replaceSubrange(range, with: yearFormatter(date))
-            }
-=======
             for (key, replacement) in formatter.options.fileInfo.replacements {
                 while let range = string.range(of: "{\(key.rawValue)}") {
                     string.replaceSubrange(range, with: replacement)
                 }
             }
 
->>>>>>> 40429603
             header = string
         }
 
@@ -7830,12 +7809,7 @@
     }
 
     public let sortTypealiases = FormatRule(
-<<<<<<< HEAD
-        help: "Sort protocol composition typealiases.",
-        disabledByDefault: true
-=======
         help: "Sort protocol composition typealiases alphabetically."
->>>>>>> 40429603
     ) { formatter in
         formatter.forEach(.keyword("typealias")) { typealiasIndex, _ in
             guard
@@ -7977,11 +7951,7 @@
         }
     }
 
-<<<<<<< HEAD
-    public let forLoop = FormatRule(
-=======
     public let preferForLoop = FormatRule(
->>>>>>> 40429603
         help: "Convert functional `forEach` calls to for loops.",
         disabledByDefault: true,
         options: ["anonymousforeach", "onelineforeach"],
