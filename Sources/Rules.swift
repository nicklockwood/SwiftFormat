//
//  Rules.swift
//  SwiftFormat
//
//  Created by Nick Lockwood on 12/08/2016.
//  Copyright 2016 Nick Lockwood
//
//  Distributed under the permissive MIT license
//  Get the latest version from here:
//
//  https://github.com/nicklockwood/SwiftFormat
//
//  Permission is hereby granted, free of charge, to any person obtaining a copy
//  of this software and associated documentation files (the "Software"), to deal
//  in the Software without restriction, including without limitation the rights
//  to use, copy, modify, merge, publish, distribute, sublicense, and/or sell
//  copies of the Software, and to permit persons to whom the Software is
//  furnished to do so, subject to the following conditions:
//
//  The above copyright notice and this permission notice shall be included in all
//  copies or substantial portions of the Software.
//
//  THE SOFTWARE IS PROVIDED "AS IS", WITHOUT WARRANTY OF ANY KIND, EXPRESS OR
//  IMPLIED, INCLUDING BUT NOT LIMITED TO THE WARRANTIES OF MERCHANTABILITY,
//  FITNESS FOR A PARTICULAR PURPOSE AND NONINFRINGEMENT. IN NO EVENT SHALL THE
//  AUTHORS OR COPYRIGHT HOLDERS BE LIABLE FOR ANY CLAIM, DAMAGES OR OTHER
//  LIABILITY, WHETHER IN AN ACTION OF CONTRACT, TORT OR OTHERWISE, ARISING FROM,
//  OUT OF OR IN CONNECTION WITH THE SOFTWARE OR THE USE OR OTHER DEALINGS IN THE
//  SOFTWARE.
//

import Foundation

public final class FormatRule {
    private let fn: (Formatter) -> Void
    fileprivate(set) var name: String?
    let help: String
    let options: [String]
    let sharedOptions: [String]

    fileprivate init(help: String,
                     options: [String] = [],
                     sharedOptions: [String] = [],
                     _ fn: @escaping (Formatter) -> Void) {
        self.fn = fn
        self.help = help
        self.options = options
        self.sharedOptions = sharedOptions
    }

    public func apply(with formatter: Formatter) {
        formatter.currentRule = name
        fn(formatter)
        formatter.currentRule = nil
    }
}

public let FormatRules = _FormatRules()

private let rulesByName: [String: FormatRule] = {
    var rules = [String: FormatRule]()
    for (label, value) in Mirror(reflecting: FormatRules).children {
        guard let name = label, let rule = value as? FormatRule else {
            continue
        }
        rule.name = name
        rules[name] = rule
    }
    return rules
}()

private func allRules(except rules: [String]) -> [FormatRule] {
    precondition(!rules.contains(where: { rulesByName[$0] == nil }))
    return Array(rulesByName.keys.sorted().compactMap {
        rules.contains($0) ? nil : rulesByName[$0]
    })
}

private let _allRules = allRules(except: [])
private let _defaultRules = allRules(except: _disabledByDefault)
private let _disabledByDefault = ["isEmpty"]

public extension _FormatRules {
    /// A Dictionary of rules by name
    var byName: [String: FormatRule] { return rulesByName }

    /// All rules
    var all: [FormatRule] { return _allRules }

    /// Default active rules
    var `default`: [FormatRule] { return _defaultRules }

    /// Rules that are disabled by default
    var disabledByDefault: [String] { return _disabledByDefault }

    /// Just the specified rules
    func named(_ names: [String]) -> [FormatRule] {
        return Array(names.sorted().compactMap { rulesByName[$0] })
    }

    /// All rules except those specified
    func all(except rules: [String]) -> [FormatRule] {
        return allRules(except: rules)
    }

    // deprecated
    @available(*, deprecated, message: "Use named() method instead")
    func all(named: [String]) -> [FormatRule] {
        return Array(named.sorted().compactMap { rulesByName[$0] })
    }
}

extension _FormatRules {
    /// Get all format options used by a given set of rules
    func optionsForRules(_ rules: [FormatRule]) -> [String] {
        var options = Set<String>()
        for rule in rules {
            options.formUnion(rule.options + rule.sharedOptions)
        }
        return options.sorted()
    }

    // Get shared-only options for a given set of rules
    func sharedOptionsForRules(_ rules: [FormatRule]) -> [String] {
        var options = Set<String>()
        var sharedOptions = Set<String>()
        for rule in rules {
            options.formUnion(rule.options)
            sharedOptions.formUnion(rule.sharedOptions)
        }
        sharedOptions.subtract(options)
        return sharedOptions.sorted()
    }
}

public struct _FormatRules {
    fileprivate init() {}

    /// Implement the following rules with respect to the spacing around parens:
    /// * There is no space between an opening paren and the preceding identifier,
    ///   unless the identifier is one of the specified keywords
    /// * There is no space between an opening paren and the preceding closing brace
    /// * There is no space between an opening paren and the preceding closing square bracket
    /// * There is space between a closing paren and following identifier
    /// * There is space between a closing paren and following opening brace
    /// * There is no space between a closing paren and following opening square bracket
    public let spaceAroundParens = FormatRule(
        help: "Contextually adjusts the space around `( ... )`."
    ) { formatter in
        func spaceAfter(_ keyword: String, index: Int) -> Bool {
            switch keyword {
            case "@autoclosure":
                if let nextIndex = formatter.index(of: .nonSpaceOrLinebreak, after: index),
                    formatter.next(.nonSpaceOrCommentOrLinebreak, after: nextIndex) == .identifier("escaping") {
                    assert(formatter.tokens[nextIndex] == .startOfScope("("))
                    return false
                }
                return true
            case "@escaping", "@noescape":
                return true
            case "private", "fileprivate", "internal",
                 "init", "subscript":
                return false
            default:
                return keyword.first.map { !"@#".contains($0) } ?? true
            }
        }

        func isCaptureList(at i: Int) -> Bool {
            assert(formatter.tokens[i] == .endOfScope("]"))
            guard formatter.lastToken(before: i + 1, where: {
                !$0.isSpaceOrCommentOrLinebreak && $0 != .endOfScope("]")
            }) == .startOfScope("{"),
                let nextToken = formatter.nextToken(after: i, where: {
                    !$0.isSpaceOrCommentOrLinebreak && $0 != .startOfScope("(")
                }),
                [.operator("->", .infix), .keyword("throws"), .keyword("rethrows"), .keyword("in")].contains(nextToken)
            else { return false }
            return true
        }

        func isAttribute(at i: Int) -> Bool {
            assert(formatter.tokens[i] == .endOfScope(")"))
            guard let openParenIndex = formatter.index(of: .startOfScope("("), before: i),
                let prevToken = formatter.last(.nonSpaceOrCommentOrLinebreak, before: openParenIndex),
                prevToken.isAttribute else { return false }
            return true
        }

        formatter.forEach(.startOfScope("(")) { i, token in
            guard let prevToken = formatter.token(at: i - 1) else {
                return
            }
            switch prevToken {
            case let .keyword(string) where spaceAfter(string, index: i - 1):
                fallthrough
            case .endOfScope("]") where isCaptureList(at: i - 1),
                 .endOfScope(")") where isAttribute(at: i - 1):
                formatter.insertToken(.space(" "), at: i)
            case .space:
                if let token = formatter.token(at: i - 2) {
                    switch token {
                    case let .keyword(string) where !spaceAfter(string, index: i - 2):
                        fallthrough
                    case .identifier, .number:
                        fallthrough
                    case .endOfScope("}"), .endOfScope(">"),
                         .endOfScope("]") where !isCaptureList(at: i - 2),
                         .endOfScope(")") where !isAttribute(at: i - 2):
                        formatter.removeToken(at: i - 1)
                    default:
                        break
                    }
                }
            default:
                break
            }
        }
        formatter.forEach(.endOfScope(")")) { i, _ in
            guard let nextToken = formatter.token(at: i + 1) else {
                return
            }
            switch nextToken {
            case .identifier, .keyword, .startOfScope("{"):
                formatter.insertToken(.space(" "), at: i + 1)
            case .space where formatter.token(at: i + 2) == .startOfScope("["):
                formatter.removeToken(at: i + 1)
            default:
                break
            }
        }
    }

    /// Remove space immediately inside parens
    public let spaceInsideParens = FormatRule(
        help: "Removes the space inside `( ... )`."
    ) { formatter in
        formatter.forEach(.startOfScope("(")) { i, _ in
            if formatter.token(at: i + 1)?.isSpace == true,
                formatter.token(at: i + 2)?.isComment == false {
                formatter.removeToken(at: i + 1)
            }
        }
        formatter.forEach(.endOfScope(")")) { i, _ in
            if formatter.token(at: i - 1)?.isSpace == true,
                formatter.token(at: i - 2)?.isCommentOrLinebreak == false {
                formatter.removeToken(at: i - 1)
            }
        }
    }

    /// Implement the following rules with respect to the spacing around square brackets:
    /// * There is no space between an opening bracket and the preceding identifier,
    ///   unless the identifier is one of the specified keywords
    /// * There is no space between an opening bracket and the preceding closing brace
    /// * There is no space between an opening bracket and the preceding closing square bracket
    /// * There is space between a closing bracket and following identifier
    /// * There is space between a closing bracket and following opening brace
    public let spaceAroundBrackets = FormatRule(
        help: "Contextually adjusts the space around `[ ... ]`."
    ) { formatter in
        formatter.forEach(.startOfScope("[")) { i, token in
            guard let prevToken = formatter.token(at: i - 1) else {
                return
            }
            switch prevToken {
            case .keyword:
                formatter.insertToken(.space(" "), at: i)
            case .space:
                if let token = formatter.token(at: i - 2) {
                    switch token {
                    case .identifier, .number, .endOfScope("]"), .endOfScope("}"), .endOfScope(")"):
                        formatter.removeToken(at: i - 1)
                    default:
                        break
                    }
                }
            default:
                break
            }
        }
        formatter.forEach(.endOfScope("]")) { i, _ in
            guard let nextToken = formatter.token(at: i + 1) else {
                return
            }
            switch nextToken {
            case .identifier, .keyword, .startOfScope("{"):
                formatter.insertToken(.space(" "), at: i + 1)
            case .space where formatter.token(at: i + 2) == .startOfScope("["):
                formatter.removeToken(at: i + 1)
            default:
                break
            }
        }
    }

    /// Remove space immediately inside square brackets
    public let spaceInsideBrackets = FormatRule(
        help: "Removes the space inside `[ ... ]`."
    ) { formatter in
        formatter.forEach(.startOfScope("[")) { i, _ in
            if formatter.token(at: i + 1)?.isSpace == true,
                formatter.token(at: i + 2)?.isComment == false {
                formatter.removeToken(at: i + 1)
            }
        }
        formatter.forEach(.endOfScope("]")) { i, _ in
            if formatter.token(at: i - 1)?.isSpace == true,
                formatter.token(at: i - 2)?.isCommentOrLinebreak == false {
                formatter.removeToken(at: i - 1)
            }
        }
    }

    /// Ensure that there is space between an opening brace and the preceding
    /// identifier, and between a closing brace and the following identifier.
    public let spaceAroundBraces = FormatRule(
        help: "Contextually adds or removes space around `{ ... }`."
    ) { formatter in
        formatter.forEach(.startOfScope("{")) { i, _ in
            if let prevToken = formatter.token(at: i - 1) {
                switch prevToken {
                case .space, .linebreak,
                     .startOfScope where !prevToken.isStringDelimiter:
                    break
                default:
                    formatter.insertToken(.space(" "), at: i)
                }
            }
        }
        formatter.forEach(.endOfScope("}")) { i, _ in
            if let nextToken = formatter.token(at: i + 1) {
                switch nextToken {
                case .identifier, .keyword:
                    formatter.insertToken(.space(" "), at: i + 1)
                default:
                    break
                }
            }
        }
    }

    /// Ensure that there is space immediately inside braces
    public let spaceInsideBraces = FormatRule(
        help: "Adds space inside `{ ... }`."
    ) { formatter in
        formatter.forEach(.startOfScope("{")) { i, _ in
            if let nextToken = formatter.token(at: i + 1) {
                if nextToken.isSpace {
                    if formatter.token(at: i + 2) == .endOfScope("}") {
                        formatter.removeToken(at: i + 1)
                    }
                } else if !nextToken.isLinebreak, nextToken != .endOfScope("}") {
                    formatter.insertToken(.space(" "), at: i + 1)
                }
            }
        }
        formatter.forEach(.endOfScope("}")) { i, _ in
            if let prevToken = formatter.token(at: i - 1),
                !prevToken.isSpaceOrLinebreak, prevToken != .startOfScope("{") {
                formatter.insertToken(.space(" "), at: i)
            }
        }
    }

    /// Ensure there is no space between an opening chevron and the preceding identifier
    public let spaceAroundGenerics = FormatRule(
        help: "Removes the space around `< ... >`."
    ) { formatter in
        formatter.forEach(.startOfScope("<")) { i, _ in
            if formatter.token(at: i - 1)?.isSpace == true,
                formatter.token(at: i - 2)?.isIdentifierOrKeyword == true {
                formatter.removeToken(at: i - 1)
            }
        }
    }

    /// Remove space immediately inside chevrons
    public let spaceInsideGenerics = FormatRule(
        help: "Removes the space inside `< ... >`."
    ) { formatter in
        formatter.forEach(.startOfScope("<")) { i, _ in
            if formatter.token(at: i + 1)?.isSpace == true {
                formatter.removeToken(at: i + 1)
            }
        }
        formatter.forEach(.endOfScope(">")) { i, _ in
            if formatter.token(at: i - 1)?.isSpace == true,
                formatter.token(at: i - 2)?.isLinebreak == false {
                formatter.removeToken(at: i - 1)
            }
        }
    }

    /// Implement the following rules with respect to the spacing around operators:
    /// * Infix operators are separated from their operands by a space on either
    ///   side. Does not affect prefix/postfix operators, as required by syntax.
    /// * Delimiters, such as commas and colons, are consistently followed by a
    ///   single space, unless it appears at the end of a line, and is not
    ///   preceded by a space, unless it appears at the beginning of a line.
    public let spaceAroundOperators = FormatRule(
        help: """
        Contextually adjusts the space around infix operators. Also adds or removes the
        space between an operator function declaration and its arguments.
        """,
        options: ["operatorfunc"]
    ) { formatter in
        formatter.forEachToken { i, token in
            switch token {
            case .operator(_, .none) where formatter.token(at: i + 1)?.isSpace == true:
                let nextToken = formatter.next(.nonSpaceOrLinebreak, after: i)
                if nextToken == nil || nextToken?.isEndOfScope == true ||
                    nextToken == .startOfScope("("), !formatter.options.spaceAroundOperatorDeclarations {
                    formatter.removeToken(at: i + 1)
                }
            case .operator(_, .none) where formatter.token(at: i + 1)?.isLinebreak == false:
                if let nextToken = formatter.next(.nonSpaceOrLinebreak, after: i), !nextToken.isEndOfScope,
                    nextToken != .startOfScope("(") || formatter.options.spaceAroundOperatorDeclarations {
                    formatter.insertSpace(" ", at: i + 1)
                }
            case .operator("?", .postfix), .operator("!", .postfix):
                if let prevToken = formatter.token(at: i - 1),
                    formatter.token(at: i + 1)?.isSpaceOrLinebreak == false,
                    [.keyword("as"), .keyword("try")].contains(prevToken) {
                    formatter.insertToken(.space(" "), at: i + 1)
                }
            case let .operator(".", type):
                if formatter.token(at: i + 1)?.isSpace == true {
                    formatter.removeToken(at: i + 1)
                }
                if type == .infix {
                    if formatter.token(at: i - 1)?.isSpace == true,
                        let lastTokenIndex = formatter.index(of: .nonSpace, before: i),
                        formatter.tokens[lastTokenIndex].isLvalue {
                        if ["!", "?"].contains(formatter.tokens[lastTokenIndex].string),
                            let prevToken = formatter.last(.nonSpace, before: lastTokenIndex),
                            [.keyword("try"), .keyword("as")].contains(prevToken) {} else {
                            formatter.removeToken(at: i - 1)
                        }
                    }
                } else if formatter.token(at: i - 1)?.isSpace == true {
                    if formatter.last(.nonSpace, before: i) == nil {
                        formatter.removeToken(at: i - 1)
                    }
                } else if let prevToken = formatter.last(.nonSpace, before: i),
                    !prevToken.isStartOfScope, !prevToken.isOperator(ofType: .prefix) {
                    formatter.insertSpace(" ", at: i)
                }
            case .operator(_, .infix) where !token.isRangeOperator:
                if formatter.token(at: i + 1)?.isSpaceOrLinebreak == false {
                    formatter.insertToken(.space(" "), at: i + 1)
                }
                if formatter.token(at: i - 1)?.isSpaceOrLinebreak == false {
                    formatter.insertToken(.space(" "), at: i)
                }
            case .operator(_, .prefix):
                if let prevIndex = formatter.index(of: .nonSpace, before: i, if: {
                    [.startOfScope("["), .startOfScope("("), .startOfScope("<")].contains($0)
                }) {
                    formatter.removeTokens(inRange: prevIndex + 1 ..< i)
                } else if formatter.token(at: i - 1)?.isSpaceOrLinebreak == false {
                    formatter.insertToken(.space(" "), at: i)
                }
            case .delimiter(":"):
                // TODO: make this check more robust, and remove redundant space
                if formatter.token(at: i + 1)?.isIdentifier == true,
                    formatter.token(at: i + 2) == .delimiter(":") {
                    // It's a selector
                    break
                }
                fallthrough
            case .operator(_, .postfix), .delimiter(","), .delimiter(";"), .startOfScope(":"):
                switch formatter.token(at: i + 1) {
                case nil, .space?, .linebreak?, .endOfScope?:
                    break
                default:
                    // Ensure there is a space after the token
                    formatter.insertToken(.space(" "), at: i + 1)
                }
                if formatter.token(at: i - 1)?.isSpace == true,
                    formatter.token(at: i - 2)?.isLinebreak == false {
                    // Remove space before the token
                    formatter.removeToken(at: i - 1)
                }
            default:
                break
            }
        }
    }

    /// Add space around comments, except at the start or end of a line
    public let spaceAroundComments = FormatRule(
        help: "Adds space around `/* ... */` comments and before `//` comments."
    ) { formatter in
        formatter.forEach(.startOfScope("//")) { i, _ in
            if let prevToken = formatter.token(at: i - 1), !prevToken.isSpaceOrLinebreak {
                formatter.insertToken(.space(" "), at: i)
            }
        }
        formatter.forEach(.endOfScope("*/")) { i, _ in
            guard let startIndex = formatter.index(of: .startOfScope("/*"), before: i),
                case let .commentBody(commentStart)? = formatter.next(.nonSpaceOrLinebreak, after: startIndex),
                case let .commentBody(commentEnd)? = formatter.last(.nonSpaceOrLinebreak, before: i),
                !commentStart.hasPrefix("@"), !commentEnd.hasSuffix("@") else {
                return
            }
            if let nextToken = formatter.token(at: i + 1) {
                if !nextToken.isSpaceOrLinebreak {
                    if nextToken != .delimiter(",") {
                        formatter.insertToken(.space(" "), at: i + 1)
                    }
                } else if formatter.next(.nonSpace, after: i + 1) == .delimiter(",") {
                    formatter.removeToken(at: i + 1)
                }
            }
            if let prevToken = formatter.token(at: startIndex - 1), !prevToken.isSpaceOrLinebreak {
                formatter.insertToken(.space(" "), at: startIndex)
            }
        }
    }

    /// Add space inside comments, taking care not to mangle headerdoc or
    /// carefully preformatted comments, such as star boxes, etc.
    public let spaceInsideComments = FormatRule(
        help: "Adds a space inside `/* ... */` comments and at the start of `//` comments."
    ) { formatter in
        formatter.forEach(.startOfScope("//")) { i, _ in
            guard let nextToken = formatter.token(at: i + 1),
                case let .commentBody(string) = nextToken else { return }
            guard let first = string.first else { return }
            if "/!:".contains(first) {
                let nextIndex = string.index(after: string.startIndex)
                if nextIndex < string.endIndex, case let next = string[nextIndex], !" /t".contains(next) {
                    let string = String(string.first!) + " " + String(string.dropFirst())
                    formatter.replaceToken(at: i + 1, with: .commentBody(string))
                }
            } else if !" /t".contains(first), !string.hasPrefix("===") { // Special-case check for swift stdlib codebase
                formatter.insertToken(.space(" "), at: i + 1)
            }
        }
        formatter.forEach(.startOfScope("/*")) { i, _ in
            guard let nextToken = formatter.token(at: i + 1), case let .commentBody(string) = nextToken,
                !string.hasPrefix("---"), !string.hasPrefix("@"), !string.hasSuffix("---"), !string.hasSuffix("@") else {
                return
            }
            if let first = string.first, "*!:".contains(first) {
                let nextIndex = string.index(after: string.startIndex)
                if nextIndex < string.endIndex, case let next = string[nextIndex],
                    !" /t".contains(next), !string.hasPrefix("**"), !string.hasPrefix("*/") {
                    let string = String(string.first!) + " " + String(string.dropFirst())
                    formatter.replaceToken(at: i + 1, with: .commentBody(string))
                }
            } else {
                formatter.insertToken(.space(" "), at: i + 1)
            }
            if let i = formatter.index(of: .endOfScope("*/"), after: i), let prevToken = formatter.token(at: i - 1) {
                if !prevToken.isSpaceOrLinebreak, !prevToken.string.hasSuffix("*") {
                    formatter.insertToken(.space(" "), at: i)
                }
            }
        }
    }

    /// Adds or removes the space around range operators
    public let ranges = FormatRule(
        help: "Controls the spacing around range operators.",
        options: ["ranges"]
    ) { formatter in
        formatter.forEach(.rangeOperator) { i, token in
            guard case .operator(_, .infix) = token else { return }
            if !formatter.options.spaceAroundRangeOperators {
                if formatter.token(at: i + 1)?.isSpace == true,
                    formatter.token(at: i - 1)?.isSpace == true,
                    let nextToken = formatter.next(.nonSpace, after: i),
                    !nextToken.isCommentOrLinebreak, !nextToken.isOperator(ofType: .prefix),
                    let prevToken = formatter.last(.nonSpace, before: i),
                    !prevToken.isCommentOrLinebreak, !prevToken.isOperator(ofType: .postfix) {
                    formatter.removeToken(at: i + 1)
                    formatter.removeToken(at: i - 1)
                }
            } else {
                if formatter.token(at: i + 1)?.isSpaceOrLinebreak == false {
                    formatter.insertToken(.space(" "), at: i + 1)
                }
                if formatter.token(at: i - 1)?.isSpaceOrLinebreak == false {
                    formatter.insertToken(.space(" "), at: i)
                }
            }
        }
    }

    /// Collapse all consecutive space characters to a single space, except at
    /// the start of a line or inside a comment or string, as these have no semantic
    /// meaning and lead to noise in commits.
    public let consecutiveSpaces = FormatRule(
        help: "Reduces a sequence of spaces to a single space."
    ) { formatter in
        formatter.forEach(.space) { i, token in
            if let prevToken = formatter.token(at: i - 1), !prevToken.isLinebreak {
                switch token {
                case .space(""):
                    formatter.removeToken(at: i)
                case .space(" "):
                    break
                case .space:
                    let scope = formatter.currentScope(at: i)
                    if scope != .startOfScope("/*"), scope != .startOfScope("//") {
                        formatter.replaceToken(at: i, with: .space(" "))
                    }
                default:
                    break
                }
            }
        }
    }

    /// Remove trailing space from the end of lines, as it has no semantic
    /// meaning and leads to noise in commits.
    public let trailingSpace = FormatRule(
        help: "Removes the whitespace at the end of a line.",
        options: ["trimwhitespace"]
    ) { formatter in
        formatter.forEach(.space) { i, _ in
            if formatter.token(at: i + 1)?.isLinebreak ?? true,
                formatter.options.truncateBlankLines || formatter.token(at: i - 1)?.isLinebreak == false {
                formatter.removeToken(at: i)
            }
        }
    }

    /// Collapse all consecutive blank lines into a single blank line
    public let consecutiveBlankLines = FormatRule(
        help: "Reduces multiple sequential blank lines to a single blank line."
    ) { formatter in
        formatter.forEach(.linebreak) { i, _ in
            if let prevIndex = formatter.index(of: .nonSpace, before: i, if: { $0.isLinebreak }),
                formatter.next(.nonSpace, after: i)?.isLinebreak ?? !formatter.options.fragment {
                formatter.removeTokens(inRange: prevIndex ..< i)
            }
        }
    }

    /// Remove blank lines immediately after an opening brace, bracket, paren or chevron
    public let blankLinesAtStartOfScope = FormatRule(
        help: "Removes leading blank lines from inside braces, brackets, parens or chevrons."
    ) { formatter in
        guard formatter.options.removeBlankLines else { return }
        formatter.forEach(.startOfScope) { i, token in
            guard ["{", "(", "[", "<"].contains(token.string),
                let indexOfFirstLineBreak = formatter.index(of: .nonSpaceOrComment, after: i),
                // If there is extra code on the same line, ignore it
                formatter.tokens[indexOfFirstLineBreak].isLinebreak
            else { return }
            // Find next non-space token
            var index = indexOfFirstLineBreak + 1
            var indexOfLastLineBreak = indexOfFirstLineBreak
            loop: while let token = formatter.token(at: index) {
                switch token {
                case .linebreak:
                    indexOfLastLineBreak = index
                case .space:
                    break
                default:
                    break loop
                }
                index += 1
            }
            if indexOfFirstLineBreak != indexOfLastLineBreak {
                formatter.removeTokens(inRange: indexOfFirstLineBreak ..< indexOfLastLineBreak)
                return
            }
        }
    }

    /// Remove blank lines immediately before a closing brace, bracket, paren or chevron
    /// unless it's followed by more code on the same line (e.g. } else { )
    public let blankLinesAtEndOfScope = FormatRule(
        help: "Removes trailing blank lines from inside braces, brackets, parens or chevrons."
    ) { formatter in
        guard formatter.options.removeBlankLines else { return }
        formatter.forEach(.endOfScope) { i, token in
            guard ["}", ")", "]", ">"].contains(token.string),
                // If there is extra code after the closing scope on the same line, ignore it
                (formatter.next(.nonSpaceOrComment, after: i).map { $0.isLinebreak }) ?? true
            else { return }
            // Find previous non-space token
            var index = i - 1
            var indexOfFirstLineBreak: Int?
            var indexOfLastLineBreak: Int?
            loop: while let token = formatter.token(at: index) {
                switch token {
                case .linebreak:
                    indexOfFirstLineBreak = index
                    if indexOfLastLineBreak == nil {
                        indexOfLastLineBreak = index
                    }
                case .space:
                    break
                default:
                    break loop
                }
                index -= 1
            }
            if let indexOfFirstLineBreak = indexOfFirstLineBreak,
                indexOfFirstLineBreak != indexOfLastLineBreak {
                formatter.removeTokens(inRange: indexOfFirstLineBreak ..< indexOfLastLineBreak!)
                return
            }
        }
    }

    /// Adds a blank line immediately after a closing brace, unless followed by another closing brace
    public let blankLinesBetweenScopes = FormatRule(
        help: """
        Adds a blank line before each class, struct, enum, extension, protocol or
        function.
        """,
        sharedOptions: ["linebreaks"]
    ) { formatter in
        guard formatter.options.insertBlankLines else { return }
        var spaceableScopeStack = [true]
        var isSpaceableScopeType = false
        formatter.forEachToken { i, token in
            switch token {
            case .keyword("class"),
                 .keyword("struct"),
                 .keyword("extension"),
                 .keyword("enum"):
                isSpaceableScopeType =
                    (formatter.last(.nonSpaceOrCommentOrLinebreak, before: i) != .keyword("import"))
            case .keyword("func"), .keyword("var"):
                isSpaceableScopeType = false
            case .startOfScope("{"):
                spaceableScopeStack.append(isSpaceableScopeType)
                isSpaceableScopeType = false
            case .endOfScope("}"):
                spaceableScopeStack.removeLast()
                guard spaceableScopeStack.last == true,
                    let openingBraceIndex = formatter.index(of: .startOfScope("{"), before: i),
                    formatter.lastIndex(of: .linebreak, in: openingBraceIndex + 1 ..< i) != nil else {
                    // Inline braces
                    break
                }
                var i = i
                if let nextTokenIndex = formatter.index(of: .nonSpace, after: i, if: {
                    $0 == .startOfScope("(")
                }), let closingParenIndex = formatter.index(of:
                    .endOfScope(")"), after: nextTokenIndex) {
                    i = closingParenIndex
                }
                guard let nextTokenIndex = formatter.index(of: .nonSpaceOrLinebreak, after: i) else {
                    break
                }
                switch formatter.tokens[nextTokenIndex] {
                case .error, .endOfScope,
                     .operator(".", _), .delimiter(","), .delimiter(":"),
                     .keyword("else"), .keyword("catch"):
                    break
                case .keyword("while"):
                    if let previousBraceIndex = formatter.index(of: .startOfScope("{"), before: i),
                        formatter.last(.nonSpaceOrCommentOrLinebreak, before: previousBraceIndex)
                        != .keyword("repeat") {
                        fallthrough
                    }
                default:
                    if let firstLinebreakIndex = formatter.index(of: .linebreak, in: i + 1 ..< nextTokenIndex),
                        formatter.index(of: .linebreak, in: firstLinebreakIndex + 1 ..< nextTokenIndex) == nil {
                        // Insert linebreak
                        formatter.insertToken(.linebreak(formatter.options.linebreak), at: firstLinebreakIndex)
                    }
                }
            default:
                break
            }
        }
    }

    /// Adds a blank line around MARK: comments
    public let blankLinesAroundMark = FormatRule(
        help: "Adds a blank line before and after each `MARK:` comment.",
        sharedOptions: ["linebreaks"]
    ) { formatter in
        guard formatter.options.insertBlankLines else { return }
        formatter.forEachToken { i, token in
            guard case let .commentBody(comment) = token, comment.hasPrefix("MARK:"),
                let startIndex = formatter.index(of: .nonSpace, before: i),
                formatter.tokens[startIndex] == .startOfScope("//") else { return }
            if let nextIndex = formatter.index(of: .linebreak, after: i),
                let nextToken = formatter.next(.nonSpace, after: nextIndex),
                !nextToken.isLinebreak, nextToken != .endOfScope("}") {
                formatter.insertToken(.linebreak(formatter.options.linebreak), at: nextIndex)
            }
            if let lastIndex = formatter.index(of: .linebreak, before: startIndex),
                let lastToken = formatter.last(.nonSpace, before: lastIndex),
                !lastToken.isLinebreak, lastToken != .startOfScope("{") {
                formatter.insertToken(.linebreak(formatter.options.linebreak), at: lastIndex)
            }
        }
    }

    /// Always end file with a linebreak, to avoid incompatibility with certain unix tools:
    /// http://stackoverflow.com/questions/2287967/why-is-it-recommended-to-have-empty-line-in-the-end-of-file
    public let linebreakAtEndOfFile = FormatRule(
        help: "Ensures that the last line of the file is empty.",
        sharedOptions: ["linebreaks"]
    ) { formatter in
        guard !formatter.options.fragment else { return }
        var wasLinebreak = true
        formatter.forEachToken { _, token in
            switch token {
            case .linebreak:
                wasLinebreak = true
            case .space:
                break
            default:
                wasLinebreak = false
            }
        }
        if formatter.isEnabled, !wasLinebreak {
            formatter.insertToken(.linebreak(formatter.options.linebreak), at: formatter.tokens.count)
        }
    }

    /// Indent code according to standard scope indenting rules.
    /// The type (tab or space) and level (2 spaces, 4 spaces, etc.) of the
    /// indenting can be configured with the `options` parameter of the formatter.
    public let indent = FormatRule(
        help: "Adjusts leading whitespace based on scope and line wrapping.",
        options: ["indent", "indentcase", "ifdef"],
        sharedOptions: ["trimwhitespace", "linebreaks"]
    ) { formatter in
        var scopeStack: [Token] = []
        var scopeStartLineIndexes: [Int] = []
        var lastNonSpaceOrLinebreakIndex = -1
        var lastNonSpaceIndex = -1
        var indentStack = [""]
        var indentCounts = [1]
        var linewrapStack = [false]
        var lineIndex = 0

        func isCommentedCode(at index: Int) -> Bool {
            if !scopeStack.isEmpty, formatter.token(at: index - 1)?.isSpace != true {
                switch formatter.token(at: index + 1) {
                case nil, .linebreak?:
                    return true
                case let .space(space)? where space.hasPrefix(formatter.options.indent):
                    return true
                default:
                    break
                }
            }
            return false
        }

        if formatter.options.fragment,
            let firstIndex = formatter.index(of: .nonSpaceOrLinebreak, after: -1),
            let indentToken = formatter.token(at: firstIndex - 1), case let .space(string) = indentToken {
            indentStack[0] = string
        } else {
            formatter.insertSpace("", at: 0)
        }
        formatter.forEachToken { i, token in
            func popScope() {
                if linewrapStack.last == true {
                    indentStack.removeLast()
                }
                indentStack.removeLast()
                indentCounts.removeLast()
                linewrapStack.removeLast()
                scopeStartLineIndexes.removeLast()
                scopeStack.removeLast()
            }

            var i = i
            switch token {
            case let .startOfScope(string):
                switch string {
                case ":" where scopeStack.last == .endOfScope("case"):
                    popScope()
                case "{" where !formatter.isStartOfClosure(at: i, in: scopeStack.last) && linewrapStack.last == true:
                    indentStack.removeLast()
                    linewrapStack[linewrapStack.count - 1] = false
                default:
                    break
                }
                // Handle start of scope
                scopeStack.append(token)
                var indentCount: Int
                if lineIndex > scopeStartLineIndexes.last ?? -1 {
                    indentCount = 1
                } else {
                    indentCount = indentCounts.last! + 1
                }
                var indent = indentStack[indentStack.count - indentCount]
                switch string {
                case "/*":
                    // Comments only indent one space
                    indent += " "
                case ":":
                    indent += formatter.options.indent
                    if formatter.options.indentCase,
                        scopeStack.count < 2 || scopeStack[scopeStack.count - 2] != .startOfScope("#if") {
                        indent += formatter.options.indent
                    }
                case "#if":
                    if let lineIndex = formatter.index(of: .linebreak, after: i),
                        let nextKeyword = formatter.next(.nonSpaceOrCommentOrLinebreak, after: lineIndex), [
                            .endOfScope("case"), .endOfScope("default"), .keyword("@unknown"),
                        ].contains(nextKeyword) {
                        indent = indentStack[indentStack.count - indentCount - 1]
                        if formatter.options.indentCase {
                            indent += formatter.options.indent
                        }
                    }
                    switch formatter.options.ifdefIndent {
                    case .indent:
                        i += formatter.insertSpace(indent, at: formatter.startOfLine(at: i))
                        indent += formatter.options.indent
                    case .noIndent:
                        i += formatter.insertSpace(indent, at: formatter.startOfLine(at: i))
                    case .outdent:
                        i += formatter.insertSpace("", at: formatter.startOfLine(at: i))
                    }
                case "[", "(":
                    if let linebreakIndex = formatter.index(of: .linebreak, after: i),
                        let nextIndex = formatter.index(of: .nonSpace, after: i),
                        nextIndex != linebreakIndex {
                        if formatter.last(.nonSpaceOrComment, before: linebreakIndex) != .delimiter(","),
                            formatter.next(.nonSpaceOrComment, after: linebreakIndex) != .delimiter(",") {
                            fallthrough
                        }
                        let start = formatter.startOfLine(at: i)
                        // Align indent with previous value
                        indentCount = 1
                        indent = ""
                        for token in formatter.tokens[start ..< nextIndex] {
                            if case let .space(string) = token {
                                indent += string
                            } else {
                                indent += String(repeating: " ", count: token.string.count)
                            }
                        }
                        break
                    }
                    fallthrough
                default:
                    if token.isMultilineStringDelimiter {
                        // Don't indent multiline string literals
                        break
                    }
                    indent += formatter.options.indent
                }
                indentStack.append(indent)
                indentCounts.append(indentCount)
                scopeStartLineIndexes.append(lineIndex)
                linewrapStack.append(false)
            case .space:
                break
            case .error("}"), .error("]"), .error(")"), .error(">"):
                // Handled over-terminated fragment
                if let prevToken = formatter.token(at: i - 1) {
                    if case let .space(string) = prevToken {
                        let prevButOneToken = formatter.token(at: i - 2)
                        if prevButOneToken == nil || prevButOneToken!.isLinebreak {
                            indentStack[0] = string
                        }
                    } else if prevToken.isLinebreak {
                        indentStack[0] = ""
                    }
                }
                return
            case .keyword("#else"), .keyword("#elseif"):
                var indent = indentStack[indentStack.count - 2]
                if scopeStack.last == .startOfScope(":") {
                    indent = indentStack[indentStack.count - 4]
                    if formatter.options.indentCase {
                        indent += formatter.options.indent
                    }
                }
                let start = formatter.startOfLine(at: i)
                switch formatter.options.ifdefIndent {
                case .indent, .noIndent:
                    i += formatter.insertSpace(indent, at: start)
                case .outdent:
                    i += formatter.insertSpace("", at: start)
                }
            default:
                // Handle end of scope
                if let scope = scopeStack.last, token.isEndOfScope(scope) {
                    let indentCount = indentCounts.last! - 1
                    popScope()
                    if !token.isLinebreak, lineIndex > scopeStartLineIndexes.last ?? -1 {
                        // If indentCount > 0, drop back to previous indent level
                        if indentCount > 0 {
                            indentStack.removeLast()
                            indentStack.append(indentStack.last ?? "")
                        }
                        // Check if line on which scope ends should be unindented
                        let start = formatter.startOfLine(at: i)
                        if !isCommentedCode(at: start),
                            let nextToken = formatter.next(.nonSpaceOrCommentOrLinebreak, after: start - 1),
                            nextToken.isEndOfScope || nextToken == .keyword("@unknown"),
                            !nextToken.isMultilineStringDelimiter {
                            // Only reduce indent if line begins with a closing scope token
                            var indent = indentStack.last ?? ""
                            if [.endOfScope("case"), .endOfScope("default")].contains(token),
                                formatter.options.indentCase, scopeStack.last != .startOfScope("#if") {
                                indent += formatter.options.indent
                            }
                            i += formatter.insertSpace(indent, at: start)
                        }
                    }
                    if token == .endOfScope("#endif") {
                        switch formatter.options.ifdefIndent {
                        case .indent, .noIndent:
                            break
                        case .outdent:
                            i += formatter.insertSpace("", at: formatter.startOfLine(at: i))
                        }
                    }
                } else if token == .endOfScope("#endif"), indentStack.count > 1 {
                    var indent = indentStack[indentStack.count - 2]
                    if scopeStack.last == .startOfScope(":"), indentStack.count > 1 {
                        indent = indentStack[indentStack.count - 4]
                        if formatter.options.indentCase {
                            indent += formatter.options.indent
                        }
                        popScope()
                    }
                    switch formatter.options.ifdefIndent {
                    case .indent, .noIndent:
                        i += formatter.insertSpace(indent, at: formatter.startOfLine(at: i))
                    case .outdent:
                        i += formatter.insertSpace("", at: formatter.startOfLine(at: i))
                    }
                    if scopeStack.last == .startOfScope("#if") {
                        popScope()
                    }
                }
            }
            switch token {
            case .endOfScope("case"):
                scopeStack.append(token)
                var indent = (indentStack.last ?? "")
                if formatter.next(.nonSpaceOrComment, after: i)?.isLinebreak == true {
                    indent += formatter.options.indent
                } else {
                    // Align indent with previous case value
                    indent += "     "
                    if formatter.options.indentCase {
                        indent += formatter.options.indent
                    }
                }
                indentStack.append(indent)
                indentCounts.append(1)
                scopeStartLineIndexes.append(lineIndex)
                linewrapStack.append(false)
                fallthrough
            case .endOfScope("default"), .keyword("@unknown"),
                 .startOfScope("#if"), .keyword("#else"), .keyword("#elseif"):
                var index = formatter.startOfLine(at: i)
                if index == i || index == i - 1 {
                    let indent: String
                    if case let .space(space) = formatter.tokens[index] {
                        indent = space
                    } else {
                        indent = ""
                    }
                    index -= 1
                    while let prevToken = formatter.token(at: index - 1), prevToken.isComment,
                        let startIndex = formatter.index(of: .nonSpaceOrComment, before: index),
                        formatter.tokens[startIndex].isLinebreak {
                        // Set indent for comment immediately before this line to match this line
                        if !isCommentedCode(at: startIndex + 1) {
                            formatter.insertSpace(indent, at: startIndex + 1)
                        }
                        if case .endOfScope("*/") = prevToken,
                            var index = formatter.index(of: .startOfScope("/*"), after: startIndex) {
                            while let linebreakIndex = formatter.index(of: .linebreak, after: index) {
                                formatter.insertSpace(indent + " ", at: linebreakIndex + 1)
                                index = linebreakIndex
                            }
                        }
                        index = startIndex
                    }
                }
            case .linebreak:
                // Detect linewrap
                let nextTokenIndex = formatter.index(of: .nonSpaceOrCommentOrLinebreak, after: i)
                let linewrapped = !formatter.isEndOfStatement(
                    at: lastNonSpaceOrLinebreakIndex, in: scopeStack.last
                ) || !(nextTokenIndex == nil || formatter.isStartOfStatement(
                    at: nextTokenIndex!, in: scopeStack.last
                ))
                // Determine current indent
                var indent = indentStack.last ?? ""
                if linewrapped, lineIndex == scopeStartLineIndexes.last {
                    indent = indentStack.count > 1 ? indentStack[indentStack.count - 2] : ""
                }
                lineIndex += 1
                // Begin wrap scope
                if linewrapStack.last == true {
                    if !linewrapped {
                        indentStack.removeLast()
                        linewrapStack[linewrapStack.count - 1] = false
                        indent = indentStack.last!
                    }
                } else if linewrapped {
                    linewrapStack[linewrapStack.count - 1] = true
                    // Don't indent line starting with dot if previous line was just a closing scope
                    let lastToken = formatter.token(at: lastNonSpaceOrLinebreakIndex)
                    if formatter.token(at: nextTokenIndex ?? -1) != .operator(".", .infix) ||
                        !(lastToken?.isEndOfScope == true && lastToken != .endOfScope("case") &&
                            formatter.last(.nonSpace, before:
                                lastNonSpaceOrLinebreakIndex)?.isLinebreak == true) {
                        indent += formatter.options.indent
                    }
                    indentStack.append(indent)
                }
                // Apply indent
                if let nextTokenIndex = formatter.index(of: .nonSpace, after: i) {
                    switch formatter.tokens[nextTokenIndex] {
                    case .linebreak where formatter.options.truncateBlankLines:
                        formatter.insertSpace("", at: i + 1)
                    case .error:
                        break
                    case .startOfScope("//"):
                        // Avoid indenting commented code
                        if isCommentedCode(at: nextTokenIndex) {
                            return
                        }
                        formatter.insertSpace(indent, at: i + 1)
                    default:
                        formatter.insertSpace(indent, at: i + 1)
                    }
                }
            default:
                break
            }
            // Track token for line wraps
            if !token.isSpaceOrComment {
                lastNonSpaceIndex = i
                if !token.isLinebreak {
                    lastNonSpaceOrLinebreakIndex = i
                }
            }
        }
    }

    // Implement brace-wrapping rules
    public let braces = FormatRule(
        help: "Implements K&R or Allman-style braces.",
        options: ["allman"],
        sharedOptions: ["linebreaks"]
    ) { formatter in
        formatter.forEach(.startOfScope("{")) { i, token in
            guard var closingBraceIndex = formatter.endOfScope(at: i) else {
                return
            }
            loop: while let token = formatter.token(at: closingBraceIndex) {
                switch token {
                case .endOfScope("}"):
                    break loop
                case .endOfScope("case"), .endOfScope("default"):
                    guard let i = formatter.index(of: .startOfScope(":"), after: closingBraceIndex),
                        let j = formatter.endOfScope(at: i + 1) else {
                        return // error
                    }
                    closingBraceIndex = j
                default:
                    return // error
                }
            }
            // Check this isn't an inline block
            guard formatter.token(at: closingBraceIndex) == .endOfScope("}"),
                formatter.index(of: .linebreak, in: i + 1 ..< closingBraceIndex) != nil,
                let prevToken = formatter.last(.nonSpaceOrCommentOrLinebreak, before: i),
                ![.delimiter(","), .keyword("in")].contains(prevToken),
                !prevToken.is(.startOfScope) else {
                return
            }
            if let penultimateToken = formatter.last(.nonSpaceOrComment, before: closingBraceIndex),
                !penultimateToken.isLinebreak {
                formatter.insertSpace(formatter.indentForLine(at: i), at: closingBraceIndex)
                formatter.insertToken(.linebreak(formatter.options.linebreak), at: closingBraceIndex)
                if formatter.token(at: closingBraceIndex - 1)?.isSpace == true {
                    formatter.removeToken(at: closingBraceIndex - 1)
                }
            }
            if formatter.options.allmanBraces {
                // Implement Allman-style braces, where opening brace appears on the next line
                if let prevTokenIndex = formatter.index(of: .nonSpace, before: i),
                    let prevToken = formatter.token(at: prevTokenIndex) {
                    switch prevToken {
                    case .identifier, .keyword, .endOfScope,
                         .operator("?", .postfix), .operator("!", .postfix):
                        formatter.insertToken(.linebreak(formatter.options.linebreak), at: i)
                        if let breakIndex = formatter.index(of: .linebreak, after: i + 1),
                            let nextIndex = formatter.index(of: .nonSpace, after: breakIndex, if: { $0.isLinebreak }) {
                            formatter.removeTokens(inRange: breakIndex ..< nextIndex)
                        }
                        formatter.insertSpace(formatter.indentForLine(at: i), at: i + 1)
                        if formatter.tokens[i - 1].isSpace {
                            formatter.removeToken(at: i - 1)
                        }
                    default:
                        break
                    }
                }
            } else {
                // Implement K&R-style braces, where opening brace appears on the same line
                var index = i - 1
                var linebreakIndex: Int?
                while let token = formatter.token(at: index) {
                    switch token {
                    case .linebreak:
                        linebreakIndex = index
                    case .space, .commentBody,
                         .startOfScope("/*"), .startOfScope("//"),
                         .endOfScope("*/"):
                        break
                    default:
                        if let linebreakIndex = linebreakIndex {
                            formatter.removeTokens(inRange: Range(linebreakIndex ... i))
                            if formatter.token(at: linebreakIndex - 1)?.isSpace == true {
                                formatter.removeToken(at: linebreakIndex - 1)
                            }
                            formatter.insertToken(.space(" "), at: index + 1)
                            formatter.insertToken(.startOfScope("{"), at: index + 2)
                        }
                        return
                    }
                    index -= 1
                }
            }
        }
    }

    /// Ensure that an `else` statement following `if { ... }` appears on the same line
    /// as the closing brace. This has no effect on the `else` part of a `guard` statement.
    /// Also applies to `catch` after `try` and `while` after `repeat`.
    public let elseOnSameLine = FormatRule(
        help: """
        Controls whether an `else`, `catch` or `while` keyword after a `}` appears on
        the same line.
        """,
        options: ["elseposition"],
        sharedOptions: ["allman", "linebreaks"]
    ) { formatter in
        func bracesContainLinebreak(_ endIndex: Int) -> Bool {
            guard let startIndex = formatter.index(of: .startOfScope("{"), before: endIndex) else {
                return false
            }
            return (startIndex ..< endIndex).contains(where: { formatter.tokens[$0].isLinebreak })
        }
        formatter.forEachToken { i, token in
            switch token {
            case .keyword("while"):
                if let endIndex = formatter.index(of: .nonSpaceOrCommentOrLinebreak, before: i, if: {
                    $0 == .endOfScope("}")
                }), let startIndex = formatter.index(of: .startOfScope("{"), before: endIndex),
                    formatter.last(.nonSpaceOrCommentOrLinebreak, before: startIndex) == .keyword("repeat") {
                    fallthrough
                }
            case .keyword("else"), .keyword("catch"):
                guard let prevIndex = formatter.index(of: .nonSpace, before: i) else {
                    return
                }
                let shouldWrap = formatter.options.allmanBraces || formatter.options.elseOnNextLine
                if !shouldWrap, formatter.tokens[prevIndex].isLinebreak {
                    if let prevBraceIndex = formatter.index(of: .nonSpaceOrLinebreak, before: prevIndex, if: {
                        $0 == .endOfScope("}")
                    }), bracesContainLinebreak(prevBraceIndex) {
                        formatter.replaceTokens(inRange: prevBraceIndex + 1 ..< i, with: [.space(" ")])
                    }
                } else if shouldWrap, let token = formatter.token(at: prevIndex), !token.isLinebreak,
                    let prevBraceIndex = (token == .endOfScope("}")) ? prevIndex :
                    formatter.index(of: .nonSpaceOrCommentOrLinebreak, before: prevIndex, if: {
                        $0 == .endOfScope("}")
                    }), bracesContainLinebreak(prevBraceIndex) {
                    formatter.replaceTokens(inRange: prevIndex + 1 ..< i, with:
                        [.linebreak(formatter.options.linebreak)])
                    formatter.insertSpace(formatter.indentForLine(at: i), at: prevIndex + 2)
                }
            default:
                break
            }
        }
    }

    /// Ensure that the last item in a multi-line array literal is followed by a comma.
    /// This is useful for preventing noise in commits when items are added to end of array.
    public let trailingCommas = FormatRule(
        help: """
        Adds or removes trailing commas from the last item in an array or dictionary
        literal.
        """,
        options: ["commas"]
    ) { formatter in
        formatter.forEach(.endOfScope("]")) { i, _ in
            guard let prevTokenIndex = formatter.index(of: .nonSpaceOrComment, before: i) else { return }
            if let startIndex = formatter.index(of: .startOfScope("["), before: i),
                let prevToken = formatter.last(.nonSpaceOrComment, before: startIndex) {
                // Check for subscript
                if prevToken.isIdentifier || prevToken.isUnwrapOperator ||
                    [.endOfScope(")"), .endOfScope("]")].contains(prevToken) { return }
                // Check for type declaration
                if prevToken == .delimiter(":") {
                    if let scopeStart = formatter.index(of: .startOfScope, before: startIndex),
                        formatter.tokens[scopeStart] == .startOfScope("(") {
                        if formatter.last(.keyword, before: scopeStart) == .keyword("func") {
                            return
                        }
                    } else if let token = formatter.last(.keyword, before: startIndex),
                        [.keyword("let"), .keyword("var")].contains(token) {
                        return
                    }
                }
            }
            let prevToken = formatter.tokens[prevTokenIndex]
            if prevToken.isLinebreak {
                if let prevTokenIndex = formatter.index(of:
                    .nonSpaceOrCommentOrLinebreak, before: prevTokenIndex + 1) {
                    switch formatter.tokens[prevTokenIndex] {
                    case .startOfScope("["), .delimiter(":"):
                        break // do nothing
                    case .delimiter(","):
                        if !formatter.options.trailingCommas {
                            formatter.removeToken(at: prevTokenIndex)
                        }
                    default:
                        if formatter.options.trailingCommas {
                            formatter.insertToken(.delimiter(","), at: prevTokenIndex + 1)
                        }
                    }
                }
            } else if prevToken == .delimiter(",") {
                formatter.removeToken(at: prevTokenIndex)
            }
        }
    }

    /// Ensure that TODO, MARK and FIXME comments are followed by a : as required
    public let todos = FormatRule(
        help: """
        Ensures that `TODO:`, `MARK:` and `FIXME:` comments include the trailing colon
        (else they're ignored by Xcode).
        """
    ) { formatter in
        formatter.forEachToken { i, token in
            guard case var .commentBody(string) = token else {
                return
            }
            var removedSpace = false
            if string.hasPrefix("/") {
                removedSpace = true
                string = string.replacingOccurrences(of: "^/(\\s+)", with: "", options: .regularExpression)
            }
            guard let tag = ["TODO", "MARK", "FIXME"].first(where: { string.hasPrefix($0) }) else {
                return
            }
            var suffix: String = String(string[tag.endIndex ..< string.endIndex])
            if let first = suffix.unicodeScalars.first, !" :".unicodeScalars.contains(first) {
                // If not followed by a space or :, don't mess with it as it may be a custom format
                return
            }
            while let first = suffix.unicodeScalars.first, " :".unicodeScalars.contains(first) {
                suffix = String(suffix.unicodeScalars.dropFirst())
            }
            formatter.replaceToken(at: i, with: .commentBody(tag + ":" + (suffix.isEmpty ? "" : " \(suffix)")))
            if removedSpace {
                formatter.insertSpace(" ", at: i)
            }
        }
    }

    /// Remove semicolons, except where doing so would change the meaning of the code
    public let semicolons = FormatRule(
        help: """
        Removes semicolons at the end of lines, and (optionally) replaces inline
        semicolons with a linebreak.
        """,
        options: ["semicolons"],
        sharedOptions: ["linebreaks"]
    ) { formatter in
        formatter.forEach(.delimiter(";")) { i, _ in
            if let nextToken = formatter.next(.nonSpaceOrCommentOrLinebreak, after: i) {
                let prevToken = formatter.last(.nonSpaceOrCommentOrLinebreak, before: i)
                if prevToken == nil || nextToken == .endOfScope("}") {
                    // Safe to remove
                    formatter.removeToken(at: i)
                } else if prevToken == .keyword("return") || formatter.currentScope(at: i) == .startOfScope("(") {
                    // Not safe to remove or replace
                } else if formatter.next(.nonSpaceOrComment, after: i)?.isLinebreak == true {
                    // Safe to remove
                    formatter.removeToken(at: i)
                } else if !formatter.options.allowInlineSemicolons {
                    // Replace with a linebreak
                    if formatter.token(at: i + 1)?.isSpace == true {
                        formatter.removeToken(at: i + 1)
                    }
                    formatter.insertSpace(formatter.indentForLine(at: i), at: i + 1)
                    formatter.replaceToken(at: i, with: .linebreak(formatter.options.linebreak))
                }
            } else {
                // Safe to remove
                formatter.removeToken(at: i)
            }
        }
    }

    /// Standardise linebreak characters as whatever is specified in the options (\n by default)
    public let linebreaks = FormatRule(
        help: "Normalizes all linebreaks to use the same character.",
        options: ["linebreaks"]
    ) { formatter in
        formatter.forEach(.linebreak) { i, _ in
            formatter.replaceToken(at: i, with: .linebreak(formatter.options.linebreak))
        }
    }

    /// Standardise the order of property specifiers
    public let specifiers = FormatRule(
        help: """
        Normalizes the order for property/function/class specifiers (public, weak,
        lazy, etc.)
        """
    ) { formatter in
        formatter.forEach(.keyword) { i, token in
            switch token.string {
            case "let", "func", "var", "class", "extension", "init", "enum",
                 "struct", "typealias", "subscript", "associatedtype", "protocol":
                break
            default:
                return
            }
            var specifiers = [String: [Token]]()
            var lastSpecifier: (String, [Token])?
            var lastIndex = i
            var previousIndex = lastIndex
            loop: while let index = formatter.index(of: .nonSpaceOrCommentOrLinebreak, before: lastIndex) {
                switch formatter.tokens[index] {
                case .operator(_, .prefix), .operator(_, .infix), .keyword("case"):
                    // Last specifier was invalid
                    lastSpecifier = nil
                    lastIndex = previousIndex
                    break loop
                case let .keyword(string), let .identifier(string):
                    if !allSpecifiers.contains(string) {
                        break loop
                    }
                    lastSpecifier.map { specifiers[$0.0] = $0.1 }
                    lastSpecifier = (string, [Token](formatter.tokens[index ..< lastIndex]))
                    previousIndex = lastIndex
                    lastIndex = index
                case .endOfScope(")"):
                    if formatter.last(.nonSpaceOrCommentOrLinebreak, before: index) == .identifier("set"),
                        let openParenIndex = formatter.index(of: .startOfScope("("), before: index),
                        let index = formatter.index(of: .nonSpaceOrCommentOrLinebreak, before: openParenIndex),
                        case let .keyword(string)? = formatter.token(at: index), aclSpecifiers.contains(string) {
                        lastSpecifier.map { specifiers[$0.0] = $0.1 }
                        lastSpecifier = (string + "(set)", [Token](formatter.tokens[index ..< lastIndex]))
                        previousIndex = lastIndex
                        lastIndex = index
                    } else {
                        break loop
                    }
                default:
                    // Not a specifier
                    break loop
                }
            }
            lastSpecifier.map { specifiers[$0.0] = $0.1 }
            guard !specifiers.isEmpty else { return }
            var sortedSpecifiers = [Token]()
            for specifier in specifierOrder {
                if let tokens = specifiers[specifier] {
                    sortedSpecifiers += tokens
                }
            }
            formatter.replaceTokens(inRange: lastIndex ..< i, with: sortedSpecifiers)
        }
    }

    /// Convert closure arguments to trailing closure syntax where possible
    /// NOTE: Parens around trailing closures are sometimes required for disambiguation.
    /// SwiftFormat can't detect those cases, so `trailingClosures` is disabled by default
    public let trailingClosures = FormatRule(
        help: """
        Converts the last closure argument in a function call to trailing closure
        syntax where possible. By default this is restricted to anonymous closure
        arguments, as removing named closures can result in call-site ambiguity.
        """,
        options: ["trailingclosures"]
    ) { formatter in
        let whitelist = Set(
            ["async", "asyncAfter", "sync", "autoreleasepool"] + formatter.options.trailingClosures
        )
        let blacklist = Set(["performBatchUpdates"])

        func removeParen(at index: Int) {
            if formatter.token(at: index - 1)?.isSpace == true {
                if formatter.token(at: index + 1)?.isSpace == true {
                    // Need to remove one
                    formatter.removeToken(at: index + 1)
                }
            } else if let next = formatter.token(at: index + 1),
                !next.isSpace, next != .operator(".", .infix) {
                // Need to insert one
                formatter.insertToken(.space(" "), at: index + 1)
            }
            formatter.removeToken(at: index)
        }

        // TODO: extract as utility
        func isConditionalStatement(at index: Int) -> Bool {
            guard var index = formatter.index(of: .keyword, before: index) else {
                return false
            }
            var keyword = formatter.tokens[index].string
            while ["try", "as", "is", "in"].contains(keyword) ||
                keyword.hasPrefix("#") || keyword.hasPrefix("@") {
                guard let prevIndex = formatter.index(of: .keyword, before: index) else {
                    return false
                }
                index = prevIndex
                keyword = formatter.tokens[index].string
            }
            if ["let", "var"].contains(keyword) {
                index = formatter.index(of: .nonSpaceOrCommentOrLinebreak, before: index) ?? index
                switch formatter.tokens[index] {
                case .delimiter(","):
                    return true
                case let .keyword(name):
                    keyword = name
                default:
                    return false
                }
            }
            // TODO: unify with conditionals logic in redundantParens
            return ["if", "guard", "while", "for", "case", "where", "switch"].contains(keyword)
        }

        formatter.forEach(.startOfScope("(")) { i, _ in
            guard let prevToken = formatter.last(.nonSpaceOrCommentOrLinebreak, before: i),
                case let .identifier(name) = prevToken, // TODO: are trailing closures allowed in other cases?
                !blacklist.contains(name), !isConditionalStatement(at: i) else {
                return
            }
            guard let closingIndex = formatter.index(of: .endOfScope(")"), after: i), let closingBraceIndex =
                formatter.index(of: .nonSpaceOrComment, before: closingIndex, if: { $0 == .endOfScope("}") }),
                let openingBraceIndex = formatter.index(of: .startOfScope("{"), before: closingBraceIndex),
                formatter.index(of: .endOfScope("}"), before: openingBraceIndex) == nil else {
                return
            }
            guard formatter.next(.nonSpaceOrCommentOrLinebreak, after: closingIndex) != .startOfScope("{"),
                var startIndex = formatter.index(of: .nonSpaceOrLinebreak, before: openingBraceIndex) else {
                return
            }
            switch formatter.tokens[startIndex] {
            case .delimiter(","), .startOfScope("("):
                break
            case .delimiter(":"):
                guard whitelist.contains(name) else {
                    return
                }
                if let commaIndex = formatter.index(of: .delimiter(","), before: openingBraceIndex) {
                    startIndex = commaIndex
                } else if formatter.index(of: .startOfScope("("), before: openingBraceIndex) == i {
                    startIndex = i
                } else {
                    return
                }
            default:
                return
            }
            let wasParen = (startIndex == i)
            removeParen(at: closingIndex)
            formatter.replaceTokens(inRange: startIndex ..< openingBraceIndex, with:
                wasParen ? [.space(" ")] : [.endOfScope(")"), .space(" ")])
        }
    }

    /// Remove redundant parens around the arguments for loops, if statements, closures, etc.
    public let redundantParens = FormatRule(
        help: "Removes unnecessary parens from expressions and branch conditions."
    ) { formatter in
        func tokenOutsideParenRequiresSpacing(at index: Int) -> Bool {
            guard let token = formatter.token(at: index) else { return false }
            switch token {
            case .identifier, .keyword, .number:
                return true
            default:
                return false
            }
        }

        func tokenInsideParenRequiresSpacing(at index: Int) -> Bool {
            guard let token = formatter.token(at: index) else { return false }
            switch token {
            case .operator, .startOfScope("{"), .endOfScope("}"):
                return true
            default:
                return tokenOutsideParenRequiresSpacing(at: index)
            }
        }

        func removeParen(at index: Int) {
            if formatter.token(at: index - 1)?.isSpace == true,
                formatter.token(at: index + 1)?.isSpace == true {
                // Need to remove one
                formatter.removeToken(at: index + 1)
            } else if case .startOfScope = formatter.tokens[index] {
                if tokenOutsideParenRequiresSpacing(at: index - 1),
                    tokenInsideParenRequiresSpacing(at: index + 1) {
                    // Need to insert one
                    formatter.insertToken(.space(" "), at: index + 1)
                }
            } else if tokenInsideParenRequiresSpacing(at: index - 1),
                tokenOutsideParenRequiresSpacing(at: index + 1) {
                // Need to insert one
                formatter.insertToken(.space(" "), at: index + 1)
            }
            formatter.removeToken(at: index)
        }

        func nestedParens(in range: ClosedRange<Int>) -> ClosedRange<Int>? {
            guard let startIndex = formatter.index(of: .nonSpaceOrCommentOrLinebreak, after: range.lowerBound, if: {
                $0 == .startOfScope("(")
            }), let endIndex = formatter.index(of: .nonSpaceOrCommentOrLinebreak, before: range.upperBound, if: {
                $0 == .endOfScope(")")
            }), formatter.index(of: .endOfScope(")"), after: startIndex) == endIndex else {
                return nil
            }
            return startIndex ... endIndex
        }

        // TODO: unify with conditionals logic in trailingClosures
        let conditionals = Set(["in", "while", "if", "case", "switch", "where", "for", "guard"])

        formatter.forEach(.startOfScope("(")) { i, _ in
            guard var closingIndex = formatter.index(of: .endOfScope(")"), after: i) else {
                return
            }
            var innerParens = nestedParens(in: i ... closingIndex)
            while let range = innerParens, nestedParens(in: range) != nil {
                // TODO: this could be a lot more efficient if we kept track of the
                // removed token indices instead of recalculating paren positions every time
                removeParen(at: range.upperBound)
                removeParen(at: range.lowerBound)
                closingIndex = formatter.index(of: .endOfScope(")"), after: i)!
                innerParens = nestedParens(in: i ... closingIndex)
            }
            let nextToken = formatter.next(.nonSpaceOrCommentOrLinebreak, after: closingIndex) ?? .space("")
            if [.operator("->", .infix), .keyword("throws"), .keyword("rethrows")].contains(nextToken) {
                return // It's a closure type or function declaration
            }
            let previousIndex = formatter.index(of: .nonSpaceOrCommentOrLinebreak, before: i) ?? -1
            let token = formatter.token(at: previousIndex) ?? .space("")
            switch token {
            case .endOfScope("]"):
                if let startIndex = formatter.index(of: .startOfScope("["), before: previousIndex),
                    formatter.last(.nonSpaceOrCommentOrLinebreak, before: startIndex) == .startOfScope("{") {
                    fallthrough // Could be a capture list
                }
            case .startOfScope("{"):
                guard formatter.next(.nonSpaceOrCommentOrLinebreak, after: closingIndex) == .keyword("in"),
                    formatter.index(of: .nonSpaceOrCommentOrLinebreak, after: i) != closingIndex,
                    formatter.index(of: .delimiter(":"), in: i + 1 ..< closingIndex) == nil else {
                    // Not a closure
                    if formatter.last(.nonSpaceOrComment, before: i) == .endOfScope("]") {
                        return
                    }
                    fallthrough
                }
                if let index = formatter.index(of: .identifier("_"), in: i + 1 ..< closingIndex),
                    formatter.next(.nonSpaceOrComment, after: index)?.isIdentifier == true {
                    return
                }
                removeParen(at: closingIndex)
                removeParen(at: i)
            case .stringBody, .operator("?", .postfix), .operator("!", .postfix),
                 .operator("->", .infix), .keyword("throws"), .keyword("rethrows"):
                return
            case .identifier: // TODO: are trailing closures allowed in other cases?
                // Parens before closure
                guard closingIndex == formatter.index(of: .nonSpace, after: i),
                    let openingIndex = formatter.index(of: .nonSpaceOrCommentOrLinebreak, after: closingIndex, if: {
                        $0 == .startOfScope("{")
                    }),
                    formatter.last(.nonSpaceOrCommentOrLinebreak, before: previousIndex) != .keyword("func") else {
                    return
                }
                if var prevIndex = formatter.index(of: .keyword, before: i) {
                    var prevKeyword = formatter.tokens[prevIndex].string
                    while prevKeyword.hasPrefix("#") || prevKeyword.hasPrefix("@") ||
                        ["try", "is", "as"].contains(prevKeyword),
                        let index = formatter.index(of: .keyword, before: prevIndex) {
                        prevIndex = index
                        prevKeyword = formatter.tokens[index].string
                    }
                    if conditionals.contains(prevKeyword) {
                        return
                    }
                    if ["var", "let"].contains(prevKeyword),
                        let token = formatter.last(.nonSpaceOrCommentOrLinebreak, before: prevIndex),
                        [.delimiter(","), .keyword("import")].contains(token) ||
                        conditionals.contains(token.string) {
                        return
                    }
                    if prevKeyword == "var",
                        let token = formatter.next(.nonSpaceOrCommentOrLinebreak, after: openingIndex),
                        [.identifier("willSet"), .identifier("didSet")].contains(token) {
                        return
                    }
                }
                removeParen(at: closingIndex)
                removeParen(at: i)
            case let .keyword(name) where !conditionals.contains(name) && !["let", "var"].contains(name):
                return
            case .endOfScope("}"), .endOfScope(")"), .endOfScope("]"), .endOfScope(">"):
                if formatter.tokens[previousIndex + 1 ..< i].contains(where: { $0.isLinebreak }) {
                    fallthrough
                }
                return // Probably a method invocation
            case .delimiter(","), .endOfScope, .keyword:
                let nextToken = formatter.next(.nonSpaceOrCommentOrLinebreak, after: closingIndex) ?? .space("")
                guard formatter.index(of: .endOfScope("}"), before: closingIndex) == nil,
                    ![.endOfScope("}"), .endOfScope(">")].contains(token) ||
                    ![.startOfScope("{"), .delimiter(",")].contains(nextToken) else {
                    return
                }
                let string = token.string
                if ![.startOfScope("{"), .delimiter(","), .startOfScope(":")].contains(nextToken),
                    !(string == "for" && nextToken == .keyword("in")),
                    !(string == "guard" && nextToken == .keyword("else")) {
                    // TODO: this is confusing - refactor to move fallthrough to end of case
                    fallthrough
                }
                if formatter.index(of: .delimiter(","), in: i + 1 ..< closingIndex) != nil {
                    // Might be a tuple, so we won't remove the parens
                    // TODO: improve the logic here so we don't misidentify function calls as tuples
                    return
                }
                removeParen(at: closingIndex)
                removeParen(at: i)
            case .operator(_, .infix):
                guard let nextIndex = formatter.index(of: .nonSpaceOrComment, after: i, if: {
                    $0 == .startOfScope("{")
                }), let lastIndex = formatter.index(of: .endOfScope("}"), after: nextIndex),
                    formatter.index(of: .nonSpaceOrComment, before: closingIndex) == lastIndex else {
                    fallthrough
                }
                removeParen(at: closingIndex)
                removeParen(at: i)
            default:
                if let range = innerParens {
                    removeParen(at: range.upperBound)
                    removeParen(at: range.lowerBound)
                    closingIndex = formatter.index(of: .endOfScope(")"), after: i)!
                    innerParens = nil
                }
                if token == .startOfScope("("),
                    formatter.last(.nonSpaceOrComment, before: previousIndex) == .identifier("Selector") {
                    return
                }
                if let nextNonLinebreak = formatter.next(.nonSpaceOrComment, after: closingIndex) {
                    switch nextNonLinebreak {
                    case .startOfScope("["), .startOfScope("("), .operator(_, .postfix):
                        return
                    default:
                        break
                    }
                }
                guard formatter.index(of: .nonSpaceOrCommentOrLinebreak, after: i) != closingIndex,
                    formatter.index(in: i + 1 ..< closingIndex, where: {
                        switch $0 {
                        case .operator(".", _):
                            return false
                        case .operator, .keyword("as"), .keyword("is"), .keyword("try"):
                            switch token {
                            case .operator(_, .prefix), .operator(_, .infix), .keyword("as"), .keyword("is"):
                                return true
                            default:
                                break
                            }
                            switch nextToken {
                            case .operator(_, .postfix), .operator(_, .infix), .keyword("as"), .keyword("is"):
                                return true
                            default:
                                return false
                            }
                        case .delimiter(","), .delimiter(":"), .delimiter(";"), .startOfScope("{"):
                            return true
                        default:
                            return false
                        }
                    }) == nil else {
                    return
                }
                removeParen(at: closingIndex)
                removeParen(at: i)
            }
        }
    }

    /// Remove redundant `get {}` clause inside read-only computed property
    public let redundantGet = FormatRule(
        help: "Removes unnecessary `get { }` clauses from inside read-only computed properties."
    ) { formatter in
        formatter.forEach(.identifier("get")) { i, _ in
            if let previousIndex = formatter.index(of: .nonSpaceOrCommentOrLinebreak, before: i, if: {
                $0 == .startOfScope("{")
            }), let prevKeyword = formatter.last(.keyword, before: previousIndex),
                [.keyword("var"), .keyword("subscript")].contains(prevKeyword), let openIndex = formatter.index(of:
                    .nonSpaceOrCommentOrLinebreak, after: i, if: { $0 == .startOfScope("{") }),
                let closeIndex = formatter.index(of: .endOfScope("}"), after: openIndex),
                let nextIndex = formatter.index(of: .nonSpaceOrCommentOrLinebreak, after: closeIndex, if: {
                    $0 == .endOfScope("}")
                }) {
                formatter.removeTokens(inRange: closeIndex ..< nextIndex)
                formatter.removeTokens(inRange: previousIndex + 1 ... openIndex)
                // TODO: fix-up indenting of lines in between removed braces
            }
        }
    }

    /// Remove redundant `= nil` initialization for Optional properties
    public let redundantNilInit = FormatRule(
        help: """
        Removes unnecessary nil initialization of Optional vars (which are nil by
        default anyway).
        """
    ) { formatter in
        func search(from index: Int) {
            if let optionalIndex = formatter.index(of: .unwrapOperator, after: index) {
                if formatter.index(of: .endOfStatement, in: index + 1 ..< optionalIndex) != nil {
                    return
                }
                if !formatter.tokens[optionalIndex - 1].isSpaceOrCommentOrLinebreak,
                    let equalsIndex = formatter.index(of: .nonSpaceOrLinebreak, after: optionalIndex, if: {
                        $0 == .operator("=", .infix)
                    }), let nilIndex = formatter.index(of: .nonSpaceOrLinebreak, after: equalsIndex, if: {
                        $0 == .identifier("nil")
                    }) {
                    formatter.removeTokens(inRange: optionalIndex + 1 ... nilIndex)
                }
                search(from: optionalIndex)
            }
        }

        // Check specifiers don't include `lazy`
        formatter.forEach(.keyword("var")) { i, _ in
            if formatter.specifiersForType(at: i, contains: "lazy") {
                return // Can't remove the init
            }
            // Check this isn't a Codable
            if let scopeIndex = formatter.index(of: .startOfScope("{"), before: i) {
                var prevIndex = formatter.index(of: .nonSpaceOrCommentOrLinebreak, before: scopeIndex)
                loop: while let index = prevIndex {
                    switch formatter.tokens[index] {
                    case .identifier("Codable"), .identifier("Decodable"):
                        return // Can't safely remove the default value
                    case .delimiter(":"), .keyword:
                        break loop
                    default:
                        break
                    }
                    prevIndex = formatter.index(of: .nonSpaceOrCommentOrLinebreak, before: index)
                }
            }
            // Find the nil
            search(from: i)
        }
    }

    /// Remove redundant let/var for unnamed variables
    public let redundantLet = FormatRule(
        help: """
        Removes redundant `let` or `var` from ignored variables in bindings (which is a
        warning in Xcode).
        """
    ) { formatter in
        formatter.forEach(.identifier("_")) { i, _ in
            guard formatter.next(.nonSpaceOrCommentOrLinebreak, after: i) != .delimiter(":"),
                let prevIndex = formatter.index(of: .nonSpaceOrCommentOrLinebreak, before: i, if: {
                    [.keyword("let"), .keyword("var")].contains($0)
                }),
                let nextNonSpaceIndex = formatter.index(of: .nonSpaceOrLinebreak, after: prevIndex) else {
                return
            }
            if let prevToken = formatter.last(.nonSpaceOrCommentOrLinebreak, before: prevIndex) {
                switch prevToken {
                case .keyword("if"), .keyword("guard"), .keyword("while"):
                    return
                case .delimiter(","):
                    if formatter.currentScope(at: i) != .startOfScope("(") {
                        return
                    }
                default:
                    break
                }
            }
            formatter.removeTokens(inRange: prevIndex ..< nextNonSpaceIndex)
        }
    }

    /// Remove redundant pattern in case statements
    public let redundantPattern = FormatRule(
        help: "Removes redundant pattern matching arguments for ignored variables."
    ) { formatter in
        func redundantBindings(inRange range: Range<Int>) -> Bool {
            var isEmpty = true
            for token in formatter.tokens[range.lowerBound ..< range.upperBound] {
                switch token {
                case .identifier("_"):
                    isEmpty = false
                case .space, .linebreak, .delimiter(","), .keyword("let"), .keyword("var"):
                    break
                default:
                    return false
                }
            }
            return !isEmpty
        }

        formatter.forEach(.startOfScope("(")) { i, _ in
            let prevIndex = formatter.index(of: .nonSpaceOrComment, before: i)
            if let prevIndex = prevIndex, let prevToken = formatter.token(at: prevIndex),
                [.keyword("case"), .endOfScope("case")].contains(prevToken) {
                // Not safe to remove
                return
            }
            guard let endIndex = formatter.index(of: .endOfScope(")"), after: i),
                let nextToken = formatter.next(.nonSpaceOrCommentOrLinebreak, after: endIndex),
                [.startOfScope(":"), .operator("=", .infix)].contains(nextToken),
                redundantBindings(inRange: i + 1 ..< endIndex) else {
                return
            }
            formatter.removeTokens(inRange: i ... endIndex)
            if let prevIndex = prevIndex, formatter.tokens[prevIndex].isIdentifier,
                formatter.last(.nonSpaceOrComment, before: prevIndex)?.string == "." {
                // Was an enum case
                return
            }
            // Was an assignment
            formatter.insertToken(.identifier("_"), at: i)
            if formatter.token(at: i - 1).map({ $0.isSpaceOrLinebreak }) != true {
                formatter.insertToken(.space(" "), at: i)
            }
        }
    }

    /// Remove redundant raw string values for case statements
    public let redundantRawValues = FormatRule(
        help: "Removes raw string values from enum cases when they match the case name."
    ) { formatter in
        formatter.forEach(.keyword("enum")) { i, _ in
            guard let nameIndex = formatter.index(
                of: .nonSpaceOrCommentOrLinebreak, after: i, if: { $0.isIdentifier }
            ), let colonIndex = formatter.index(
                of: .nonSpaceOrCommentOrLinebreak, after: nameIndex, if: { $0 == .delimiter(":") }
            ), formatter.next(.nonSpaceOrCommentOrLinebreak, after: colonIndex) == .identifier("String"),
                let braceIndex = formatter.index(of: .startOfScope("{"), after: colonIndex) else {
                return
            }
            var lastIndex = formatter.index(of: .keyword("case"), after: braceIndex)
            while var index = lastIndex {
                guard let nameIndex = formatter.index(of: .nonSpaceOrCommentOrLinebreak, after: index, if: {
                    $0.isIdentifier
                }) else { break }
                if let equalsIndex = formatter.index(of: .nonSpaceOrLinebreak, after: nameIndex, if: {
                    $0 == .operator("=", .infix)
                }), let quoteIndex = formatter.index(of: .nonSpaceOrLinebreak, after: equalsIndex, if: {
                    $0 == .startOfScope("\"")
                }), formatter.token(at: quoteIndex + 2) == .endOfScope("\"") {
                    if formatter.tokens[nameIndex].string == formatter.token(at: quoteIndex + 1)?.string {
                        formatter.removeTokens(inRange: nameIndex + 1 ... quoteIndex + 2)
                        index = nameIndex
                    } else {
                        index = quoteIndex + 2
                    }
                } else {
                    index = nameIndex
                }
                lastIndex = formatter.index(of: .nonSpaceOrCommentOrLinebreak, after: index, if: {
                    $0 == .delimiter(",")
                }) ?? formatter.index(of: .keyword("case"), after: index)
            }
        }
    }

    /// Remove redundant void return values for function declarations
    public let redundantVoidReturnType = FormatRule(
        help: "Removes unnecessary `Void` return type from function declarations."
    ) { formatter in
        formatter.forEach(.operator("->", .infix)) { i, _ in
            guard var endIndex = formatter.index(of: .nonSpace, after: i) else { return }
            switch formatter.tokens[endIndex] {
            case .identifier("Void"):
                break
            case .startOfScope("("):
                guard let nextIndex = formatter.index(of: .nonSpace, after: endIndex) else { return }
                switch formatter.tokens[nextIndex] {
                case .endOfScope(")"):
                    endIndex = nextIndex
                case .identifier("Void"):
                    guard let nextIndex = formatter.index(of: .nonSpace, after: nextIndex),
                        case .endOfScope(")") = formatter.tokens[nextIndex] else { return }
                    endIndex = nextIndex
                default:
                    return
                }
            default:
                return
            }
            guard formatter.next(.nonSpaceOrCommentOrLinebreak, after: endIndex) == .startOfScope("{") else {
                return
            }
            guard let prevToken = formatter.last(.nonSpaceOrCommentOrLinebreak, before: i),
                [.endOfScope(")"), .keyword("throws"), .keyword("rethrows")].contains(prevToken) else { return }
            guard let prevIndex = formatter.index(of: .endOfScope(")"), before: i),
                let startIndex = formatter.index(of: .startOfScope("("), before: prevIndex),
                let startToken = formatter.last(.nonSpaceOrCommentOrLinebreak, before: startIndex),
                startToken.isIdentifier || [.startOfScope("{"), .endOfScope("]")].contains(startToken) else {
                return
            }
            formatter.removeTokens(inRange: i ..< formatter.index(of: .nonSpace, after: endIndex)!)
        }
    }

    /// Remove redundant return keyword from single-line closures
    public let redundantReturn = FormatRule(
        help: "Removes unnecessary `return` keyword from single-line closures."
    ) { formatter in
        formatter.forEach(.keyword("return")) { i, _ in
            guard let startIndex = formatter.index(of: .nonSpaceOrCommentOrLinebreak, before: i) else {
                return
            }
            switch formatter.tokens[startIndex] {
            case .keyword("in"):
                break
            case .startOfScope("{"):
                guard formatter.last(.nonSpaceOrCommentOrLinebreak, before: startIndex) != .identifier("get") else {
                    return
                }
                guard var prevIndex = formatter.index(of: .nonSpaceOrCommentOrLinebreak, before: startIndex) else {
                    break
                }
                if formatter.tokens[prevIndex] == .endOfScope(")"),
                    let j = formatter.index(of: .startOfScope("("), before: prevIndex) {
                    prevIndex = formatter.index(of: .nonSpaceOrCommentOrLinebreak, before: j) ?? j
                    guard formatter.tokens[prevIndex].isIdentifier else {
                        return
                    }
                }
                let prevToken = formatter.tokens[prevIndex]
                guard ![.delimiter(":"), .startOfScope("(")].contains(prevToken),
                    var prevKeywordIndex = formatter.index(of: .keyword, before: startIndex) else {
                    break
                }
                var keyword = formatter.tokens[prevKeywordIndex].string
                while ["try", "as", "is"].contains(keyword) || keyword.hasPrefix("#") || keyword.hasPrefix("@") {
                    guard let prevIndex = formatter.index(of: .keyword, before: prevKeywordIndex) else {
                        return
                    }
                    prevKeywordIndex = prevIndex
                    keyword = formatter.tokens[prevKeywordIndex].string
                }
                if [
                    "func", "throws", "rethrows", "init", "subscript", "else", "if",
                    "case", "where", "for", "in", "while", "repeat", "do", "catch",
                ].contains(keyword) {
                    return
                }
                if ["let", "var"].contains(keyword) {
                    guard prevToken == .operator("=", .infix) ||
                        formatter.lastIndex(of: .operator("=", .infix), in: prevKeywordIndex + 1 ..< prevIndex) != nil
                    else {
                        return
                    }
                    if let prev = formatter.last(.nonSpaceOrCommentOrLinebreak, before: prevKeywordIndex),
                        (prev.isKeyword && ["if", "case", "for", "while", "where"].contains(prev.string))
                        || prev == .delimiter(",") {
                        return
                    }
                }
            default:
                return
            }
            formatter.removeToken(at: i)
            if formatter.token(at: i)?.isSpace == true {
                formatter.removeToken(at: i)
            }
        }
    }

    /// Remove redundant backticks around non-keywords, or in places where keywords don't need escaping
    public let redundantBackticks = FormatRule(
        help: """
        Removes unnecessary escaping of identifiers using backticks, e.g. in cases
        where the escaped word is not a keyword, or is not ambiguous in that context.
        """
    ) { formatter in
        formatter.forEach(.identifier) { i, token in
            guard token.string.first == "`" else { return }
            let unescaped = token.unescaped()
            if !unescaped.isSwiftKeyword {
                switch unescaped {
                case "Any", "super", "self", "nil", "true", "false":
                    if formatter.last(.nonSpaceOrCommentOrLinebreak, before: i)?.isOperator(".") == true {
                        // TODO: this exception is no longer needed in Swift 4
                        return
                    }
                case "Self" where formatter.last(.nonSpaceOrCommentOrLinebreak, before: i) != .delimiter(":"):
                    // TODO: check for other cases where it's safe to use unescaped
                    break
                case "Type":
                    if formatter.currentScope(at: i) == .startOfScope("{") {
                        // TODO: check it's actually inside a type declaration, otherwise backticks aren't needed
                        return
                    }
                    if formatter.last(.nonSpaceOrCommentOrLinebreak, before: i)?.isOperator(".") == true {
                        return
                    }
                    formatter.replaceToken(at: i, with: .identifier(unescaped))
                    return
                case "get", "set", "willSet", "didSet":
                    guard formatter.last(.nonSpaceOrCommentOrLinebreak, before: i) != .startOfScope("{") else {
                        // TODO: check it's actually inside a var or subscript
                        return
                    }
                    formatter.replaceToken(at: i, with: .identifier(unescaped))
                    return
                default:
                    formatter.replaceToken(at: i, with: .identifier(unescaped))
                    return
                }
            }
            if let prevIndex = formatter.index(of: .nonSpaceOrCommentOrLinebreak, before: i),
                formatter.tokens[prevIndex].isOperator(".") {
                if formatter.token(at: prevIndex - 1)?.isOperator("\\") != true {
                    formatter.replaceToken(at: i, with: .identifier(unescaped))
                }
                return
            }
            guard !["let", "var"].contains(unescaped),
                let nextIndex = formatter.index(of: .nonSpaceOrCommentOrLinebreak, after: i) else {
                return
            }
            let nextToken = formatter.tokens[nextIndex]
            if formatter.currentScope(at: i) == .startOfScope("("),
                nextToken == .delimiter(":") || (nextToken.isIdentifier &&
                    formatter.next(.nonSpaceOrCommentOrLinebreak, after: nextIndex) == .delimiter(":")) {
                formatter.replaceToken(at: i, with: .identifier(unescaped))
            }
        }
    }

    /// Remove redundant self keyword
    // TODO: restructure this to use forEachToken to avoid exposing processCommentBody mechanism
    public let redundantSelf = FormatRule(
        help: """
        Adds or removes explicit `self` prefix from class and instance member
        references.
        """,
        options: ["self", "selfrequired"]
    ) { formatter in
        let selfRequired = formatter.options.selfRequired + [
            "expect", // Special case to support autoclosure arguments in the Nimble framework
        ]
        var typeStack = [String]()
        var membersByType = [String: Set<String>]()
        var classMembersByType = [String: Set<String>]()
        let explicitSelf = formatter.options.explicitSelf
        func processBody(at index: inout Int,
                         localNames: Set<String>,
                         members: Set<String>,
                         isTypeRoot: Bool,
                         isInit: Bool) {
            let currentScope = formatter.currentScope(at: index)
            let isWhereClause = index > 0 && formatter.tokens[index - 1] == .keyword("where")
            assert(isWhereClause || currentScope.map { token -> Bool in
                [.startOfScope("{"), .startOfScope(":"), .startOfScope("#if")].contains(token)
            } ?? true)
            if explicitSelf == .remove {
                // Check if scope actually includes self before we waste a bunch of time
                var scopeCount = 0
                loop: for i in index ..< formatter.tokens.count {
                    switch formatter.tokens[i] {
                    case .identifier("self"):
                        break loop // Contains self
                    case .startOfScope("{"), .startOfScope(":"):
                        scopeCount += 1
                    case .endOfScope("}"), .endOfScope("case"), .endOfScope("default"):
                        if scopeCount == 0 {
                            index = i + 1
                            return // Does not contain self
                        }
                        scopeCount -= 1
                    default:
                        break
                    }
                }
            }
            // Gather members & local variables
            let type = (isTypeRoot && typeStack.count == 1) ? typeStack.first : nil
            var members = type.flatMap { membersByType[$0] } ?? members
            var classMembers = type.flatMap { classMembersByType[$0] } ?? Set<String>()
            var localNames = localNames
            if !isTypeRoot || explicitSelf != .remove {
                var i = index
                var classOrStatic = false
                outer: while let token = formatter.token(at: i) {
                    switch token {
                    case .keyword("import"):
                        guard let nextIndex = formatter.index(of: .identifier, after: i) else {
                            return // error
                        }
                        i = nextIndex
                    case .keyword("class"), .keyword("static"):
                        classOrStatic = true
                    case .keyword("repeat"):
                        guard let nextIndex = formatter.index(of: .keyword("while"), after: i) else {
                            return // error
                        }
                        i = nextIndex
                    case .keyword("if"), .keyword("while"):
                        guard let nextIndex = formatter.index(of: .startOfScope("{"), after: i) else {
                            return // error
                        }
                        i = nextIndex
                        continue
                    case .keyword("switch"):
                        guard let nextIndex = formatter.index(of: .startOfScope("{"), after: i),
                            var endIndex = formatter.index(of: .endOfScope, after: nextIndex) else {
                            return // error
                        }
                        while formatter.tokens[endIndex] != .endOfScope("}") {
                            guard let nextIndex = formatter.index(of: .startOfScope(":"), after: endIndex),
                                let _endIndex = formatter.index(of: .endOfScope, after: nextIndex) else {
                                return // error
                            }
                            endIndex = _endIndex
                        }
                        i = endIndex
                    case .keyword("var"), .keyword("let"):
                        i += 1
                        if isTypeRoot {
                            if classOrStatic {
                                formatter.processDeclaredVariables(at: &i, names: &classMembers)
                                classOrStatic = false
                            } else {
                                formatter.processDeclaredVariables(at: &i, names: &members)
                            }
                        } else {
                            formatter.processDeclaredVariables(at: &i, names: &localNames)
                        }
                    case .keyword("func"):
                        guard let nameToken = formatter.next(.nonSpaceOrCommentOrLinebreak, after: i) else {
                            break
                        }
                        if isTypeRoot {
                            if classOrStatic {
                                classMembers.insert(nameToken.unescaped())
                                classOrStatic = false
                            } else {
                                members.insert(nameToken.unescaped())
                            }
                        } else {
                            localNames.insert(nameToken.unescaped())
                        }
                    case .startOfScope("("), .startOfScope("#if"), .startOfScope(":"):
                        break
                    case .startOfScope:
                        classOrStatic = false
                        i = formatter.endOfScope(at: i) ?? (formatter.tokens.count - 1)
                    case .endOfScope("}"), .endOfScope("case"), .endOfScope("default"):
                        break outer
                    default:
                        break
                    }
                    i += 1
                }
            }
            if let type = type {
                membersByType[type] = members
                classMembersByType[type] = classMembers
            }
            // Remove or add `self`
            var scopeStack = [Token]()
            var lastKeyword = ""
            var classOrStatic = false
            while let token = formatter.token(at: index) {
                switch token {
                case .keyword("is"), .keyword("as"), .keyword("try"):
                    break
                case .keyword("init"), .keyword("subscript"),
                     .keyword("func") where lastKeyword != "import":
                    lastKeyword = ""
                    if classOrStatic {
                        if !isTypeRoot {
                            return // error unless formatter.options.fragment = true
                        }
                        processFunction(at: &index, localNames: localNames, members: classMembers)
                        classOrStatic = false
                    } else {
                        processFunction(at: &index, localNames: localNames, members: members)
                    }
                    assert(formatter.token(at: index) != .endOfScope("}"))
                    continue
                case .keyword("static"):
                    classOrStatic = true
                case .keyword("class"):
                    if formatter.next(.nonSpaceOrCommentOrLinebreak, after: index)?.isIdentifier == true {
                        fallthrough
                    }
                    if formatter.last(.nonSpaceOrCommentOrLinebreak, before: index) != .delimiter(":") {
                        classOrStatic = true
                    }
                case .keyword("extension"), .keyword("struct"), .keyword("enum"):
                    guard formatter.last(.nonSpaceOrCommentOrLinebreak, before: index) != .keyword("import"),
                        let scopeStart = formatter.index(of: .startOfScope("{"), after: index) else { return }
                    guard let nameToken = formatter.next(.identifier, after: index),
                        case let .identifier(name) = nameToken else {
                        return // error
                    }
                    index = scopeStart + 1
                    typeStack.append(name)
                    processBody(at: &index, localNames: ["init"], members: [], isTypeRoot: true, isInit: false)
                    typeStack.removeLast()
                case .keyword("var"), .keyword("let"):
                    index += 1
                    switch lastKeyword {
                    case "lazy":
                        loop: while let nextIndex =
                            formatter.index(of: .nonSpaceOrCommentOrLinebreak, after: index) {
                            switch formatter.tokens[nextIndex] {
                            case .keyword("as"), .keyword("is"), .keyword("try"):
                                break
                            case .keyword, .startOfScope("{"):
                                break loop
                            default:
                                break
                            }
                            index = nextIndex
                        }
                        lastKeyword = ""
                    case "if", "while", "guard":
                        assert(!isTypeRoot)
                        // Guard is included because it's an error to reference guard vars in body
                        var scopedNames = localNames
                        formatter.processDeclaredVariables(at: &index, names: &scopedNames)
                        guard let startIndex = formatter.index(of: .startOfScope("{"), after: index) else {
                            return // error
                        }
                        index = startIndex + 1
                        processBody(at: &index, localNames: scopedNames, members: members, isTypeRoot: false, isInit: isInit)
                        lastKeyword = ""
                    default:
                        lastKeyword = token.string
                    }
                    classOrStatic = false
                case .keyword("where") where lastKeyword == "in":
                    lastKeyword = ""
                    var localNames = localNames
                    guard let keywordIndex = formatter.index(of: .keyword, before: index),
                        let prevKeywordIndex = formatter.index(of: .keyword, before: keywordIndex),
                        let prevKeywordToken = formatter.token(at: prevKeywordIndex),
                        case .keyword("for") = prevKeywordToken else {
                        return
                    }
                    for token in formatter.tokens[prevKeywordIndex + 1 ..< keywordIndex] {
                        if case let .identifier(name) = token, name != "_" {
                            localNames.insert(token.unescaped())
                        }
                    }
                    index += 1
                    processBody(at: &index, localNames: localNames, members: members, isTypeRoot: false, isInit: isInit)
                    continue
                case .keyword("while") where lastKeyword == "repeat":
                    lastKeyword = ""
                case let .keyword(name):
                    lastKeyword = name
                case .startOfScope("//"), .startOfScope("/*"):
                    if case let .commentBody(comment)? = formatter.next(.nonSpace, after: index) {
                        formatter.processCommentBody(comment)
                        if token == .startOfScope("//") {
                            formatter.processLinebreak()
                        }
                    }
                    index = formatter.endOfScope(at: index) ?? (formatter.tokens.count - 1)
                case .startOfScope("("):
                    if case let .identifier(fn)? = formatter.last(.nonSpaceOrCommentOrLinebreak, before: index),
                        selfRequired.contains(fn) {
                        index = formatter.index(of: .endOfScope(")"), after: index) ?? index
                        break
                    }
                    fallthrough
                case .startOfScope where token.isStringDelimiter, .startOfScope("#if"):
                    scopeStack.append(token)
                case .startOfScope(":"):
                    lastKeyword = ""
                case .startOfScope("{") where lastKeyword == "catch":
                    lastKeyword = ""
                    var localNames = localNames
                    localNames.insert("error") // Implicit error argument
                    index += 1
                    processBody(at: &index, localNames: localNames, members: members, isTypeRoot: false, isInit: isInit)
                    continue
                case .startOfScope("{") where lastKeyword == "in":
                    lastKeyword = ""
                    var localNames = localNames
                    guard let keywordIndex = formatter.index(of: .keyword, before: index),
                        let prevKeywordIndex = formatter.index(of: .keyword, before: keywordIndex),
                        let prevKeywordToken = formatter.token(at: prevKeywordIndex),
                        case .keyword("for") = prevKeywordToken else { return }
                    for token in formatter.tokens[prevKeywordIndex + 1 ..< keywordIndex] {
                        if case let .identifier(name) = token, name != "_" {
                            localNames.insert(token.unescaped())
                        }
                    }
                    index += 1
                    if classOrStatic {
                        assert(isTypeRoot)
                        processBody(at: &index, localNames: localNames, members: classMembers, isTypeRoot: false, isInit: false)
                        classOrStatic = false
                    } else {
                        processBody(at: &index, localNames: localNames, members: members, isTypeRoot: false, isInit: isInit)
                    }
                    continue
                case .startOfScope("{") where isWhereClause:
                    return
                case .startOfScope("{") where lastKeyword == "switch":
                    lastKeyword = ""
                    index += 1
                    loop: while let token = formatter.token(at: index) {
                        index += 1
                        switch token {
                        case .endOfScope("case"), .endOfScope("default"):
                            let localNames = localNames
                            processBody(at: &index, localNames: localNames, members: members, isTypeRoot: false, isInit: isInit)
                            index -= 1
                        case .endOfScope("}"):
                            break loop
                        default:
                            break
                        }
                    }
                case .startOfScope("{") where ["for", "where", "if", "else", "while", "do"].contains(lastKeyword):
                    lastKeyword = ""
                    fallthrough
                case .startOfScope("{") where lastKeyword == "repeat":
                    index += 1
                    processBody(at: &index, localNames: localNames, members: members, isTypeRoot: false, isInit: isInit)
                    continue
                case .startOfScope("{") where lastKeyword == "var":
                    lastKeyword = ""
                    if let token = formatter.last(.nonSpaceOrLinebreak, before: index),
                        token.is(.startOfScope) || token == .operator("=", .infix) {
                        // It's a closure
                        fallthrough
                    }
                    var prevIndex = index - 1
                    var name: String?
                    while let token = formatter.token(at: prevIndex), token != .keyword("var") {
                        if token.isLvalue, let nextToken = formatter.nextToken(after: prevIndex, where: {
                            !$0.isSpaceOrCommentOrLinebreak && !$0.isStartOfScope
                        }), nextToken.isRvalue, !nextToken.isOperator(".") {
                            // It's a closure
                            fallthrough
                        }
                        if case let .identifier(_name) = token {
                            // Is the declared variable
                            name = _name
                        }
                        prevIndex -= 1
                    }
                    if let name = name {
                        processAccessors(["get", "set", "willSet", "didSet"], for: name,
                                         at: &index, localNames: localNames, members: members)
                    }
                    continue
                case .startOfScope:
                    index = formatter.endOfScope(at: index) ?? (formatter.tokens.count - 1)
                case .identifier("self") where !isTypeRoot:
                    if formatter.isEnabled, explicitSelf == .remove || (explicitSelf == .initOnly && !isInit),
                        formatter.last(.nonSpaceOrCommentOrLinebreak, before: index)?.isOperator(".") == false,
                        let dotIndex = formatter.index(of: .nonSpaceOrLinebreak, after: index, if: {
                            $0 == .operator(".", .infix)
                        }), let nextIndex = formatter.index(of: .nonSpaceOrLinebreak, after: dotIndex, if: {
                            $0.isIdentifier && !localNames.contains($0.unescaped())
                        }) {
                        if case let .identifier(name) = formatter.tokens[nextIndex], name.isContextualKeyword {
                            // May be unnecessary, but will be reverted by `redundantBackticks` rule if so
                            formatter.replaceToken(at: nextIndex, with: .identifier("`\(name)`"))
                        }
                        formatter.removeTokens(inRange: index ..< nextIndex)
                    }
                case .identifier("type"): // Special case for type(of:)
                    guard let parenIndex = formatter.index(of: .nonSpaceOrCommentOrLinebreak, after: index, if: {
                        $0 == .startOfScope("(")
                    }), formatter.next(.nonSpaceOrCommentOrLinebreak, after: parenIndex) == .identifier("of") else {
                        fallthrough
                    }
                case .identifier where !isTypeRoot:
                    guard formatter.isEnabled, explicitSelf == .insert || (explicitSelf == .initOnly && isInit &&
                        formatter.next(.nonSpaceOrCommentOrLinebreak, after: index) == .operator("=", .infix)) else {
                        break
                    }
                    let isAssignmentKeyword = ["for", "var", "let"].contains(lastKeyword)
                    if isAssignmentKeyword,
                        let prevToken = formatter.last(.nonSpaceOrCommentOrLinebreak, before: index) {
                        switch prevToken {
                        case .identifier, .number,
                             .operator where token != .operator("=", .infix),
                             .endOfScope where prevToken.isStringDelimiter:
                            lastKeyword = ""
                        default:
                            break
                        }
                    }
                    let name = token.unescaped()
                    guard members.contains(name), !localNames.contains(name), !isAssignmentKeyword ||
                        formatter.last(.nonSpaceOrCommentOrLinebreak, before: index) == .operator("=", .infix),
                        formatter.next(.nonSpaceOrComment, after: index) != .delimiter(":") else {
                        break
                    }
                    if let lastToken = formatter.last(.nonSpaceOrCommentOrLinebreak, before: index),
                        lastToken.isOperator(".") {
                        break
                    }
                    formatter.insertTokens([.identifier("self"), .operator(".", .infix)], at: index)
                    index += 2
                case .endOfScope("case"), .endOfScope("default"):
                    return
                case .endOfScope:
                    if token == .endOfScope("#endif") {
                        while let scope = scopeStack.last {
                            scopeStack.removeLast()
                            if scope != .startOfScope("#if") {
                                break
                            }
                        }
                    } else if let _ /* scope */ = scopeStack.last {
                        // TODO: fix this bug
//                        assert(token.isEndOfScope(scope))
                        scopeStack.removeLast()
                    } else {
                        assert(token.isEndOfScope(formatter.currentScope(at: index)!))
                        index += 1
                        return
                    }
                case .linebreak:
                    formatter.processLinebreak()
                default:
                    break
                }
                index += 1
            }
        }
        func processAccessors(
            _ names: [String], for name: String, at index: inout Int,
            localNames: Set<String>, members: Set<String>
        ) {
            var foundAccessors = false
            var localNames = localNames
            while let nextIndex = formatter.index(of: .nonSpaceOrCommentOrLinebreak, after: index, if: {
                if case let .identifier(name) = $0, names.contains(name) { return true } else { return false }
            }), let startIndex = formatter.index(of: .startOfScope("{"), after: nextIndex) {
                foundAccessors = true
                index = startIndex + 1
                if let parenStart = formatter.index(of: .nonSpaceOrCommentOrLinebreak, after: nextIndex, if: {
                    $0 == .startOfScope("(")
                }), let varToken = formatter.next(.identifier, after: parenStart) {
                    localNames.insert(varToken.unescaped())
                } else {
                    switch formatter.tokens[nextIndex].string {
                    case "get":
                        localNames.insert(name)
                    case "set":
                        localNames.insert(name)
                        localNames.insert("newValue")
                    case "willSet":
                        localNames.insert("newValue")
                    case "didSet":
                        localNames.insert("oldValue")
                    default:
                        break
                    }
                }
                processBody(at: &index, localNames: localNames, members: members, isTypeRoot: false, isInit: false)
            }
            if foundAccessors {
                guard let endIndex = formatter.index(of: .endOfScope("}"), after: index) else { return }
                index = endIndex + 1
            } else {
                index += 1
                localNames.insert(name)
                processBody(at: &index, localNames: localNames, members: members, isTypeRoot: false, isInit: false)
            }
        }
        func processFunction(at index: inout Int, localNames: Set<String>, members: Set<String>) {
            let startToken = formatter.tokens[index]
            var localNames = localNames
            guard let startIndex = formatter.index(of: .startOfScope("("), after: index),
                let endIndex = formatter.index(of: .endOfScope(")"), after: startIndex) else {
                index += 1 // Prevent endless loop
                return
            }
            // Get argument names
            index = startIndex
            while index < endIndex {
                guard let externalNameIndex = formatter.index(of: .identifier, after: index),
                    let nextIndex = formatter.index(of: .nonSpaceOrCommentOrLinebreak, after: externalNameIndex)
                else { break }
                let token = formatter.tokens[nextIndex]
                switch token {
                case let .identifier(name) where name != "_":
                    localNames.insert(token.unescaped())
                case .delimiter(":"):
                    let externalNameToken = formatter.tokens[externalNameIndex]
                    if case let .identifier(name) = externalNameToken, name != "_" {
                        localNames.insert(externalNameToken.unescaped())
                    }
                default:
                    break
                }
                index = formatter.index(of: .delimiter(","), after: index) ?? endIndex
            }
            guard let bodyStartIndex = formatter.index(after: endIndex, where: {
                switch $0 {
                case .startOfScope("{"): // What we're looking for
                    return true
                case .keyword("throws"),
                     .keyword("rethrows"),
                     .keyword("where"),
                     .keyword("is"):
                    return false // Keep looking
                case .keyword:
                    return true // Not valid between end of arguments and start of body
                default:
                    return false // Keep looking
                }
            }), formatter.tokens[bodyStartIndex] == .startOfScope("{") else {
                return
            }
            if startToken == .keyword("subscript") {
                index = bodyStartIndex
                processAccessors(["get", "set"], for: "", at: &index, localNames: localNames, members: members)
            } else {
                index = bodyStartIndex + 1
                processBody(at: &index,
                            localNames: localNames,
                            members: members,
                            isTypeRoot: false,
                            isInit: startToken == .keyword("init"))
            }
        }
        var index = 0
        processBody(at: &index, localNames: ["init"], members: [], isTypeRoot: false, isInit: false)
    }

    /// Replace unused arguments with an underscore
    public let unusedArguments = FormatRule(
        help: """
        Marks unused arguments in functions and closures with `_` to make it clear they
        aren't used.
        """,
        options: ["stripunusedargs"]
    ) { formatter in
        func removeUsed<T>(from argNames: inout [String], with associatedData: inout [T], in range: CountableRange<Int>) {
            for i in range {
                let token = formatter.tokens[i]
                if case .identifier = token, let index = argNames.index(of: token.unescaped()),
                    formatter.last(.nonSpaceOrCommentOrLinebreak, before: i)?.isOperator(".") == false,
                    formatter.next(.nonSpaceOrCommentOrLinebreak, after: i) != .delimiter(":") ||
                    formatter.currentScope(at: i) == .startOfScope("[") {
                    argNames.remove(at: index)
                    associatedData.remove(at: index)
                    if argNames.isEmpty {
                        break
                    }
                }
            }
        }
        // Closure arguments
        formatter.forEach(.keyword("in")) { i, _ in
            var argNames = [String]()
            var nameIndexPairs = [(Int, Int)]()
            if let start = formatter.index(of: .startOfScope("{"), before: i) {
                var index = i - 1
                var argCountStack = [0]
                while index > start {
                    let token = formatter.tokens[index]
                    switch token {
                    case let .keyword(name) where !token.isAttribute && !name.hasPrefix("#") && name != "inout":
                        return
                    case .endOfScope("}"), .startOfScope("{"):
                        return
                    case .endOfScope(")"):
                        argCountStack.append(argNames.count)
                    case .startOfScope("("):
                        argCountStack.removeLast()
                    case .delimiter(","):
                        argCountStack[argCountStack.count - 1] = argNames.count
                    case .operator("->", .infix):
                        // Everything after this was part of return value
                        let count = argCountStack.last ?? 0
                        argNames.removeSubrange(count ..< argNames.count)
                        nameIndexPairs.removeSubrange(count ..< nameIndexPairs.count)
                    case .identifier:
                        guard argCountStack.count < 3,
                            let prevToken = formatter.last(.nonSpaceOrCommentOrLinebreak, before: index), [
                                .delimiter(","), .startOfScope("("), .startOfScope("{"), .endOfScope("]"),
                            ].contains(prevToken), let scopeStart = formatter.index(of: .startOfScope, before: index),
                            ![.startOfScope("["), .startOfScope("<")].contains(formatter.tokens[scopeStart]) else {
                            break
                        }
                        let name = token.unescaped()
                        if let nextIndex = formatter.index(of: .nonSpaceOrCommentOrLinebreak, after: index),
                            let nextToken = formatter.token(at: nextIndex), case .identifier = nextToken {
                            let internalName = nextToken.unescaped()
                            if internalName != "_" {
                                argNames.append(internalName)
                                nameIndexPairs.append((index, nextIndex))
                            }
                        } else if name != "_" {
                            argNames.append(name)
                            nameIndexPairs.append((index, index))
                        }
                    default:
                        break
                    }
                    index -= 1
                }
            }
            guard !argNames.isEmpty, let bodyEndIndex = formatter.index(of: .endOfScope("}"), after: i) else {
                return
            }
            removeUsed(from: &argNames, with: &nameIndexPairs, in: i + 1 ..< bodyEndIndex)
            for pair in nameIndexPairs {
                if case .identifier("_") = formatter.tokens[pair.0], pair.0 != pair.1 {
                    formatter.removeToken(at: pair.1)
                    if formatter.tokens[pair.1 - 1] == .space(" ") {
                        formatter.removeToken(at: pair.1 - 1)
                    }
                } else {
                    formatter.replaceToken(at: pair.1, with: .identifier("_"))
                }
            }
        }
        // Function arguments
        guard formatter.options.stripUnusedArguments != .closureOnly else {
            return
        }
        formatter.forEachToken { i, token in
            guard case let .keyword(keyword) = token, ["func", "init", "subscript"].contains(keyword),
                let startIndex = formatter.index(of: .startOfScope("("), after: i),
                let endIndex = formatter.index(of: .endOfScope(")"), after: startIndex) else { return }
            let isOperator = (keyword == "subscript") ||
                (keyword == "func" && formatter.next(.nonSpaceOrCommentOrLinebreak, after: i)?.isOperator == true)
            var index = startIndex
            var argNames = [String]()
            var nameIndexPairs = [(Int, Int)]()
            while index < endIndex {
                guard let externalNameIndex = formatter.index(of: .nonSpaceOrCommentOrLinebreak, after: index, if: {
                    if case let .identifier(name) = $0 {
                        return formatter.options.stripUnusedArguments != .unnamedOnly || name == "_"
                    }
                    // Probably an empty argument list
                    return false
                }) else { return }
                guard let nextIndex =
                    formatter.index(of: .nonSpaceOrCommentOrLinebreak, after: externalNameIndex) else { return }
                let nextToken = formatter.tokens[nextIndex]
                switch nextToken {
                case let .identifier(name) where name != "_":
                    argNames.append(nextToken.unescaped())
                    nameIndexPairs.append((externalNameIndex, nextIndex))
                case .delimiter(":"):
                    let externalNameToken = formatter.tokens[externalNameIndex]
                    if case let .identifier(name) = externalNameToken, name != "_" {
                        argNames.append(externalNameToken.unescaped())
                        nameIndexPairs.append((externalNameIndex, externalNameIndex))
                    }
                default:
                    return
                }
                index = formatter.index(of: .delimiter(","), after: index) ?? endIndex
            }
            guard !argNames.isEmpty, let bodyStartIndex = formatter.index(after: endIndex, where: {
                switch $0 {
                case .startOfScope("{"): // What we're looking for
                    return true
                case .keyword("throws"),
                     .keyword("rethrows"),
                     .keyword("where"),
                     .keyword("is"):
                    return false // Keep looking
                case .keyword:
                    return true // Not valid between end of arguments and start of body
                default:
                    return false // Keep looking
                }
            }), formatter.tokens[bodyStartIndex] == .startOfScope("{"),
                let bodyEndIndex = formatter.index(of: .endOfScope("}"), after: bodyStartIndex) else {
                return
            }
            removeUsed(from: &argNames, with: &nameIndexPairs, in: bodyStartIndex + 1 ..< bodyEndIndex)
            for pair in nameIndexPairs.reversed() {
                if pair.0 == pair.1 {
                    if isOperator {
                        formatter.replaceToken(at: pair.0, with: .identifier("_"))
                    } else {
                        formatter.insertToken(.identifier("_"), at: pair.0 + 1)
                        formatter.insertToken(.space(" "), at: pair.0 + 1)
                    }
                } else if case .identifier("_") = formatter.tokens[pair.0] {
                    formatter.removeToken(at: pair.1)
                    if formatter.tokens[pair.1 - 1] == .space(" ") {
                        formatter.removeToken(at: pair.1 - 1)
                    }
                } else {
                    formatter.replaceToken(at: pair.1, with: .identifier("_"))
                }
            }
        }
    }

    /// Move `let` and `var` inside patterns to the beginning
    public let hoistPatternLet = FormatRule(
        help: """
        Moves `let` or `var` bindings inside patterns to the start of the expression
        (or vice-versa).
        """,
        options: ["patternlet"]
    ) { formatter in
        func indicesOf(_ keyword: String, in range: CountableRange<Int>) -> [Int]? {
            var indices = [Int]()
            var keywordFound = false, identifierFound = false
            for index in range {
                switch formatter.tokens[index] {
                case .keyword(keyword):
                    indices.append(index)
                    keywordFound = true
                case .identifier("_"):
                    break
                case .identifier where formatter.last(.nonSpaceOrComment, before: index) != .operator(".", .prefix):
                    identifierFound = true
                case .delimiter(","):
                    guard keywordFound || !identifierFound else { return nil }
                    keywordFound = false
                    identifierFound = false
                case .startOfScope("{"):
                    return nil
                default:
                    break
                }
            }
            return !identifierFound || !keywordFound || indices.isEmpty ? nil : indices
        }

        formatter.forEach(.startOfScope("(")) { i, _ in
            let hoist = formatter.options.hoistPatternLet
            // Check if pattern already starts with let/var
            var openParenIndex = i
            var startIndex = i
            var keyword = "let"
            if var prevIndex = formatter.index(of: .nonSpaceOrCommentOrLinebreak, before: i) {
                if case .identifier = formatter.tokens[prevIndex] {
                    prevIndex = formatter.index(before: prevIndex) {
                        $0.isSpaceOrCommentOrLinebreak || $0.isStartOfScope || $0 == .endOfScope("case")
                    } ?? -1
                    startIndex = prevIndex + 1
                    prevIndex = formatter.index(of: .nonSpaceOrCommentOrLinebreak, before: startIndex) ?? 0
                }
                let prevToken = formatter.tokens[prevIndex]
                if [.keyword("let"), .keyword("var")].contains(prevToken) {
                    if hoist {
                        // No changes needed
                        return
                    }
                    var prevKeywordIndex = prevIndex
                    loop: while let index = formatter.index(of: .nonSpaceOrCommentOrLinebreak, before: prevKeywordIndex) {
                        switch formatter.tokens[index] {
                        case .keyword("case"), .endOfScope("case"):
                            break loop
                        case .keyword("let"), .keyword("var"),
                             .keyword("as"), .keyword("is"), .keyword("try"):
                            break
                        case .keyword, .startOfScope("{"), .endOfScope("}"):
                            // Tuple assignment, not a pattern
                            return
                        default:
                            break
                        }
                        prevKeywordIndex = index
                    }
                    guard let prevPrevToken = formatter.last(.nonSpaceOrCommentOrLinebreak, before: prevIndex),
                        [.keyword("case"), .endOfScope("case"), .delimiter(",")].contains(prevPrevToken) else {
                        // Tuple assignment, not a pattern
                        return
                    }
                    keyword = prevToken.string
                    formatter.removeTokens(inRange: prevIndex ..< startIndex)
                    openParenIndex -= (startIndex - prevIndex)
                    startIndex = prevIndex
                } else if hoist == false {
                    // No changes needed
                    return
                }
            }
            guard let endIndex = formatter.index(of: .endOfScope(")"), after: openParenIndex) else { return }
            if hoist {
                // Find let/var keyword indices
                guard let indices: [Int] = {
                    guard let indices = indicesOf(keyword, in: openParenIndex + 1 ..< endIndex) else {
                        keyword = "var"
                        return indicesOf(keyword, in: openParenIndex + 1 ..< endIndex)
                    }
                    return indices
                }() else { return }
                // Remove keywords inside parens
                for index in indices.reversed() {
                    if formatter.tokens[index + 1].isSpace {
                        formatter.removeToken(at: index + 1)
                    }
                    formatter.removeToken(at: index)
                }
                // Insert keyword before parens
                formatter.insertToken(.keyword(keyword), at: startIndex)
                formatter.insertToken(.space(" "), at: startIndex + 1)
                if let prevToken = formatter.token(at: startIndex - 1),
                    !prevToken.isSpaceOrCommentOrLinebreak, !prevToken.isStartOfScope {
                    formatter.insertToken(.space(" "), at: startIndex)
                }
            } else {
                // Find variable indices
                var indices = [Int]()
                var index = openParenIndex + 1
                var wasParenOrComma = true
                while index < endIndex {
                    let token = formatter.tokens[index]
                    switch token {
                    case .delimiter(","), .startOfScope("("):
                        wasParenOrComma = true
                    case let .identifier(name) where wasParenOrComma:
                        wasParenOrComma = false
                        if name != "_", formatter.next(.nonSpaceOrComment, after: index) != .operator(".", .infix) {
                            indices.append(index)
                        }
                    case _ where token.isSpaceOrCommentOrLinebreak:
                        break
                    default:
                        wasParenOrComma = false
                    }
                    index += 1
                }
                // Insert keyword at indices
                for index in indices.reversed() {
                    formatter.insertTokens([.keyword(keyword), .space(" ")], at: index)
                }
            }
        }
    }

    /// Normalize argument wrapping style
    public let wrapArguments = FormatRule(
        help: "Wraps function arguments and collection literals.",
        options: ["wraparguments", "wrapcollections", "closingparen"],
        sharedOptions: ["indent", "trimwhitespace", "linebreaks"]
    ) { formatter in
        func removeLinebreakBeforeClosingBrace(at closingBraceIndex: inout Int) {
            guard let lastIndex = formatter.index(of: .nonSpace, before: closingBraceIndex, if: {
                $0.isLinebreak
            }) else {
                return
            }
            if case .commentBody? = formatter.last(.nonSpace, before: lastIndex) {
                return
            }
            // Remove linebreak
            formatter.removeTokens(inRange: lastIndex ..< closingBraceIndex)
            closingBraceIndex = lastIndex
            // Remove trailing comma
            if let prevCommaIndex = formatter.index(of:
                .nonSpaceOrCommentOrLinebreak, before: closingBraceIndex, if: {
                    $0 == .delimiter(",")
            }) {
                formatter.removeToken(at: prevCommaIndex)
                closingBraceIndex -= 1
            }
        }
        func wrapArgumentsBeforeFirst(startOfScope i: Int,
                                      closingBraceIndex: Int,
                                      allowGrouping: Bool,
                                      closingBraceOnSameLine: Bool) {
            // Get indent
            let indent = formatter.indentForLine(at: i)
            var closingBraceIndex = closingBraceIndex
            if closingBraceOnSameLine {
                removeLinebreakBeforeClosingBrace(at: &closingBraceIndex)
            } else {
                // Insert linebreak before closing paren
                if let lastIndex = formatter.index(of: .nonSpace, before: closingBraceIndex) {
                    closingBraceIndex += formatter.insertSpace(indent, at: lastIndex + 1)
                    if !formatter.tokens[lastIndex].isLinebreak {
                        formatter.insertToken(.linebreak(formatter.options.linebreak), at: lastIndex + 1)
                        closingBraceIndex += 1
                    }
                }
            }
            // Insert linebreak after each comma
            var index = formatter.index(of: .nonSpaceOrCommentOrLinebreak, before: closingBraceIndex)!
            if formatter.tokens[index] != .delimiter(",") {
                index += 1
            }
            while let commaIndex = formatter.lastIndex(of: .delimiter(","), in: i + 1 ..< index),
                let linebreakIndex = formatter.index(of: .nonSpaceOrComment, after: commaIndex) {
                if formatter.tokens[linebreakIndex].isLinebreak, !formatter.options.truncateBlankLines ||
                    formatter.next(.nonSpace, after: linebreakIndex).map({ !$0.isLinebreak }) ?? false {
                    formatter.insertSpace(indent + formatter.options.indent, at: linebreakIndex + 1)
                } else if !allowGrouping {
                    formatter.insertToken(.linebreak(formatter.options.linebreak), at: linebreakIndex)
                    formatter.insertSpace(indent + formatter.options.indent, at: linebreakIndex + 1)
                }
                index = commaIndex
            }
            // Insert linebreak after opening paren
            if formatter.next(.nonSpaceOrComment, after: i)?.isLinebreak == false {
                formatter.insertSpace(indent + formatter.options.indent, at: i + 1)
                formatter.insertToken(.linebreak(formatter.options.linebreak), at: i + 1)
            }
        }
        func wrapArgumentsAfterFirst(startOfScope i: Int, closingBraceIndex: Int, allowGrouping: Bool) {
            guard var firstArgumentIndex = formatter.index(of: .nonSpaceOrLinebreak, after: i) else {
                return
            }
            // Remove linebreak after opening paren
            formatter.removeTokens(inRange: i + 1 ..< firstArgumentIndex)
            var closingBraceIndex = closingBraceIndex - (firstArgumentIndex - (i + 1))
            firstArgumentIndex = i + 1
            // Get indent
            let start = formatter.startOfLine(at: i)
            var indent = ""
            for token in formatter.tokens[start ..< firstArgumentIndex] {
                if case let .space(string) = token {
                    indent += string
                } else {
                    indent += String(repeating: " ", count: token.string.count)
                }
            }
            removeLinebreakBeforeClosingBrace(at: &closingBraceIndex)
            // Insert linebreak after each comma
            guard var index = formatter.index(of: .nonSpaceOrCommentOrLinebreak, before: closingBraceIndex) else {
                return
            }
            if formatter.tokens[index] != .delimiter(",") {
                index += 1
            }
            while let commaIndex = formatter.lastIndex(of: .delimiter(","), in: i + 1 ..< index),
                let linebreakIndex = formatter.index(of: .nonSpaceOrComment, after: commaIndex) {
                if formatter.tokens[linebreakIndex].isLinebreak {
                    formatter.insertSpace(indent, at: linebreakIndex + 1)
                } else if !allowGrouping {
                    formatter.insertToken(.linebreak(formatter.options.linebreak), at: linebreakIndex)
                    formatter.insertSpace(indent, at: linebreakIndex + 1)
                }
                index = commaIndex
            }
        }
        formatter.forEach(.startOfScope) { i, token in
            guard let closingBraceIndex = formatter.endOfScope(at: i) else {
                return
            }
            let mode: WrapMode
            var checkNestedScopes = true
            var closingBraceOnSameLine = false
            switch token.string {
            case "(":
                guard formatter.index(of: .delimiter, in: i + 1 ..< closingBraceIndex) != nil else {
                    // Not an argument list, or only one argument
                    return
                }
                checkNestedScopes = false
                closingBraceOnSameLine = formatter.options.closingParenOnSameLine
                fallthrough
            case "<":
                mode = formatter.options.wrapArguments
            case "[":
                mode = formatter.options.wrapCollections
            default:
                return
            }
            guard mode != .disabled, let firstLinebreakIndex = checkNestedScopes ?
                (i ..< closingBraceIndex).first(where: { formatter.tokens[$0].isLinebreak }) :
                formatter.index(of: .linebreak, in: i + 1 ..< closingBraceIndex) else {
                return
            }
            let firstIdentifierIndex = formatter.index(of:
                .nonSpaceOrCommentOrLinebreak, after: i) ?? firstLinebreakIndex
            switch mode {
            case .beforeFirst,
                 .preserve where firstIdentifierIndex > firstLinebreakIndex:
                wrapArgumentsBeforeFirst(startOfScope: i,
                                         closingBraceIndex: closingBraceIndex,
                                         allowGrouping: true,
                                         closingBraceOnSameLine: closingBraceOnSameLine)
            case .afterFirst,
                 .preserve:
                wrapArgumentsAfterFirst(startOfScope: i,
                                        closingBraceIndex: closingBraceIndex,
                                        allowGrouping: true)
            case .disabled:
                assertionFailure() // Shouldn't happen
            }
        }
    }

    /// Normalize the use of void in closure arguments and return values
    public let void = FormatRule(
        help: "Standardizes the use of `Void` vs an empty tuple `()`.",
        options: ["empty"]
    ) { formatter in
        func isArgumentToken(at index: Int) -> Bool {
            guard let nextToken = formatter.next(.nonSpaceOrCommentOrLinebreak, after: index) else {
                return false
            }
            switch nextToken {
            case .operator("->", .infix), .keyword("throws"), .keyword("rethrows"):
                return true
            case .startOfScope("{"):
                if formatter.tokens[index] == .endOfScope(")"),
                    let index = formatter.index(of: .startOfScope("("), before: index),
                    let nameIndex = formatter.index(of: .nonSpaceOrCommentOrLinebreak, before: index, if: {
                        $0.isIdentifier
                    }), formatter.last(.nonSpaceOrCommentOrLinebreak, before: nameIndex) == .keyword("func") {
                    return true
                }
                return false
            case .keyword("in"):
                if formatter.tokens[index] == .endOfScope(")"),
                    let index = formatter.index(of: .startOfScope("("), before: index) {
                    return formatter.last(.nonSpaceOrCommentOrLinebreak, before: index) == .startOfScope("{")
                }
                return false
            default:
                return false
            }
        }

        formatter.forEach(.identifier("Void")) { i, _ in
            if let nextIndex = formatter.index(of: .nonSpaceOrLinebreak, after: i, if: {
                $0 == .endOfScope(")")
            }), var prevIndex = formatter.index(of: .nonSpaceOrLinebreak, before: i), {
                let token = formatter.tokens[prevIndex]
                if token == .delimiter(":"),
                    let prevPrevIndex = formatter.index(of: .nonSpaceOrLinebreak, before: prevIndex),
                    formatter.tokens[prevPrevIndex] == .identifier("_"),
                    let startIndex = formatter.index(of: .nonSpaceOrLinebreak, before: prevPrevIndex),
                    formatter.tokens[startIndex] == .startOfScope("(") {
                    prevIndex = startIndex
                    return true
                }
                return token == .startOfScope("(")
            }() {
                if isArgumentToken(at: nextIndex) {
                    if !formatter.options.useVoid {
                        // Convert to parens
                        formatter.replaceToken(at: i, with: .endOfScope(")"))
                        formatter.insertToken(.startOfScope("("), at: i)
                    }
                } else if formatter.options.useVoid {
                    // Strip parens
                    formatter.removeTokens(inRange: i + 1 ... nextIndex)
                    formatter.removeTokens(inRange: prevIndex ..< i)
                } else {
                    // Remove Void
                    formatter.removeTokens(inRange: prevIndex + 1 ..< nextIndex)
                }
            } else if !formatter.options.useVoid || isArgumentToken(at: i) {
                if let prevToken = formatter.last(.nonSpaceOrCommentOrLinebreak, before: i),
                    [.operator(".", .prefix), .operator(".", .infix), .keyword("typealias")].contains(prevToken) {
                    return
                }
                if formatter.next(.nonSpaceOrCommentOrLinebreak, after: i) == .startOfScope("(") { return }
                // Convert to parens
                formatter.replaceToken(at: i, with: .endOfScope(")"))
                formatter.insertToken(.startOfScope("("), at: i)
            }
        }
        if formatter.options.useVoid {
            formatter.forEach(.startOfScope("(")) { i, _ in
                if formatter.last(.nonSpaceOrCommentOrLinebreak, before: i) == .operator("->", .infix),
                    let nextIndex = formatter.index(of: .nonSpaceOrLinebreak, after: i, if: {
                        $0 == .endOfScope(")")
                    }), !isArgumentToken(at: nextIndex) {
                    // Replace with Void
                    formatter.replaceTokens(inRange: i ... nextIndex, with: [.identifier("Void")])
                }
            }
        }
    }

    /// Standardize formatting of numeric literals
    public let numberFormatting = FormatRule(
        help: "Handles case and grouping of number literals.",
        options: ["decimalgrouping", "binarygrouping", "octalgrouping", "hexgrouping",
                  "fractiongrouping", "exponentgrouping", "hexliteralcase", "exponentcase"]
    ) { formatter in
        func applyGrouping(_ grouping: Grouping, to number: inout String) {
            switch grouping {
            case .none, .group:
                number = number.replacingOccurrences(of: "_", with: "")
            case .ignore:
                return
            }
            guard case let .group(group, threshold) = grouping, group > 0, number.count >= threshold else {
                return
            }
            var output = Substring()
            var index = number.endIndex
            var count = 0
            repeat {
                index = number.index(before: index)
                if count > 0, count % group == 0 {
                    output.insert("_", at: output.startIndex)
                }
                count += 1
                output.insert(number[index], at: output.startIndex)
            } while index != number.startIndex
            number = String(output)
        }
        formatter.forEachToken { i, token in
            guard case let .number(number, type) = token else {
                return
            }
            let grouping: Grouping
            let prefix: String, exponentSeparator: String, parts: [String]
            switch type {
            case .integer, .decimal:
                grouping = formatter.options.decimalGrouping
                prefix = ""
                exponentSeparator = formatter.options.uppercaseExponent ? "E" : "e"
                parts = number.components(separatedBy: CharacterSet(charactersIn: ".eE"))
            case .binary:
                grouping = formatter.options.binaryGrouping
                prefix = "0b"
                exponentSeparator = ""
                parts = [String(number[prefix.endIndex...])]
            case .octal:
                grouping = formatter.options.octalGrouping
                prefix = "0o"
                exponentSeparator = ""
                parts = [String(number[prefix.endIndex...])]
            case .hex:
                grouping = formatter.options.hexGrouping
                prefix = "0x"
                exponentSeparator = formatter.options.uppercaseExponent ? "P" : "p"
                parts = number[prefix.endIndex...].components(separatedBy: CharacterSet(charactersIn: ".pP")).map {
                    formatter.options.uppercaseHex ? $0.uppercased() : $0.lowercased()
                }
            }
            var main = parts[0], fraction = "", exponent = ""
            switch parts.count {
            case 2 where number.contains("."):
                fraction = parts[1]
            case 2:
                exponent = parts[1]
            case 3:
                fraction = parts[1]
                exponent = parts[2]
            default:
                break
            }
            applyGrouping(grouping, to: &main)
            if formatter.options.fractionGrouping {
                applyGrouping(grouping, to: &fraction)
            }
            if formatter.options.exponentGrouping {
                applyGrouping(grouping, to: &exponent)
            }
            var result = prefix + main
            if !fraction.isEmpty {
                result += "." + fraction
            }
            if !exponent.isEmpty {
                result += exponentSeparator + exponent
            }
            formatter.replaceToken(at: i, with: .number(result, type))
        }
    }

    /// Strip header comments from the file
    public let fileHeader = FormatRule(
        help: "Allows the replacement or removal of Xcode source file comment headers.",
        options: ["header"],
        sharedOptions: ["linebreaks"]
    ) { formatter in
        guard !formatter.options.fragment else { return }
        let header: String
        switch formatter.options.fileHeader {
        case .ignore:
            return
        case var .replace(string):
            if let range = string.range(of: "{file}"),
                let file = formatter.options.fileInfo.fileName {
                string.replaceSubrange(range, with: file)
            }
            if let range = string.range(of: "{year}") {
                string.replaceSubrange(range, with: currentYear)
            }
            if let range = string.range(of: "{created}"),
                let date = formatter.options.fileInfo.creationDate {
                string.replaceSubrange(range, with: shortDateFormatter(date))
            }
            if let range = string.range(of: "{created.year}"),
                let date = formatter.options.fileInfo.creationDate {
                string.replaceSubrange(range, with: yearFormatter(date))
            }
            header = string
        }
        if let startIndex = formatter.index(of: .nonSpaceOrLinebreak, after: -1) {
            switch formatter.tokens[startIndex] {
            case .startOfScope("//"):
                if case let .commentBody(body)? = formatter.next(.nonSpace, after: startIndex) {
                    formatter.processCommentBody(body)
                    if !formatter.isEnabled || (body.hasPrefix("/") && !body.hasPrefix("//")) {
                        return
                    }
                }
                var lastIndex = startIndex
                while let index = formatter.index(of: .linebreak, after: lastIndex) {
                    if let nextToken = formatter.token(at: index + 1), nextToken != .startOfScope("//") {
                        switch nextToken {
                        case .linebreak:
                            formatter.removeTokens(inRange: 0 ... index + 1)
                        case .space where formatter.token(at: index + 2)?.isLinebreak == true:
                            formatter.removeTokens(inRange: 0 ... index + 2)
                        default:
                            break
                        }
                        break
                    }
                    lastIndex = index
                }
            case .startOfScope("/*"):
                if case let .commentBody(body)? = formatter.next(.nonSpace, after: startIndex) {
                    formatter.processCommentBody(body)
                    if !formatter.isEnabled || (body.hasPrefix("*") && !body.hasPrefix("**")) {
                        return
                    }
                }
                while let endIndex = formatter.index(of: .endOfScope("*/"), after: startIndex) {
                    formatter.removeTokens(inRange: 0 ... endIndex)
                    if let linebreakIndex = formatter.index(of: .linebreak, after: -1) {
                        formatter.removeTokens(inRange: 0 ... linebreakIndex)
                    }
                    if formatter.next(.nonSpace, after: -1) != .startOfScope("/*") {
                        if let endIndex = formatter.index(of: .nonSpaceOrLinebreak, after: -1) {
                            formatter.removeTokens(inRange: 0 ..< endIndex)
                        }
                        break
                    }
                }
            default:
                break
            }
        }
        guard !header.isEmpty else { return }
        if formatter.tokens.first?.isSpaceOrLinebreak == false {
            formatter.insertToken(.linebreak(formatter.options.linebreak), at: 0)
        }
        formatter.insertToken(.linebreak(formatter.options.linebreak), at: 0)
        let headerTokens = tokenize(header)
        formatter.insertTokens(headerTokens, at: 0)
    }

    /// Strip redundant `.init` from type instantiations
    public let redundantInit = FormatRule(
        help: "Removes unnecessary `init` when instantiating types."
    ) { formatter in
        formatter.forEach(.identifier("init")) { i, _ in
            guard let dotIndex = formatter.index(of: .nonSpaceOrCommentOrLinebreak, before: i, if: {
                $0 == .operator(".", .infix)
            }), let openParenIndex = formatter.index(of: .nonSpaceOrCommentOrLinebreak, after: i, if: {
                $0 == .startOfScope("(")
            }), let closeParenIndex = formatter.index(of: .endOfScope(")"), after: openParenIndex),
                formatter.last(.nonSpaceOrCommentOrLinebreak, before: closeParenIndex) != .delimiter(":"),
                let prevToken = formatter.last(.nonSpaceOrCommentOrLinebreak, before: dotIndex),
                case let .identifier(name) = prevToken, let firstChar = name.first,
                firstChar != "$", String(firstChar).uppercased() == String(firstChar) else {
                return
            }
            formatter.removeTokens(inRange: dotIndex ... i)
        }
    }

    /// Sort import statements
    public let sortedImports = FormatRule(
        help: "Rearranges import statements so that they are sorted.",
        options: ["importgrouping"],
        sharedOptions: ["linebreaks"]
    ) { formatter in
        func sortRanges(_ ranges: [ImportRange]) -> [ImportRange] {
            func isCaseInsensitiveLessThan(_ a: ImportRange, _ b: ImportRange) -> Bool {
                let la = a.0.lowercased()
                let lb = b.0.lowercased()
                if la == lb {
                    return a.0 < b.0
                }
                return la < lb
            }
            if case .alphabetized = formatter.options.importGrouping {
                return ranges.sorted(by: isCaseInsensitiveLessThan)
            }
            // Group @testable imports at the top or bottom
            return ranges.sorted {
                let isLhsTestable = formatter.tokens[$0.1].contains(.keyword("@testable"))
                let isRhsTestable = formatter.tokens[$1.1].contains(.keyword("@testable"))
                // If both have a @testable keyword, or neither has one, just sort alphabetically
                guard isLhsTestable != isRhsTestable else {
                    return isCaseInsensitiveLessThan($0, $1)
                }
                return formatter.options.importGrouping == .testableTop ? isLhsTestable : isRhsTestable
            }
        }

        var importStack = parseImports(formatter)
        while let importRanges = importStack.popLast() {
            guard importRanges.count > 1 else { continue }
            let range: Range = importRanges.first!.1.lowerBound ..< importRanges.last!.1.upperBound
            let sortedRanges = sortRanges(importRanges)
            var insertedLinebreak = false
            var sortedTokens = sortedRanges.flatMap { inputRange -> [Token] in
                var tokens = Array(formatter.tokens[inputRange.1])
                if tokens.first?.isLinebreak == false {
                    insertedLinebreak = true
                    tokens.insert(Token.linebreak(formatter.options.linebreak), at: tokens.startIndex)
                }
                return tokens
            }
            if insertedLinebreak {
                sortedTokens.removeFirst()
            }
            formatter.replaceTokens(inRange: range, with: sortedTokens)
        }
    }

    /// Remove duplicate import statements
    public let duplicateImports = FormatRule(
        help: "Removes duplicate import statements."
    ) { formatter in
        var importStack = parseImports(formatter)
        while var importRanges = importStack.popLast() {
            while let range = importRanges.popLast() {
                if importRanges.contains(where: { $0.0 == range.0 }) {
                    formatter.removeTokens(inRange: range.1)
                }
            }
        }
    }

    /// Strip unnecessary `weak` from @IBOutlet properties (except delegates and datasources)
    public let strongOutlets = FormatRule(
        help: "Removes the `weak` specifier from `@IBOutlet` properties."
    ) { formatter in
        formatter.forEach(.keyword("@IBOutlet")) { i, _ in
            guard let varIndex = formatter.index(of: .keyword("var"), after: i),
                let weakIndex = (i ..< varIndex).first(where: { formatter.tokens[$0] == .identifier("weak") }),
                case let .identifier(name)? = formatter.next(.identifier, after: varIndex) else {
                return
            }
            let lowercased = name.lowercased()
            if lowercased.hasSuffix("delegate") || lowercased.hasSuffix("datasource") {
                return
            }
            if formatter.tokens[weakIndex + 1].isSpace {
                formatter.removeToken(at: weakIndex + 1)
            } else if formatter.tokens[weakIndex - 1].isSpace {
                formatter.removeToken(at: weakIndex - 1)
            }
            formatter.removeToken(at: weakIndex)
        }
    }

    /// Remove white-space between empty braces
    public let emptyBraces = FormatRule(
        help: "Removes all white space between otherwise empty braces."
    ) { formatter in
        formatter.forEach(.startOfScope("{")) { i, _ in
            if let closingIndex = formatter.index(of: .nonSpaceOrLinebreak, after: i, if: {
                $0 == .endOfScope("}")
            }) {
                formatter.removeTokens(inRange: i + 1 ..< closingIndex)
            }
        }
    }

    /// Replace the `&&` operator with `,` where applicable
    public let andOperator = FormatRule(
        help: """
        Replaces the `&&` operator with a comma inside `if`, `guard` and `while`
        conditions.
        """
    ) { formatter in
        formatter.forEachToken { i, token in
            switch token {
            case .keyword("if"), .keyword("guard"),
                 .keyword("while") where formatter.last(.keyword, before: i) != .keyword("repeat"):
                break
            default:
                return
            }
            guard var endIndex = formatter.index(of: .startOfScope("{"), after: i) else {
                return
            }
            var index = i + 1
            outer: while index < endIndex {
                switch formatter.tokens[index] {
                case .operator("&&", .infix):
                    let endOfGroup = formatter.index(of: .delimiter(","), after: index) ?? endIndex
                    var nextOpIndex = index
                    while let next = formatter.index(of: .operator, after: nextOpIndex) {
                        if formatter.tokens[next] == .operator("||", .infix) {
                            index = endOfGroup
                            continue outer
                        }
                        nextOpIndex = next
                    }
                    formatter.replaceToken(at: index, with: .delimiter(","))
                    if formatter.tokens[index - 1] == .space(" ") {
                        formatter.removeToken(at: index - 1)
                        endIndex -= 1
                        index -= 1
                    } else if let prevIndex = formatter.index(of: .nonSpace, before: index),
                        formatter.tokens[prevIndex].isLinebreak, let nonLinbreak =
                        formatter.index(of: .nonSpaceOrCommentOrLinebreak, before: prevIndex) {
                        formatter.removeToken(at: index)
                        formatter.insertToken(.delimiter(","), at: nonLinbreak + 1)
                        if formatter.tokens[index + 1] == .space(" ") {
                            formatter.removeToken(at: index + 1)
                            endIndex -= 1
                        }
                    }
                case .operator("||", .infix), .operator("=", .infix), .keyword("try"):
                    index = formatter.index(of: .delimiter(","), after: index) ?? endIndex
                case .startOfScope:
                    index = formatter.endOfScope(at: index) ?? endIndex
                default:
                    break
                }
                index += 1
            }
        }
    }

    /// Replace count == 0 with isEmpty
    public let isEmpty = FormatRule(
        help: """
        Replaces `count == 0` checks with `isEmpty`, which is preferred for performance
        reasons (especially for Strings where count has O(n) complexity).
        """
    ) { formatter in
        formatter.forEach(.identifier("count")) { i, _ in
            guard let dotIndex = formatter.index(of: .nonSpaceOrLinebreak, before: i, if: {
                $0.isOperator(".")
            }), let opIndex = formatter.index(of: .nonSpaceOrLinebreak, after: i, if: {
                $0.isOperator
            }), let endIndex = formatter.index(of: .nonSpaceOrLinebreak, after: opIndex, if: {
                $0 == .number("0", .integer)
            }) else {
                return
            }
            var isOptional = false
            var index = dotIndex
            var wasIdentifier = false
            loop: while true {
                guard let prev = formatter.index(of: .nonSpaceOrCommentOrLinebreak, before: index) else {
                    break
                }
                switch formatter.tokens[prev] {
                case .operator("?", _):
                    if formatter.tokens[prev - 1].isSpace {
                        break loop
                    }
                    isOptional = true
                case .operator("!", _), .operator(".", _):
                    break // Ignored
                case .operator, .keyword, .delimiter, .startOfScope:
                    break loop
                case .identifier:
                    if wasIdentifier {
                        break loop
                    }
                    wasIdentifier = true
                    index = prev
                    continue
                case .endOfScope:
                    guard !wasIdentifier, let start = formatter.index(of: .startOfScope, before: prev) else {
                        break loop
                    }
                    wasIdentifier = false
                    index = start
                    continue
                default:
                    break
                }
                wasIdentifier = false
                index = prev
            }
            let isEmpty: Bool
            switch formatter.tokens[opIndex] {
            case .operator("==", .infix): isEmpty = true
            case .operator("!=", .infix), .operator(">", .infix): isEmpty = false
            default: return
            }
            if isEmpty {
                if isOptional {
                    formatter.replaceTokens(inRange: i ... endIndex, with: [
                        .identifier("isEmpty"), .space(" "), .operator("==", .infix), .space(" "), .identifier("true"),
                    ])
                } else {
                    formatter.replaceTokens(inRange: i ... endIndex, with: [.identifier("isEmpty")])
                }
            } else {
                if isOptional {
                    formatter.replaceTokens(inRange: i ... endIndex, with: [
                        .identifier("isEmpty"), .space(" "), .operator("!=", .infix), .space(" "), .identifier("true"),
                    ])
                } else {
                    formatter.replaceTokens(inRange: i ... endIndex, with: [.identifier("isEmpty")])
                    formatter.insertToken(.operator("!", .prefix), at: index)
                }
            }
        }
    }

    /// Remove redundant `let error` from `catch` statements
    public let redundantLetError = FormatRule(
        help: """
        Removes redundant `let error` from `catch` statements, where it is declared
        implicitly.
        """
    ) { formatter in
        formatter.forEach(.keyword("catch")) { i, _ in
            if let letIndex = formatter.index(of: .nonSpaceOrCommentOrLinebreak, after: i, if: {
                $0 == .keyword("let")
            }), let errorIndex = formatter.index(of: .nonSpaceOrCommentOrLinebreak, after: letIndex, if: {
                $0 == .identifier("error")
            }), let scopeIndex = formatter.index(of: .nonSpaceOrCommentOrLinebreak, after: errorIndex, if: {
                $0 == .startOfScope("{")
            }) {
                formatter.removeTokens(inRange: letIndex ..< scopeIndex)
            }
        }
    }

    /// Prefer `AnyObject` over `class` for class-based protocols
    public let anyObjectProtocol = FormatRule(
        help: """
        Replaces `class` with `AnyObject` in protocol definitions, as recommended in
        modern Swift guidelines.
        """
    ) { formatter in
        guard formatter.options.swiftVersion >= "4.1" else {
            return
        }
        formatter.forEach(.keyword("protocol")) { i, _ in
            guard let nameIndex = formatter.index(of: .nonSpaceOrCommentOrLinebreak, after: i, if: {
                $0.isIdentifier
            }), let colonIndex = formatter.index(of: .nonSpaceOrCommentOrLinebreak, after: nameIndex, if: {
                $0 == .delimiter(":")
            }), let classIndex = formatter.index(of: .nonSpaceOrCommentOrLinebreak, after: colonIndex, if: {
                $0 == .keyword("class")
            }) else {
                return
            }
            formatter.replaceToken(at: classIndex, with: .identifier("AnyObject"))
        }
    }

    /// Remove redundant `break` keyword from switch cases
    public let redundantBreak = FormatRule(
        help: "Removes redundant `break` statements from inside switch cases."
    ) { formatter in
        formatter.forEach(.keyword("break")) { i, _ in
            guard formatter.last(.nonSpaceOrCommentOrLinebreak, before: i) != .startOfScope(":"),
                formatter.currentScope(at: i) == .startOfScope(":"),
                formatter.next(.nonSpaceOrCommentOrLinebreak, after: i)?.isEndOfScope == true,
                let endIndex = formatter.index(of: .nonSpace, after: i) else {
                return
            }
            formatter.removeTokens(inRange: i ..< endIndex)
            if formatter.tokens[i].isLinebreak {
                let startIndex = formatter.startOfLine(at: i)
                formatter.removeTokens(inRange: startIndex ... i)
            }
        }
    }

    /// Removed backticks from `self` when strongifying
    public let strongifiedSelf = FormatRule(
        help: """
        Replaces `` `self` `` with `self` when using the common ``guard let `self` = self``
        pattern for strongifying weak self references.
        """
    ) { formatter in
        guard formatter.options.swiftVersion >= "4.2" else {
            return
        }
        formatter.forEach(.identifier("`self`")) { i, _ in
            guard let equalIndex = formatter.index(of: .nonSpaceOrCommentOrLinebreak, after: i, if: {
                $0 == .operator("=", .infix)
            }), formatter.next(.nonSpaceOrCommentOrLinebreak, after: equalIndex) == .identifier("self") else {
                return
            }
            formatter.replaceToken(at: i, with: .identifier("self"))
        }
    }

    /// Remove redundant @objc annotation
    public let redundantObjc = FormatRule(
        help: "Removes unnecessary `@objc` annotation from properties and functions."
    ) { formatter in
        let objcAttributes = [
            "@IBOutlet", "@IBAction",
            "@IBDesignable", "@IBInspectable", "@GKInspectable",
            "@NSManaged",
        ]
        formatter.forEach(.keyword("@objc")) { i, _ in
            guard formatter.next(.nonSpaceOrCommentOrLinebreak, after: i) != .startOfScope("(") else {
                return
            }
            var index = i
            loop: while var nextIndex = formatter.index(of: .nonSpaceOrCommentOrLinebreak, after: index) {
                switch formatter.tokens[nextIndex] {
                case .keyword("class"), .keyword("enum"),
                     // Not actually allowed currently, but: future-proofing!
                     .keyword("protocol"), .keyword("struct"):
                    return
                case let token where token.isAttribute:
                    if let startIndex = formatter.index(of: .startOfScope("("), after: nextIndex),
                        let endIndex = formatter.index(of: .endOfScope(")"), after: startIndex) {
                        nextIndex = endIndex
                    }
                case let .keyword(name), let .identifier(name):
                    if !allSpecifiers.contains(name) {
                        break loop
                    }
                default:
                    break loop
                }
                index = nextIndex
            }
            func removeAttribute() {
                formatter.removeToken(at: i)
                if formatter.token(at: i)?.isSpace == true {
                    formatter.removeToken(at: i)
                } else if formatter.token(at: i - 1)?.isSpace == true {
                    formatter.removeToken(at: i - 1)
                }
            }
            if formatter.last(.nonSpaceOrCommentOrLinebreak, before: i, if: {
                $0.isAttribute && objcAttributes.contains($0.string)
            }) != nil || formatter.next(.nonSpaceOrCommentOrLinebreak, after: i, if: {
                $0.isAttribute && objcAttributes.contains($0.string)
            }) != nil {
                removeAttribute()
                return
            }
            guard let scopeStart = formatter.index(of: .startOfScope("{"), before: i),
                let keywordIndex = formatter.index(of: .keyword, before: scopeStart) else {
                return
            }
            switch formatter.tokens[keywordIndex] {
            case .keyword("class"):
                if formatter.specifiersForType(at: keywordIndex, contains: "@objcMembers") {
                    removeAttribute()
                }
            case .keyword("extension"):
                if formatter.specifiersForType(at: keywordIndex, contains: "@objc") {
                    removeAttribute()
                }
            default:
                break
            }
        }
    }

    /// Replace Array<T>, Dictionary<T, U> and Optional<T> with [T], [T: U] and T?
    public let typeSugar = FormatRule(
        help: "Replaces Array, Dictionary and Optional types with their shorthand forms."
    ) { formatter in
        formatter.forEach(.startOfScope("<")) { i, _ in
            guard let typeIndex = formatter.index(of: .nonSpaceOrLinebreak, before: i, if: {
                $0.isIdentifier
            }), let endIndex = formatter.index(of: .endOfScope(">"), after: i),
                let typeStart = formatter.index(of: .nonSpaceOrLinebreak, in: i + 1 ..< endIndex),
                let typeEnd = formatter.lastIndex(of: .nonSpaceOrLinebreak, in: i + 1 ..< endIndex) else {
                return
            }
            if let dotIndex = formatter.index(of: .nonSpaceOrCommentOrLinebreak, after: endIndex, if: {
                $0.isOperator(".")
            }), formatter.index(of: .nonSpaceOrCommentOrLinebreak, after: dotIndex, if: {
                ![.identifier("self"), .identifier("Type")].contains($0)
            }) != nil {
                return
            }
            switch formatter.tokens[typeIndex] {
            case .identifier("Array"):
                formatter.replaceTokens(inRange: typeIndex ... endIndex, with:
                    [.startOfScope("[")] + formatter.tokens[typeStart ... typeEnd] + [.endOfScope("]")])
            case .identifier("Dictionary"):
                guard let commaIndex = formatter.index(of: .delimiter(","), in: typeStart ..< typeEnd) else {
                    return
                }
                formatter.replaceToken(at: commaIndex, with: .delimiter(":"))
                formatter.replaceTokens(inRange: typeIndex ... endIndex, with:
                    [.startOfScope("[")] + formatter.tokens[typeStart ... typeEnd] + [.endOfScope("]")])
            case .identifier("Optional"):
                var typeTokens = formatter.tokens[typeStart ... typeEnd]
                if formatter.tokens[typeStart] == .startOfScope("("),
                    let commaEnd = formatter.index(of: .endOfScope(")"), after: typeStart),
                    commaEnd < typeEnd {
                    typeTokens.insert(.startOfScope("("), at: typeTokens.startIndex)
                    typeTokens.append(.endOfScope(")"))
                }
                typeTokens.append(.operator("?", .postfix))
                formatter.replaceTokens(inRange: typeIndex ... endIndex, with: Array(typeTokens))
            default:
                return
            }
        }
    }

    /// Remove redundant access control level modifiers in extensions
    public let redundantExtensionACL = FormatRule(
        help: """
        Removes access control level keywords from extension members when the access
        level matches the extension itself.
        """
    ) { formatter in
        formatter.forEach(.keyword("extension")) { i, _ in
            var acl = ""
            guard formatter.specifiersForType(at: i, contains: {
                acl = $1.string
                return aclSpecifiers.contains(acl)
            }), let startIndex = formatter.index(of: .startOfScope("{"), after: i),
                var endIndex = formatter.index(of: .endOfScope("}"), after: startIndex) else {
                return
            }
            if acl == "private" { acl = "fileprivate" }
            while let aclIndex = formatter.lastIndex(of: .keyword(acl), in: startIndex + 1 ..< endIndex) {
                formatter.removeToken(at: aclIndex)
                if formatter.token(at: aclIndex)?.isSpace == true {
                    formatter.removeToken(at: aclIndex)
                }
                endIndex = aclIndex
            }
        }
    }

    /// Replace `fileprivate` with `private` where possible
    public let redundantFileprivate = FormatRule(
        help: """
        Replaces `fileprivate` access control keyword with `private` when they are
        equivalent, e.g. for top-level constants, functions or types within a file.
        """
    ) { formatter in
        guard !formatter.options.fragment else {
            return
        }
        var hasUnreplacedFileprivates = false
        formatter.forEach(.keyword("fileprivate")) { i, _ in
            // check if definition is at file-scope
            if formatter.index(of: .startOfScope, before: i) == nil {
                formatter.replaceToken(at: i, with: .keyword("private"))
            } else {
                hasUnreplacedFileprivates = true
            }
        }
        guard hasUnreplacedFileprivates, formatter.options.swiftVersion >= "4" else {
            return
        }
        let importRanges = _FormatRules.parseImports(formatter)
        var fileJustContainsOneType: Bool?
        func ifCodeInRange(_ range: CountableRange<Int>) -> Bool {
            var index = range.lowerBound
            while index < range.upperBound, let nextIndex =
                formatter.index(of: .nonSpaceOrCommentOrLinebreak, in: index ..< range.upperBound) {
                guard let importRange = importRanges.first(where: {
                    $0.contains(where: { $0.1.contains(nextIndex) })
                }) else {
                    return true
                }
                index = importRange.last!.1.upperBound + 1
            }
            return false
        }
        func isTypeInitialized(_ name: String, in range: CountableRange<Int>) -> Bool {
            for i in range {
                let token = formatter.tokens[i]
                guard case .identifier(name) = token else { continue }
                if let dotIndex = formatter.index(of: .nonSpaceOrCommentOrLinebreak, after: i, if: {
                    $0 == .operator(".", .infix)
                }), formatter.next(.nonSpaceOrCommentOrLinebreak, after: dotIndex) == .identifier("init") {
                    return true
                } else if formatter.next(.nonSpaceOrCommentOrLinebreak, after: i) == .startOfScope("(") {
                    return true
                }
            }
            return false
        }
        func isMemberReferenced(_ name: String, in range: CountableRange<Int>) -> Bool {
            for i in range {
                let token = formatter.tokens[i]
                guard case .identifier(name) = token else { continue }
                if let dotIndex = formatter.index(of: .nonSpaceOrCommentOrLinebreak, before: i, if: {
                    $0 == .operator(".", .infix)
                }), formatter.last(.nonSpaceOrCommentOrLinebreak, before: dotIndex)
                    != .identifier("self") {
                    return true
                }
            }
            return false
        }
        func membersAreReferenced(_: Set<String> /* unused */, inSubclassOf className: String) -> Bool {
            for i in 0 ..< formatter.tokens.count where formatter.tokens[i] == .keyword("class") {
                guard let nameIndex = formatter.index(of: .nonSpaceOrCommentOrLinebreak, after: i, if: {
                    $0.isIdentifier
                }), let openBraceIndex = formatter.index(of: .startOfScope("{"), after: nameIndex),
                    let colonIndex =
                    formatter.index(of: .delimiter(":"), in: nameIndex + 1 ..< openBraceIndex),
                    formatter.index(of: .identifier(className), in: colonIndex + 1 ..< openBraceIndex)
                    != nil else {
                    continue
                }
                // TODO: check if member names are actually referenced
                // this is complicated by the need to check if there are extensions on the subclass
                return true
            }
            return false
        }
        formatter.forEach(.keyword("fileprivate")) { i, _ in
            // Check if definition is a member of a file-scope type
            guard let scopeIndex = formatter.index(of: .startOfScope, before: i, if: {
                $0 == .startOfScope("{")
            }), let typeIndex = formatter.index(of: .keyword, before: scopeIndex, if: {
                ["class", "struct", "enum"].contains($0.string)
            }), formatter.currentScope(at: typeIndex) == nil,
                let endIndex = formatter.index(of: .endOfScope, after: scopeIndex),
                case let .identifier(typeName)? = formatter.next(.identifier, after: typeIndex) else {
                return
            }
            // Check that type doesn't (potentially) conform to a protocol
            // TODO: use a whitelist of known protocols to make this check less blunt
            guard !formatter.tokens[typeIndex ..< scopeIndex].contains(.delimiter(":")) else {
                return
            }
            // Check for code outside of main type definition
            let startIndex = formatter.startOfSpecifiers(at: typeIndex)
            if fileJustContainsOneType == nil {
                fileJustContainsOneType = !ifCodeInRange(0 ..< startIndex) &&
                    !ifCodeInRange(endIndex + 1 ..< formatter.tokens.count)
            }
            if fileJustContainsOneType == true {
                formatter.replaceToken(at: i, with: .keyword("private"))
                return
            }
            // Check if type name is initialized outside type, and if so don't
            // change any fileprivate members in case we break memberwise initializer
            // TODO: check if struct contains an overridden init; if so we can skip this check
            if formatter.tokens[typeIndex] == .keyword("struct"),
                isTypeInitialized(typeName, in: 0 ..< startIndex) ||
                isTypeInitialized(typeName, in: endIndex + 1 ..< formatter.tokens.count) {
                return
            }
            // Check if member is referenced outside type
            if let keywordIndex = formatter.index(of: .keyword, in: i + 1 ..< endIndex) {
                if formatter.tokens[keywordIndex] == .identifier("init") {
                    // Make initializer private if it's not called anywhere
                    if !isTypeInitialized(typeName, in: 0 ..< startIndex),
                        isTypeInitialized(typeName, in: endIndex + 1 ..< formatter.tokens.count) {
                        formatter.replaceToken(at: i, with: .keyword("private"))
                    }
                } else if let names = formatter.namesInDeclaration(at: keywordIndex), !names.contains(where: {
                    isMemberReferenced($0, in: 0 ..< startIndex) ||
                        isMemberReferenced($0, in: endIndex + 1 ..< formatter.tokens.count)
                }), formatter.tokens[typeIndex] != .keyword("class") ||
                    !membersAreReferenced(names, inSubclassOf: typeName) {
                    formatter.replaceToken(at: i, with: .keyword("private"))
                }
            }
        }
    }

    /// Reorders "yoda conditions" where constant is placed on lhs of a comparison
    public let yodaConditions = FormatRule(
        help: """
        Reorders so-called "yoda conditions" where the constant is placed on the
        left-hand side of a comparison instead of the right.
        """
    ) { formatter in
        let comparisonOperators = ["==", "!=", "<", "<=", ">", ">="].map {
            Token.operator($0, .infix)
        }
        func valuesInRangeAreConstant(_ range: CountableRange<Int>) -> Bool {
            var index = formatter.index(of: .nonSpaceOrCommentOrLinebreak, in: range)
            while var i = index {
                switch formatter.tokens[i] {
                case .startOfScope where isConstant(at: i):
                    guard let endIndex = formatter.index(of: .endOfScope, after: i) else {
                        return false
                    }
                    i = endIndex
                    fallthrough
                case _ where isConstant(at: i), .delimiter(","), .delimiter(":"):
                    index = formatter.index(of: .nonSpaceOrCommentOrLinebreak, in: i + 1 ..< range.upperBound)
                case .identifier:
                    guard let nextIndex =
                        formatter.index(of: .nonSpaceOrComment, in: i + 1 ..< range.upperBound),
                        formatter.tokens[nextIndex] == .delimiter(":") else {
                        return false
                    }
                    // Identifier is a label
                    index = nextIndex
                default:
                    return false
                }
            }
            return true
        }
        func isConstant(at index: Int) -> Bool {
            var index = index
            while case .operator(_, .postfix) = formatter.tokens[index] {
                index -= 1
            }
            guard let token = formatter.token(at: index) else {
                return false
            }
            switch token {
            case .number, .identifier("true"), .identifier("false"), .identifier("nil"),
                 .identifier where formatter.token(at: index - 1) == .operator(".", .prefix) &&
                     formatter.token(at: index - 2) != .operator("\\", .prefix):
                return true
            case .endOfScope("]"), .endOfScope(")"):
                guard let startIndex = formatter.index(of: .startOfScope, before: index),
                    !formatter.isSubscriptOrFunctionCall(at: startIndex) else {
                    return false
                }
                return valuesInRangeAreConstant(startIndex + 1 ..< index)
            case .startOfScope("["), .startOfScope("("):
                guard !formatter.isSubscriptOrFunctionCall(at: index),
                    let endIndex = formatter.index(of: .endOfScope, after: index) else {
                    return false
                }
                return valuesInRangeAreConstant(index + 1 ..< endIndex)
            case .startOfScope, .endOfScope:
                // TODO: what if string contains interpolation?
                return token.isStringDelimiter
            default:
                return false
            }
        }
        func isOperator(at index: Int?) -> Bool {
            guard let index = index else {
                return false
            }
            switch formatter.tokens[index] {
            // Discount operators with higher precedence than ==
            case .operator("=", .infix),
                 .operator("&&", .infix), .operator("||", .infix),
                 .operator("?", .infix), .operator(":", .infix):
                return false
            case .operator(_, .infix), .keyword("as"), .keyword("is"):
                return true
            default:
                return false
            }
        }
        func startOfValue(at index: Int) -> Int? {
            var index = index
            while case .operator(_, .postfix)? = formatter.token(at: index) {
                index -= 1
            }
            if case .endOfScope? = formatter.token(at: index) {
                guard let i = formatter.index(of: .startOfScope, before: index) else {
                    return nil
                }
                index = i
            }
            while case .operator(_, .prefix)? = formatter.token(at: index - 1) {
                index -= 1
            }
            return index
        }
        func endOfExpression(at index: Int) -> Int? {
            var lastIndex = index
            var index: Int? = index
            var wasOperator = true
            while var i = index {
                let token = formatter.tokens[i]
                switch token {
                case .operator("&&", .infix), .operator("||", .infix),
                     .operator("?", .infix), .operator(":", .infix):
                    return lastIndex
                case .operator(_, .infix):
                    wasOperator = true
                case .operator(_, .prefix) where wasOperator, .operator(_, .postfix):
                    break
                case .keyword("as"):
                    wasOperator = true
                    if case let .operator(name, .postfix)? = formatter.token(at: i + 1),
                        ["?", "!"].contains(name) {
                        i += 1
                    }
                case .number, .identifier:
                    guard wasOperator else {
                        return lastIndex
                    }
                    wasOperator = false
                case .startOfScope where token.isStringDelimiter && wasOperator,
                     .startOfScope("{") where formatter.isStartOfClosure(at: i),
                     .startOfScope("(") where formatter.isSubscriptOrFunctionCall(at: i),
                     .startOfScope("[") where formatter.isSubscriptOrFunctionCall(at: i):
                    wasOperator = false
                    guard let endIndex = formatter.endOfScope(at: i) else {
                        return nil
                    }
                    i = endIndex
                default:
                    return lastIndex
                }
                lastIndex = i
                index = formatter.index(of: .nonSpaceOrCommentOrLinebreak, after: i)
            }
            return lastIndex
        }
        formatter.forEachToken(where: { comparisonOperators.contains($0) }) { i, token in
            guard let prevIndex = formatter.index(of: .nonSpace, before: i),
                isConstant(at: prevIndex), let startIndex = startOfValue(at: prevIndex),
                !isOperator(at: formatter.index(of: .nonSpaceOrCommentOrLinebreak, before: startIndex)),
                let nextIndex = formatter.index(of: .nonSpace, after: i), !isConstant(at: nextIndex) ||
                isOperator(at: formatter.index(of: .nonSpaceOrCommentOrLinebreak, after: nextIndex)) else {
                return
            }
            let op: String
            switch token.string {
            case ">": op = "<"
            case ">=": op = "<="
            case "<": op = ">"
            case "<=": op = ">="
            case let _op: op = _op
            }
            guard let endIndex = endOfExpression(at: nextIndex) else {
                return
            }
            let expression = Array(formatter.tokens[nextIndex ... endIndex])
            let constant = Array(formatter.tokens[startIndex ... prevIndex])
            formatter.replaceTokens(inRange: nextIndex ... endIndex, with: constant)
            formatter.replaceToken(at: i, with: .operator(op, .infix))
            formatter.replaceTokens(inRange: startIndex ... prevIndex, with: expression)
        }
    }

    public let leadingDelimiters = FormatRule(
        help: """
        Moves delimiters such as : or ; or , placed at the start of a line to the end
        of the previous line instead.
        """,
        sharedOptions: ["linebreaks"]
    ) { formatter in
        formatter.forEach(.delimiter) { i, _ in
            guard let endOfLine = formatter.index(of: .nonSpace, before: i, if: {
                $0.isLinebreak
            }) else {
                return
            }
            let nextIndex = formatter.index(of: .nonSpace, after: i) ?? (i + 1)
            formatter.insertSpace(formatter.indentForLine(at: i), at: nextIndex)
            formatter.insertToken(.linebreak(formatter.options.linebreak), at: nextIndex)
            formatter.removeTokens(inRange: i + 1 ..< nextIndex)
            guard case .commentBody? = formatter.last(.nonSpace, before: endOfLine) else {
                formatter.removeTokens(inRange: endOfLine ..< i)
                return
            }
            let startIndex = formatter.index(of: .nonSpaceOrComment, before: endOfLine) ?? -1
            formatter.removeTokens(inRange: endOfLine ..< i)
            let comment = Array(formatter.tokens[startIndex + 1 ..< endOfLine])
            formatter.insertTokens(comment, at: endOfLine + 1)
            formatter.removeTokens(inRange: startIndex + 1 ..< endOfLine)
        }
    }
<<<<<<< HEAD
}

// MARK: shared helper methods

private extension Formatter {
    func specifiersForType(at index: Int, contains: (Int, Token) -> Bool) -> Bool {
        let allSpecifiers = _FormatRules.allSpecifiers
        var index = index
        while var prevIndex = self.index(of: .nonSpaceOrCommentOrLinebreak, before: index) {
            switch tokens[prevIndex] {
            case let token where contains(prevIndex, token):
                return true
            case .endOfScope(")"):
                guard let startIndex = self.index(of: .startOfScope("("), before: prevIndex),
                    let index = self.index(of: .nonSpaceOrCommentOrLinebreak, before: startIndex, if: {
                        $0.isAttribute || _FormatRules.aclSpecifiers.contains($0.string)
                    }) else {
                    return false
                }
                prevIndex = index
            case let .keyword(name), let .identifier(name):
                if !allSpecifiers.contains(name), !name.hasPrefix("@") {
                    return false
                }
            default:
                return false
            }
            index = prevIndex
        }
        return false
    }

    func specifiersForType(at index: Int, contains: String) -> Bool {
        return specifiersForType(at: index, contains: { $1.string == contains })
    }

    // first index of specifier list
    func startOfSpecifiers(at index: Int) -> Int {
        var startIndex = index
        _ = specifiersForType(at: index, contains: { i, _ in
            startIndex = i
            return false
        })
        return startIndex
    }

    // gather declared name(s), starting at index of declaration keyword
    func namesInDeclaration(at index: Int) -> Set<String>? {
        guard case let .keyword(keyword)? = token(at: index) else {
            return nil
        }
        switch keyword {
        case "let", "var":
            var index = index + 1
            var names = Set<String>()
            processDeclaredVariables(at: &index, names: &names)
            return names
        case "func", "class", "struct", "enum":
            guard let name = next(.identifier, after: index) else {
                return nil
            }
            return [name.string]
        default:
            return nil
        }
    }

    // gather declared variable names, starting at index after let/var keyword
    func processDeclaredVariables(at index: inout Int, names: inout Set<String>) {
        while let token = self.token(at: index) {
            switch token {
            case .identifier where
                last(.nonSpaceOrCommentOrLinebreak, before: index)?.isOperator(".") == false:
                let name = token.unescaped()
                if name != "_" {
                    names.insert(name)
                }
                inner: while let nextIndex = self.index(of: .nonSpaceOrCommentOrLinebreak, after: index) {
                    switch tokens[nextIndex] {
                    case .keyword("as"), .keyword("is"), .keyword("try"):
                        break
                    case .startOfScope("<"), .startOfScope("["), .startOfScope("("):
                        guard let endIndex = endOfScope(at: nextIndex) else {
                            return // error
                        }
                        index = endIndex
                        continue
                    case .keyword, .startOfScope("{"), .endOfScope("}"), .startOfScope(":"):
                        return
                    case .delimiter(","):
                        index = nextIndex
                        break inner
                    default:
                        break
                    }
                    index = nextIndex
                }
            default:
                break
            }
            index += 1
        }
    }

    func isStartOfClosure(at i: Int) -> Bool {
        return isStartOfClosure(at: i, in: currentScope(at: i))
    }

    func isStartOfClosure(at i: Int, in scope: Token?) -> Bool {
        assert(tokens[i] == .startOfScope("{"))
        var i = i - 1
        var nextTokenIndex = i
        var foundEquals = false
        while let token = self.token(at: i) {
            let prevTokenIndex = index(before: i, where: {
                !$0.isSpaceOrComment && (!$0.isEndOfScope || $0 == .endOfScope("}"))
            }) ?? -1
            switch token {
            case let .keyword(string):
                switch string {
                case "var":
                    if !foundEquals {
                        fallthrough
                    }
                case "class", "struct", "enum", "protocol", "func":
                    return last(.nonSpaceOrCommentOrLinebreak, before: i) == .keyword("import")
                case "extension", "init", "subscript",
                     "if", "switch", "guard", "else",
                     "for", "while", "repeat",
                     "do", "catch":
                    return false
                default:
                    break
                }
            case .operator("=", _):
                foundEquals = true
            case .startOfScope:
                return true
            case .linebreak:
                var prevTokenIndex = prevTokenIndex
                if self.token(at: prevTokenIndex)?.isLinebreak == true {
                    prevTokenIndex = index(before: prevTokenIndex, where: {
                        !$0.isSpaceOrCommentOrLinebreak && (!$0.isEndOfScope || $0 == .endOfScope("}"))
                    }) ?? -1
                }
                // TODO: combine with keyword logic above and in redundantParens, etc
                if let keyword = lastSignificantKeyword(at: i),
                    ["in", "while", "if", "case", "switch", "where", "for", "guard"].contains(keyword) {
                    break
                }
                if isEndOfStatement(at: prevTokenIndex, in: scope),
                    isStartOfStatement(at: nextTokenIndex, in: scope) {
                    return true
                }
            default:
                break
            }
            nextTokenIndex = i
            i = prevTokenIndex
        }
        return true
    }

    func lastSignificantKeyword(at i: Int) -> String? {
        guard let index = self.index(of: .keyword, before: i + 1),
            case let .keyword(keyword) = tokens[index] else {
            return nil
        }
        switch keyword {
        case let name where name.hasPrefix("#") || name.hasPrefix("@"):
            fallthrough
        case "in", "as", "is", "try":
            return lastSignificantKeyword(at: index - 1)
        case let name:
            return name
        }
    }

    func isEndOfStatement(at i: Int, in scope: Token?) -> Bool {
        guard let token = self.token(at: i) else { return true }
        switch token {
        case .endOfScope("case"), .endOfScope("default"):
            return false
        case let .keyword(string):
            // TODO: handle in
            // TODO: handle context-specific keywords
            // associativity, convenience, dynamic, didSet, final, get, infix, indirect,
            // lazy, left, mutating, none, nonmutating, open, optional, override, postfix,
            // precedence, prefix, Protocol, required, right, set, Type, unowned, weak, willSet
            switch string {
            case "let", "func", "var", "if", "as", "import", "try", "guard", "case",
                 "for", "init", "switch", "throw", "where", "subscript", "is",
                 "while", "associatedtype", "inout":
                return false
            case "return":
                guard let nextToken = next(.nonSpaceOrCommentOrLinebreak, after: i) else {
                    return true
                }
                switch nextToken {
                case .keyword, .endOfScope("case"), .endOfScope("default"):
                    return true
                default:
                    return false
                }
            default:
                return true
            }
        case .delimiter(","):
            // For arrays or argument lists, we already indent
            return ["<", "[", "(", "case", "default"].contains(scope?.string ?? "")
        case .delimiter(":"):
            // For arrays or argument lists, we already indent
            return ["case", "default", "("].contains(scope?.string ?? "")
        case .operator(_, .infix), .operator(_, .prefix):
            return false
        case .operator("?", .postfix), .operator("!", .postfix):
            switch self.token(at: i - 1) {
            case .keyword("as")?, .keyword("try")?:
                return false
            default:
                return true
            }
        default:
            return true
        }
    }

    func isStartOfStatement(at i: Int, in scope: Token?) -> Bool {
        guard let token = self.token(at: i) else { return true }
        switch token {
        case let .keyword(string) where [ // TODO: handle "in"
            "where", "dynamicType", "rethrows", "throws",
        ].contains(string):
            return false
        case .keyword("as"), .keyword("in"):
            // For case statements, we already indent
            return currentScope(at: i)?.string == "case"
        case .delimiter(","):
            if ["<", "[", "(", "case"].contains(scope?.string ?? "") {
                // For arrays, dictionaries, cases, or argument lists, we already indent
                return true
            }
            return false
        case .delimiter, .operator(_, .infix), .operator(_, .postfix):
            return false
        default:
            return true
        }
    }

    func isSubscriptOrFunctionCall(at i: Int) -> Bool {
        guard case let .startOfScope(string)? = token(at: i), ["[", "("].contains(string),
            let prevToken = last(.nonSpaceOrComment, before: i) else {
            return false
        }
        switch prevToken {
        case .identifier, .operator(_, .postfix),
             .endOfScope("]"), .endOfScope(")"), .endOfScope("}"),
             .endOfScope where prevToken.isStringDelimiter:
            return true
        default:
            return false
        }
    }
}

private extension _FormatRules {
    // Short date formater. Used by fileHeader rule
    private static var shortDateFormatter: (Date) -> String = {
        let formatter = DateFormatter()
        formatter.dateStyle = .short
        formatter.timeStyle = .none
        return { formatter.string(from: $0) }
    }()

    // Year formater. Used by fileHeader rule
    private static var yearFormatter: (Date) -> String = {
        let formatter = DateFormatter()
        formatter.dateFormat = "yyyy"
        return { formatter.string(from: $0) }
    }()

    // Current year. Used by fileHeader rule
    private static var currentYear: String = {
        yearFormatter(Date())
    }()

    // Shared import rules implementation
    typealias ImportRange = (String, Range<Int>)
    static func parseImports(_ formatter: Formatter) -> [[ImportRange]] {
        var importStack = [[ImportRange]]()
        var importRanges = [ImportRange]()
        formatter.forEach(.keyword("import")) { i, _ in

            func pushStack() {
                importStack.append(importRanges)
                importRanges.removeAll()
            }

            // Get start of line
            var startIndex = formatter.index(of: .linebreak, before: i) ?? 0
            // Check for attributes
            var previousKeywordIndex = formatter.index(of: .keyword, before: i)
            while let previousIndex = previousKeywordIndex {
                var nextStart: Int? // workaround for Swift Linux bug
                if formatter.tokens[previousIndex].isAttribute {
                    if previousIndex < startIndex {
                        nextStart = formatter.index(of: .linebreak, before: previousIndex) ?? 0
                    }
                    previousKeywordIndex = formatter.index(of: .keyword, before: previousIndex)
                    startIndex = nextStart ?? startIndex
                } else if previousIndex >= startIndex {
                    // Can't handle another keyword on same line as import
                    return
                } else {
                    break
                }
            }
            // Gather comments
            var prevIndex = formatter.index(of: .linebreak, before: startIndex) ?? 0
            while startIndex > 0,
                formatter.next(.nonSpace, after: prevIndex)?.isComment == true,
                formatter.next(.nonSpaceOrComment, after: prevIndex)?.isLinebreak == true {
                startIndex = prevIndex
                prevIndex = formatter.index(of: .linebreak, before: startIndex) ?? 0
            }
            // Get end of line
            let endIndex = formatter.index(of: .linebreak, after: i) ?? formatter.tokens.count
            // Get name
            if let firstPartIndex = formatter.index(of: .identifier, after: i) {
                var name = formatter.tokens[firstPartIndex].string
                var partIndex = firstPartIndex
                loop: while let nextPartIndex = formatter.index(of: .nonSpaceOrCommentOrLinebreak, after: partIndex) {
                    switch formatter.tokens[nextPartIndex] {
                    case .operator(".", .infix):
                        name += "."
                    case let .identifier(string):
                        name += string
                    default:
                        break loop
                    }
                    partIndex = nextPartIndex
                }
                importRanges.append((name, startIndex ..< endIndex as Range))
            } else {
                // Error
                pushStack()
                return
            }
            if formatter.next(.spaceOrCommentOrLinebreak, after: endIndex)?.isLinebreak == true {
                // Blank line after - consider this the end of a block
                pushStack()
                return
            }
            if var nextTokenIndex = formatter.index(of: .nonSpaceOrCommentOrLinebreak, after: endIndex) {
                while formatter.tokens[nextTokenIndex].isAttribute {
                    guard let nextIndex = formatter.index(of: .nonSpaceOrLinebreak, after: nextTokenIndex) else {
                        // End of imports
                        pushStack()
                        return
                    }
                    nextTokenIndex = nextIndex
                }
                if formatter.tokens[nextTokenIndex] != .keyword("import") {
                    // End of imports
                    pushStack()
                    return
                }
            }
        }
        // End of imports
        importStack.append(importRanges)
        return importStack
    }

    // All specifiers
    static let allSpecifiers = Set(specifierOrder)

    // ACL specifiers
    static let aclSpecifiers = ["private", "fileprivate", "internal", "public"]

    // Swift specifier keywords, in preferred order
    static let specifierOrder = [
        "private", "fileprivate", "internal", "public", "open",
        "private(set)", "fileprivate(set)", "internal(set)", "public(set)",
        "final", "dynamic", // Can't be both
        "optional", "required",
        "convenience",
        "override",
        "indirect",
        "lazy",
        "weak", "unowned",
        "static", "class",
        "mutating", "nonmutating",
        "prefix", "postfix",
    ]
=======
>>>>>>> 68b6ebb3
}<|MERGE_RESOLUTION|>--- conflicted
+++ resolved
@@ -4193,403 +4193,4 @@
             formatter.removeTokens(inRange: startIndex + 1 ..< endOfLine)
         }
     }
-<<<<<<< HEAD
-}
-
-// MARK: shared helper methods
-
-private extension Formatter {
-    func specifiersForType(at index: Int, contains: (Int, Token) -> Bool) -> Bool {
-        let allSpecifiers = _FormatRules.allSpecifiers
-        var index = index
-        while var prevIndex = self.index(of: .nonSpaceOrCommentOrLinebreak, before: index) {
-            switch tokens[prevIndex] {
-            case let token where contains(prevIndex, token):
-                return true
-            case .endOfScope(")"):
-                guard let startIndex = self.index(of: .startOfScope("("), before: prevIndex),
-                    let index = self.index(of: .nonSpaceOrCommentOrLinebreak, before: startIndex, if: {
-                        $0.isAttribute || _FormatRules.aclSpecifiers.contains($0.string)
-                    }) else {
-                    return false
-                }
-                prevIndex = index
-            case let .keyword(name), let .identifier(name):
-                if !allSpecifiers.contains(name), !name.hasPrefix("@") {
-                    return false
-                }
-            default:
-                return false
-            }
-            index = prevIndex
-        }
-        return false
-    }
-
-    func specifiersForType(at index: Int, contains: String) -> Bool {
-        return specifiersForType(at: index, contains: { $1.string == contains })
-    }
-
-    // first index of specifier list
-    func startOfSpecifiers(at index: Int) -> Int {
-        var startIndex = index
-        _ = specifiersForType(at: index, contains: { i, _ in
-            startIndex = i
-            return false
-        })
-        return startIndex
-    }
-
-    // gather declared name(s), starting at index of declaration keyword
-    func namesInDeclaration(at index: Int) -> Set<String>? {
-        guard case let .keyword(keyword)? = token(at: index) else {
-            return nil
-        }
-        switch keyword {
-        case "let", "var":
-            var index = index + 1
-            var names = Set<String>()
-            processDeclaredVariables(at: &index, names: &names)
-            return names
-        case "func", "class", "struct", "enum":
-            guard let name = next(.identifier, after: index) else {
-                return nil
-            }
-            return [name.string]
-        default:
-            return nil
-        }
-    }
-
-    // gather declared variable names, starting at index after let/var keyword
-    func processDeclaredVariables(at index: inout Int, names: inout Set<String>) {
-        while let token = self.token(at: index) {
-            switch token {
-            case .identifier where
-                last(.nonSpaceOrCommentOrLinebreak, before: index)?.isOperator(".") == false:
-                let name = token.unescaped()
-                if name != "_" {
-                    names.insert(name)
-                }
-                inner: while let nextIndex = self.index(of: .nonSpaceOrCommentOrLinebreak, after: index) {
-                    switch tokens[nextIndex] {
-                    case .keyword("as"), .keyword("is"), .keyword("try"):
-                        break
-                    case .startOfScope("<"), .startOfScope("["), .startOfScope("("):
-                        guard let endIndex = endOfScope(at: nextIndex) else {
-                            return // error
-                        }
-                        index = endIndex
-                        continue
-                    case .keyword, .startOfScope("{"), .endOfScope("}"), .startOfScope(":"):
-                        return
-                    case .delimiter(","):
-                        index = nextIndex
-                        break inner
-                    default:
-                        break
-                    }
-                    index = nextIndex
-                }
-            default:
-                break
-            }
-            index += 1
-        }
-    }
-
-    func isStartOfClosure(at i: Int) -> Bool {
-        return isStartOfClosure(at: i, in: currentScope(at: i))
-    }
-
-    func isStartOfClosure(at i: Int, in scope: Token?) -> Bool {
-        assert(tokens[i] == .startOfScope("{"))
-        var i = i - 1
-        var nextTokenIndex = i
-        var foundEquals = false
-        while let token = self.token(at: i) {
-            let prevTokenIndex = index(before: i, where: {
-                !$0.isSpaceOrComment && (!$0.isEndOfScope || $0 == .endOfScope("}"))
-            }) ?? -1
-            switch token {
-            case let .keyword(string):
-                switch string {
-                case "var":
-                    if !foundEquals {
-                        fallthrough
-                    }
-                case "class", "struct", "enum", "protocol", "func":
-                    return last(.nonSpaceOrCommentOrLinebreak, before: i) == .keyword("import")
-                case "extension", "init", "subscript",
-                     "if", "switch", "guard", "else",
-                     "for", "while", "repeat",
-                     "do", "catch":
-                    return false
-                default:
-                    break
-                }
-            case .operator("=", _):
-                foundEquals = true
-            case .startOfScope:
-                return true
-            case .linebreak:
-                var prevTokenIndex = prevTokenIndex
-                if self.token(at: prevTokenIndex)?.isLinebreak == true {
-                    prevTokenIndex = index(before: prevTokenIndex, where: {
-                        !$0.isSpaceOrCommentOrLinebreak && (!$0.isEndOfScope || $0 == .endOfScope("}"))
-                    }) ?? -1
-                }
-                // TODO: combine with keyword logic above and in redundantParens, etc
-                if let keyword = lastSignificantKeyword(at: i),
-                    ["in", "while", "if", "case", "switch", "where", "for", "guard"].contains(keyword) {
-                    break
-                }
-                if isEndOfStatement(at: prevTokenIndex, in: scope),
-                    isStartOfStatement(at: nextTokenIndex, in: scope) {
-                    return true
-                }
-            default:
-                break
-            }
-            nextTokenIndex = i
-            i = prevTokenIndex
-        }
-        return true
-    }
-
-    func lastSignificantKeyword(at i: Int) -> String? {
-        guard let index = self.index(of: .keyword, before: i + 1),
-            case let .keyword(keyword) = tokens[index] else {
-            return nil
-        }
-        switch keyword {
-        case let name where name.hasPrefix("#") || name.hasPrefix("@"):
-            fallthrough
-        case "in", "as", "is", "try":
-            return lastSignificantKeyword(at: index - 1)
-        case let name:
-            return name
-        }
-    }
-
-    func isEndOfStatement(at i: Int, in scope: Token?) -> Bool {
-        guard let token = self.token(at: i) else { return true }
-        switch token {
-        case .endOfScope("case"), .endOfScope("default"):
-            return false
-        case let .keyword(string):
-            // TODO: handle in
-            // TODO: handle context-specific keywords
-            // associativity, convenience, dynamic, didSet, final, get, infix, indirect,
-            // lazy, left, mutating, none, nonmutating, open, optional, override, postfix,
-            // precedence, prefix, Protocol, required, right, set, Type, unowned, weak, willSet
-            switch string {
-            case "let", "func", "var", "if", "as", "import", "try", "guard", "case",
-                 "for", "init", "switch", "throw", "where", "subscript", "is",
-                 "while", "associatedtype", "inout":
-                return false
-            case "return":
-                guard let nextToken = next(.nonSpaceOrCommentOrLinebreak, after: i) else {
-                    return true
-                }
-                switch nextToken {
-                case .keyword, .endOfScope("case"), .endOfScope("default"):
-                    return true
-                default:
-                    return false
-                }
-            default:
-                return true
-            }
-        case .delimiter(","):
-            // For arrays or argument lists, we already indent
-            return ["<", "[", "(", "case", "default"].contains(scope?.string ?? "")
-        case .delimiter(":"):
-            // For arrays or argument lists, we already indent
-            return ["case", "default", "("].contains(scope?.string ?? "")
-        case .operator(_, .infix), .operator(_, .prefix):
-            return false
-        case .operator("?", .postfix), .operator("!", .postfix):
-            switch self.token(at: i - 1) {
-            case .keyword("as")?, .keyword("try")?:
-                return false
-            default:
-                return true
-            }
-        default:
-            return true
-        }
-    }
-
-    func isStartOfStatement(at i: Int, in scope: Token?) -> Bool {
-        guard let token = self.token(at: i) else { return true }
-        switch token {
-        case let .keyword(string) where [ // TODO: handle "in"
-            "where", "dynamicType", "rethrows", "throws",
-        ].contains(string):
-            return false
-        case .keyword("as"), .keyword("in"):
-            // For case statements, we already indent
-            return currentScope(at: i)?.string == "case"
-        case .delimiter(","):
-            if ["<", "[", "(", "case"].contains(scope?.string ?? "") {
-                // For arrays, dictionaries, cases, or argument lists, we already indent
-                return true
-            }
-            return false
-        case .delimiter, .operator(_, .infix), .operator(_, .postfix):
-            return false
-        default:
-            return true
-        }
-    }
-
-    func isSubscriptOrFunctionCall(at i: Int) -> Bool {
-        guard case let .startOfScope(string)? = token(at: i), ["[", "("].contains(string),
-            let prevToken = last(.nonSpaceOrComment, before: i) else {
-            return false
-        }
-        switch prevToken {
-        case .identifier, .operator(_, .postfix),
-             .endOfScope("]"), .endOfScope(")"), .endOfScope("}"),
-             .endOfScope where prevToken.isStringDelimiter:
-            return true
-        default:
-            return false
-        }
-    }
-}
-
-private extension _FormatRules {
-    // Short date formater. Used by fileHeader rule
-    private static var shortDateFormatter: (Date) -> String = {
-        let formatter = DateFormatter()
-        formatter.dateStyle = .short
-        formatter.timeStyle = .none
-        return { formatter.string(from: $0) }
-    }()
-
-    // Year formater. Used by fileHeader rule
-    private static var yearFormatter: (Date) -> String = {
-        let formatter = DateFormatter()
-        formatter.dateFormat = "yyyy"
-        return { formatter.string(from: $0) }
-    }()
-
-    // Current year. Used by fileHeader rule
-    private static var currentYear: String = {
-        yearFormatter(Date())
-    }()
-
-    // Shared import rules implementation
-    typealias ImportRange = (String, Range<Int>)
-    static func parseImports(_ formatter: Formatter) -> [[ImportRange]] {
-        var importStack = [[ImportRange]]()
-        var importRanges = [ImportRange]()
-        formatter.forEach(.keyword("import")) { i, _ in
-
-            func pushStack() {
-                importStack.append(importRanges)
-                importRanges.removeAll()
-            }
-
-            // Get start of line
-            var startIndex = formatter.index(of: .linebreak, before: i) ?? 0
-            // Check for attributes
-            var previousKeywordIndex = formatter.index(of: .keyword, before: i)
-            while let previousIndex = previousKeywordIndex {
-                var nextStart: Int? // workaround for Swift Linux bug
-                if formatter.tokens[previousIndex].isAttribute {
-                    if previousIndex < startIndex {
-                        nextStart = formatter.index(of: .linebreak, before: previousIndex) ?? 0
-                    }
-                    previousKeywordIndex = formatter.index(of: .keyword, before: previousIndex)
-                    startIndex = nextStart ?? startIndex
-                } else if previousIndex >= startIndex {
-                    // Can't handle another keyword on same line as import
-                    return
-                } else {
-                    break
-                }
-            }
-            // Gather comments
-            var prevIndex = formatter.index(of: .linebreak, before: startIndex) ?? 0
-            while startIndex > 0,
-                formatter.next(.nonSpace, after: prevIndex)?.isComment == true,
-                formatter.next(.nonSpaceOrComment, after: prevIndex)?.isLinebreak == true {
-                startIndex = prevIndex
-                prevIndex = formatter.index(of: .linebreak, before: startIndex) ?? 0
-            }
-            // Get end of line
-            let endIndex = formatter.index(of: .linebreak, after: i) ?? formatter.tokens.count
-            // Get name
-            if let firstPartIndex = formatter.index(of: .identifier, after: i) {
-                var name = formatter.tokens[firstPartIndex].string
-                var partIndex = firstPartIndex
-                loop: while let nextPartIndex = formatter.index(of: .nonSpaceOrCommentOrLinebreak, after: partIndex) {
-                    switch formatter.tokens[nextPartIndex] {
-                    case .operator(".", .infix):
-                        name += "."
-                    case let .identifier(string):
-                        name += string
-                    default:
-                        break loop
-                    }
-                    partIndex = nextPartIndex
-                }
-                importRanges.append((name, startIndex ..< endIndex as Range))
-            } else {
-                // Error
-                pushStack()
-                return
-            }
-            if formatter.next(.spaceOrCommentOrLinebreak, after: endIndex)?.isLinebreak == true {
-                // Blank line after - consider this the end of a block
-                pushStack()
-                return
-            }
-            if var nextTokenIndex = formatter.index(of: .nonSpaceOrCommentOrLinebreak, after: endIndex) {
-                while formatter.tokens[nextTokenIndex].isAttribute {
-                    guard let nextIndex = formatter.index(of: .nonSpaceOrLinebreak, after: nextTokenIndex) else {
-                        // End of imports
-                        pushStack()
-                        return
-                    }
-                    nextTokenIndex = nextIndex
-                }
-                if formatter.tokens[nextTokenIndex] != .keyword("import") {
-                    // End of imports
-                    pushStack()
-                    return
-                }
-            }
-        }
-        // End of imports
-        importStack.append(importRanges)
-        return importStack
-    }
-
-    // All specifiers
-    static let allSpecifiers = Set(specifierOrder)
-
-    // ACL specifiers
-    static let aclSpecifiers = ["private", "fileprivate", "internal", "public"]
-
-    // Swift specifier keywords, in preferred order
-    static let specifierOrder = [
-        "private", "fileprivate", "internal", "public", "open",
-        "private(set)", "fileprivate(set)", "internal(set)", "public(set)",
-        "final", "dynamic", // Can't be both
-        "optional", "required",
-        "convenience",
-        "override",
-        "indirect",
-        "lazy",
-        "weak", "unowned",
-        "static", "class",
-        "mutating", "nonmutating",
-        "prefix", "postfix",
-    ]
-=======
->>>>>>> 68b6ebb3
 }