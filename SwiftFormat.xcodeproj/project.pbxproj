// !$*UTF8*$!
{
	archiveVersion = 1;
	classes = {
	};
	objectVersion = 54;
	objects = {

/* Begin PBXBuildFile section */
		01045A91211988F100D2BE3D /* Inference.swift in Sources */ = {isa = PBXBuildFile; fileRef = 01045A90211988F100D2BE3D /* Inference.swift */; };
		01045A92211988F100D2BE3D /* Inference.swift in Sources */ = {isa = PBXBuildFile; fileRef = 01045A90211988F100D2BE3D /* Inference.swift */; };
		01045A93211988F100D2BE3D /* Inference.swift in Sources */ = {isa = PBXBuildFile; fileRef = 01045A90211988F100D2BE3D /* Inference.swift */; };
		01045A992119979400D2BE3D /* Arguments.swift in Sources */ = {isa = PBXBuildFile; fileRef = 01045A982119979400D2BE3D /* Arguments.swift */; };
		01045A9A2119979400D2BE3D /* Arguments.swift in Sources */ = {isa = PBXBuildFile; fileRef = 01045A982119979400D2BE3D /* Arguments.swift */; };
		01045A9B2119979400D2BE3D /* Arguments.swift in Sources */ = {isa = PBXBuildFile; fileRef = 01045A982119979400D2BE3D /* Arguments.swift */; };
		01045A9E2119A37F00D2BE3D /* ArgumentsTests.swift in Sources */ = {isa = PBXBuildFile; fileRef = 01045A9C2119A21000D2BE3D /* ArgumentsTests.swift */; };
		01045A9F2119D30D00D2BE3D /* Inference.swift in Sources */ = {isa = PBXBuildFile; fileRef = 01045A90211988F100D2BE3D /* Inference.swift */; };
		01045AA0211A1EE300D2BE3D /* Arguments.swift in Sources */ = {isa = PBXBuildFile; fileRef = 01045A982119979400D2BE3D /* Arguments.swift */; };
		011676A22707D312001CCDCE /* RulesTests+General.swift in Sources */ = {isa = PBXBuildFile; fileRef = 011676A12707D312001CCDCE /* RulesTests+General.swift */; };
		011A53EB21FFAA4200DD9268 /* VersionTests.swift in Sources */ = {isa = PBXBuildFile; fileRef = 011A53E921FFAA3A00DD9268 /* VersionTests.swift */; };
		01426E4E23AA29B100E7D871 /* ParsingHelpersTests.swift in Sources */ = {isa = PBXBuildFile; fileRef = 01426E4D23AA29B100E7D871 /* ParsingHelpersTests.swift */; };
		0142C77023C3FB6D005D5832 /* LintFileCommand.swift in Sources */ = {isa = PBXBuildFile; fileRef = 0142C76F23C3FB6D005D5832 /* LintFileCommand.swift */; };
		0142F06F1D72FE10007D66CC /* SwiftFormatTests.swift in Sources */ = {isa = PBXBuildFile; fileRef = 0142F06E1D72FE10007D66CC /* SwiftFormatTests.swift */; };
		01567D2F225B2BFD00B22D41 /* ParsingHelpers.swift in Sources */ = {isa = PBXBuildFile; fileRef = 01567D2E225B2BFD00B22D41 /* ParsingHelpers.swift */; };
		01567D30225B2BFD00B22D41 /* ParsingHelpers.swift in Sources */ = {isa = PBXBuildFile; fileRef = 01567D2E225B2BFD00B22D41 /* ParsingHelpers.swift */; };
		015AF2C01DC6A538008F0A8C /* SwiftFormat.framework in Frameworks */ = {isa = PBXBuildFile; fileRef = 01A0EAA41D5DB4CF00A0A8E3 /* SwiftFormat.framework */; };
		015AF2CA1DC6A58C008F0A8C /* PerformanceTests.swift in Sources */ = {isa = PBXBuildFile; fileRef = 015AF2C91DC6A58C008F0A8C /* PerformanceTests.swift */; };
		015D3A562995A0340065B2D9 /* AboutViewController.swift in Sources */ = {isa = PBXBuildFile; fileRef = 015D3A552995A0340065B2D9 /* AboutViewController.swift */; };
		018541CF1DBA0F17000F82E3 /* XCSourceTextBuffer+SwiftFormat.swift in Sources */ = {isa = PBXBuildFile; fileRef = 018541CE1DBA0F17000F82E3 /* XCSourceTextBuffer+SwiftFormat.swift */; };
		018E82751D62E730008CA0F8 /* TokenizerTests.swift in Sources */ = {isa = PBXBuildFile; fileRef = 018E82741D62E730008CA0F8 /* TokenizerTests.swift */; };
		01A0EAA81D5DB4CF00A0A8E3 /* SwiftFormat.h in Headers */ = {isa = PBXBuildFile; fileRef = 01A0EAA71D5DB4CF00A0A8E3 /* SwiftFormat.h */; settings = {ATTRIBUTES = (Public, ); }; };
		01A0EAAF1D5DB4D000A0A8E3 /* SwiftFormat.framework in Frameworks */ = {isa = PBXBuildFile; fileRef = 01A0EAA41D5DB4CF00A0A8E3 /* SwiftFormat.framework */; };
		01A0EAB41D5DB4D000A0A8E3 /* RulesTests.swift in Sources */ = {isa = PBXBuildFile; fileRef = 01A0EAB31D5DB4D000A0A8E3 /* RulesTests.swift */; };
		01A0EAC11D5DB4F700A0A8E3 /* Rules.swift in Sources */ = {isa = PBXBuildFile; fileRef = 01A0EABE1D5DB4F700A0A8E3 /* Rules.swift */; };
		01A0EAC21D5DB4F700A0A8E3 /* Tokenizer.swift in Sources */ = {isa = PBXBuildFile; fileRef = 01A0EABF1D5DB4F700A0A8E3 /* Tokenizer.swift */; };
		01A0EAC51D5DB54A00A0A8E3 /* SwiftFormat.swift in Sources */ = {isa = PBXBuildFile; fileRef = 01A0EAC41D5DB54A00A0A8E3 /* SwiftFormat.swift */; };
		01A0EACD1D5DB5F500A0A8E3 /* main.swift in Sources */ = {isa = PBXBuildFile; fileRef = 01A0EACC1D5DB5F500A0A8E3 /* main.swift */; };
		01A0EAD41D5DC08A00A0A8E3 /* SwiftFormat.swift in Sources */ = {isa = PBXBuildFile; fileRef = 01A0EAC41D5DB54A00A0A8E3 /* SwiftFormat.swift */; };
		01A0EAD51D5DC08A00A0A8E3 /* Rules.swift in Sources */ = {isa = PBXBuildFile; fileRef = 01A0EABE1D5DB4F700A0A8E3 /* Rules.swift */; };
		01A0EAD61D5DC08A00A0A8E3 /* Tokenizer.swift in Sources */ = {isa = PBXBuildFile; fileRef = 01A0EABF1D5DB4F700A0A8E3 /* Tokenizer.swift */; };
		01A8320724EC7F7600A9D0EB /* FormattingHelpers.swift in Sources */ = {isa = PBXBuildFile; fileRef = 01D3B28524E9C9C700888DE0 /* FormattingHelpers.swift */; };
		01A8320824EC7F7700A9D0EB /* FormattingHelpers.swift in Sources */ = {isa = PBXBuildFile; fileRef = 01D3B28524E9C9C700888DE0 /* FormattingHelpers.swift */; };
		01A8320924EC7F7800A9D0EB /* FormattingHelpers.swift in Sources */ = {isa = PBXBuildFile; fileRef = 01D3B28524E9C9C700888DE0 /* FormattingHelpers.swift */; };
		01A95BD2225BEDE300744931 /* ParsingHelpers.swift in Sources */ = {isa = PBXBuildFile; fileRef = 01567D2E225B2BFD00B22D41 /* ParsingHelpers.swift */; };
		01A95BD3225BEDE400744931 /* ParsingHelpers.swift in Sources */ = {isa = PBXBuildFile; fileRef = 01567D2E225B2BFD00B22D41 /* ParsingHelpers.swift */; };
		01ACAE05220CD90F003F3CCF /* Examples.swift in Sources */ = {isa = PBXBuildFile; fileRef = 01ACAE04220CD90F003F3CCF /* Examples.swift */; };
		01ACAE06220CD914003F3CCF /* Examples.swift in Sources */ = {isa = PBXBuildFile; fileRef = 01ACAE04220CD90F003F3CCF /* Examples.swift */; };
		01ACAE07220CD915003F3CCF /* Examples.swift in Sources */ = {isa = PBXBuildFile; fileRef = 01ACAE04220CD90F003F3CCF /* Examples.swift */; };
		01ACAE08220CD916003F3CCF /* Examples.swift in Sources */ = {isa = PBXBuildFile; fileRef = 01ACAE04220CD90F003F3CCF /* Examples.swift */; };
		01B3987B1D763424009ADE61 /* FormatterTests.swift in Sources */ = {isa = PBXBuildFile; fileRef = 01B3987A1D763424009ADE61 /* FormatterTests.swift */; };
		01B3987D1D763493009ADE61 /* Formatter.swift in Sources */ = {isa = PBXBuildFile; fileRef = 01B3987C1D763493009ADE61 /* Formatter.swift */; };
		01B3987F1D7634A0009ADE61 /* Formatter.swift in Sources */ = {isa = PBXBuildFile; fileRef = 01B3987C1D763493009ADE61 /* Formatter.swift */; };
		01BBD85921DAA2A000457380 /* Globs.swift in Sources */ = {isa = PBXBuildFile; fileRef = 01BBD85821DAA2A000457380 /* Globs.swift */; };
		01BBD85A21DAA2A600457380 /* Globs.swift in Sources */ = {isa = PBXBuildFile; fileRef = 01BBD85821DAA2A000457380 /* Globs.swift */; };
		01BBD85B21DAA2A700457380 /* Globs.swift in Sources */ = {isa = PBXBuildFile; fileRef = 01BBD85821DAA2A000457380 /* Globs.swift */; };
		01BBD85C21DAA2A700457380 /* Globs.swift in Sources */ = {isa = PBXBuildFile; fileRef = 01BBD85821DAA2A000457380 /* Globs.swift */; };
		01BBD85E21DAA30700457380 /* GlobsTests.swift in Sources */ = {isa = PBXBuildFile; fileRef = 01BBD85D21DAA30700457380 /* GlobsTests.swift */; };
		01BEC5772236E1A700D0DD83 /* MetadataTests.swift in Sources */ = {isa = PBXBuildFile; fileRef = 01BEC5762236E1A700D0DD83 /* MetadataTests.swift */; };
		01C209AF2502CD3C00E728A2 /* RulesTests+Spacing.swift in Sources */ = {isa = PBXBuildFile; fileRef = 01C209AE2502CD3C00E728A2 /* RulesTests+Spacing.swift */; };
		01C209B12502CEF700E728A2 /* RulesTests+Linebreaks.swift in Sources */ = {isa = PBXBuildFile; fileRef = 01C209B02502CEF700E728A2 /* RulesTests+Linebreaks.swift */; };
		01C209B32502CF8300E728A2 /* RulesTests+Indentation.swift in Sources */ = {isa = PBXBuildFile; fileRef = 01C209B22502CF8300E728A2 /* RulesTests+Indentation.swift */; };
		01C209B52502D27800E728A2 /* RulesTests+Braces.swift in Sources */ = {isa = PBXBuildFile; fileRef = 01C209B42502D27800E728A2 /* RulesTests+Braces.swift */; };
		01C209B72502D2FD00E728A2 /* RulesTests+Parens.swift in Sources */ = {isa = PBXBuildFile; fileRef = 01C209B62502D2FD00E728A2 /* RulesTests+Parens.swift */; };
		01C209B92502D3C500E728A2 /* RulesTests+Wrapping.swift in Sources */ = {isa = PBXBuildFile; fileRef = 01C209B82502D3C500E728A2 /* RulesTests+Wrapping.swift */; };
		01C209BB2502D62000E728A2 /* RulesTests+Organization.swift in Sources */ = {isa = PBXBuildFile; fileRef = 01C209BA2502D62000E728A2 /* RulesTests+Organization.swift */; };
		01C209BD2502D71F00E728A2 /* RulesTests+Redundancy.swift in Sources */ = {isa = PBXBuildFile; fileRef = 01C209BC2502D71F00E728A2 /* RulesTests+Redundancy.swift */; };
		01D3B28624E9C9C700888DE0 /* FormattingHelpers.swift in Sources */ = {isa = PBXBuildFile; fileRef = 01D3B28524E9C9C700888DE0 /* FormattingHelpers.swift */; };
		01EF830F25616089003F6F2D /* RulesTests+Syntax.swift in Sources */ = {isa = PBXBuildFile; fileRef = 01EF830E25616089003F6F2D /* RulesTests+Syntax.swift */; };
		01EFC8B729CF2B5100222029 /* RulesTests+Hoisting.swift in Sources */ = {isa = PBXBuildFile; fileRef = 01EFC8B629CF2B5100222029 /* RulesTests+Hoisting.swift */; };
		01F17E821E25870700DCD359 /* CommandLine.swift in Sources */ = {isa = PBXBuildFile; fileRef = 01F17E811E25870700DCD359 /* CommandLine.swift */; };
		01F17E831E25870700DCD359 /* CommandLine.swift in Sources */ = {isa = PBXBuildFile; fileRef = 01F17E811E25870700DCD359 /* CommandLine.swift */; };
		01F17E851E258A4900DCD359 /* CommandLineTests.swift in Sources */ = {isa = PBXBuildFile; fileRef = 01F17E841E258A4900DCD359 /* CommandLineTests.swift */; };
		01F3DF8C1DB9FD3F00454944 /* Options.swift in Sources */ = {isa = PBXBuildFile; fileRef = 01F3DF8B1DB9FD3F00454944 /* Options.swift */; };
		01F3DF8D1DB9FD3F00454944 /* Options.swift in Sources */ = {isa = PBXBuildFile; fileRef = 01F3DF8B1DB9FD3F00454944 /* Options.swift */; };
		01F3DF8E1DB9FD3F00454944 /* Options.swift in Sources */ = {isa = PBXBuildFile; fileRef = 01F3DF8B1DB9FD3F00454944 /* Options.swift */; };
		01F3DF901DBA003E00454944 /* InferenceTests.swift in Sources */ = {isa = PBXBuildFile; fileRef = 01F3DF8F1DBA003E00454944 /* InferenceTests.swift */; };
		2E7D30A42A7940C500C32174 /* GrammaticalNumber.swift in Sources */ = {isa = PBXBuildFile; fileRef = 2E7D30A32A7940C500C32174 /* GrammaticalNumber.swift */; };
		37D828AB24BF77DA0012FC0A /* XcodeKit.framework in Frameworks */ = {isa = PBXBuildFile; fileRef = 37D828AA24BF77DA0012FC0A /* XcodeKit.framework */; };
		37D828AC24BF77DA0012FC0A /* XcodeKit.framework in Embed Frameworks */ = {isa = PBXBuildFile; fileRef = 37D828AA24BF77DA0012FC0A /* XcodeKit.framework */; settings = {ATTRIBUTES = (CodeSignOnCopy, RemoveHeadersOnCopy, ); }; };
		9028F7831DA4B435009FE5B4 /* SwiftFormat.swift in Sources */ = {isa = PBXBuildFile; fileRef = 01A0EAC41D5DB54A00A0A8E3 /* SwiftFormat.swift */; };
		9028F7841DA4B435009FE5B4 /* Tokenizer.swift in Sources */ = {isa = PBXBuildFile; fileRef = 01A0EABF1D5DB4F700A0A8E3 /* Tokenizer.swift */; };
		9028F7851DA4B435009FE5B4 /* Formatter.swift in Sources */ = {isa = PBXBuildFile; fileRef = 01B3987C1D763493009ADE61 /* Formatter.swift */; };
		9028F7861DA4B435009FE5B4 /* Rules.swift in Sources */ = {isa = PBXBuildFile; fileRef = 01A0EABE1D5DB4F700A0A8E3 /* Rules.swift */; };
		90C4B6CD1DA4B04A009EB000 /* AppDelegate.swift in Sources */ = {isa = PBXBuildFile; fileRef = 90C4B6CC1DA4B04A009EB000 /* AppDelegate.swift */; };
		90C4B6D11DA4B04A009EB000 /* Assets.xcassets in Resources */ = {isa = PBXBuildFile; fileRef = 90C4B6D01DA4B04A009EB000 /* Assets.xcassets */; };
		90C4B6D41DA4B04A009EB000 /* Main.storyboard in Resources */ = {isa = PBXBuildFile; fileRef = 90C4B6D21DA4B04A009EB000 /* Main.storyboard */; };
		90C4B6E01DA4B059009EB000 /* Cocoa.framework in Frameworks */ = {isa = PBXBuildFile; fileRef = 90C4B6DF1DA4B059009EB000 /* Cocoa.framework */; };
		90C4B6E51DA4B059009EB000 /* SourceEditorExtension.swift in Sources */ = {isa = PBXBuildFile; fileRef = 90C4B6E41DA4B059009EB000 /* SourceEditorExtension.swift */; };
		90C4B6E71DA4B059009EB000 /* FormatSelectionCommand.swift in Sources */ = {isa = PBXBuildFile; fileRef = 90C4B6E61DA4B059009EB000 /* FormatSelectionCommand.swift */; };
		90C4B6EB1DA4B059009EB000 /* SwiftFormat.appex in Embed Foundation Extensions */ = {isa = PBXBuildFile; fileRef = 90C4B6DD1DA4B059009EB000 /* SwiftFormat.appex */; settings = {ATTRIBUTES = (RemoveHeadersOnCopy, ); }; };
		90F16AF81DA5EB4600EB4EA1 /* FormatFileCommand.swift in Sources */ = {isa = PBXBuildFile; fileRef = 90F16AF71DA5EB4600EB4EA1 /* FormatFileCommand.swift */; };
		90F16AFB1DA5ED9A00EB4EA1 /* CommandErrors.swift in Sources */ = {isa = PBXBuildFile; fileRef = 90F16AFA1DA5ED9A00EB4EA1 /* CommandErrors.swift */; };
		A3DF48252620E03600F45A5F /* JSONReporter.swift in Sources */ = {isa = PBXBuildFile; fileRef = A3DF48242620E03600F45A5F /* JSONReporter.swift */; };
		A3DF48262620E03600F45A5F /* JSONReporter.swift in Sources */ = {isa = PBXBuildFile; fileRef = A3DF48242620E03600F45A5F /* JSONReporter.swift */; };
		B9C4F55C2387FA3E0088DBEE /* SupportedContentUTIs.swift in Sources */ = {isa = PBXBuildFile; fileRef = B9C4F55B2387FA3E0088DBEE /* SupportedContentUTIs.swift */; };
		D52F6A642A82E04600FE1448 /* GitHelpers.swift in Sources */ = {isa = PBXBuildFile; fileRef = D52F6A632A82E04600FE1448 /* GitHelpers.swift */; };
		D52F6A652A82E04600FE1448 /* GitHelpers.swift in Sources */ = {isa = PBXBuildFile; fileRef = D52F6A632A82E04600FE1448 /* GitHelpers.swift */; };
		D52F6A662A82E04600FE1448 /* GitHelpers.swift in Sources */ = {isa = PBXBuildFile; fileRef = D52F6A632A82E04600FE1448 /* GitHelpers.swift */; };
		D52F6A672A82E04600FE1448 /* GitHelpers.swift in Sources */ = {isa = PBXBuildFile; fileRef = D52F6A632A82E04600FE1448 /* GitHelpers.swift */; };
		D52F6A692A82E0DD00FE1448 /* ShellHelpers.swift in Sources */ = {isa = PBXBuildFile; fileRef = D52F6A682A82E0DD00FE1448 /* ShellHelpers.swift */; };
		D52F6A6A2A82E0DD00FE1448 /* ShellHelpers.swift in Sources */ = {isa = PBXBuildFile; fileRef = D52F6A682A82E0DD00FE1448 /* ShellHelpers.swift */; };
		D52F6A6B2A82E0DD00FE1448 /* ShellHelpers.swift in Sources */ = {isa = PBXBuildFile; fileRef = D52F6A682A82E0DD00FE1448 /* ShellHelpers.swift */; };
		D52F6A6C2A82E0DD00FE1448 /* ShellHelpers.swift in Sources */ = {isa = PBXBuildFile; fileRef = D52F6A682A82E0DD00FE1448 /* ShellHelpers.swift */; };
		DD9AD39E2999FCC8001C2C0E /* GithubActionsLogReporter.swift in Sources */ = {isa = PBXBuildFile; fileRef = DD9AD39C2999FCC8001C2C0E /* GithubActionsLogReporter.swift */; };
		DD9AD39F2999FCC8001C2C0E /* GithubActionsLogReporter.swift in Sources */ = {isa = PBXBuildFile; fileRef = DD9AD39C2999FCC8001C2C0E /* GithubActionsLogReporter.swift */; };
		DD9AD3A32999FCC8001C2C0E /* Reporter.swift in Sources */ = {isa = PBXBuildFile; fileRef = DD9AD39D2999FCC8001C2C0E /* Reporter.swift */; };
		DD9AD3A42999FCC8001C2C0E /* Reporter.swift in Sources */ = {isa = PBXBuildFile; fileRef = DD9AD39D2999FCC8001C2C0E /* Reporter.swift */; };
		E4083191202C049200CAF11D /* SwiftFormat.swift in Sources */ = {isa = PBXBuildFile; fileRef = 01A0EAC41D5DB54A00A0A8E3 /* SwiftFormat.swift */; };
		E41CB5BF2025761D00C1BEDE /* UserSelection.swift in Sources */ = {isa = PBXBuildFile; fileRef = E41CB5BE2025761D00C1BEDE /* UserSelection.swift */; };
		E41CB5C32026CACD00C1BEDE /* ListSelectionTableCellView.swift in Sources */ = {isa = PBXBuildFile; fileRef = E41CB5C22026CACD00C1BEDE /* ListSelectionTableCellView.swift */; };
		E41CB5C52027700100C1BEDE /* FreeTextTableCellView.swift in Sources */ = {isa = PBXBuildFile; fileRef = E41CB5C42027700100C1BEDE /* FreeTextTableCellView.swift */; };
		E43EF47C202FF47C00E523BD /* OptionDescriptorTests.swift in Sources */ = {isa = PBXBuildFile; fileRef = E43EF47B202FF47C00E523BD /* OptionDescriptorTests.swift */; };
		E4872111201D3B830014845E /* Options.swift in Sources */ = {isa = PBXBuildFile; fileRef = 01F3DF8B1DB9FD3F00454944 /* Options.swift */; };
		E4872112201D3B860014845E /* Rules.swift in Sources */ = {isa = PBXBuildFile; fileRef = 01A0EABE1D5DB4F700A0A8E3 /* Rules.swift */; };
		E4872113201D3B890014845E /* Formatter.swift in Sources */ = {isa = PBXBuildFile; fileRef = 01B3987C1D763493009ADE61 /* Formatter.swift */; };
		E4872114201D3B8C0014845E /* Tokenizer.swift in Sources */ = {isa = PBXBuildFile; fileRef = 01A0EABF1D5DB4F700A0A8E3 /* Tokenizer.swift */; };
		E487211D201D885A0014845E /* RulesViewController.swift in Sources */ = {isa = PBXBuildFile; fileRef = E487211C201D885A0014845E /* RulesViewController.swift */; };
		E4872125201D980D0014845E /* BinarySelectionTableCellView.swift in Sources */ = {isa = PBXBuildFile; fileRef = E4872124201D980D0014845E /* BinarySelectionTableCellView.swift */; };
		E4872129201E3DD50014845E /* RulesStore.swift in Sources */ = {isa = PBXBuildFile; fileRef = E4872128201E3DD50014845E /* RulesStore.swift */; };
		E487212A201E3DD50014845E /* RulesStore.swift in Sources */ = {isa = PBXBuildFile; fileRef = E4872128201E3DD50014845E /* RulesStore.swift */; };
		E4962DE0203F3CD500A02013 /* OptionsStore.swift in Sources */ = {isa = PBXBuildFile; fileRef = E4962DDF203F3CD500A02013 /* OptionsStore.swift */; };
		E4962DE1203F3CD500A02013 /* OptionsStore.swift in Sources */ = {isa = PBXBuildFile; fileRef = E4962DDF203F3CD500A02013 /* OptionsStore.swift */; };
		E4E4D3C92033F17C000D7CB1 /* EnumAssociable.swift in Sources */ = {isa = PBXBuildFile; fileRef = E4E4D3C82033F17C000D7CB1 /* EnumAssociable.swift */; };
		E4E4D3CA2033F17C000D7CB1 /* EnumAssociable.swift in Sources */ = {isa = PBXBuildFile; fileRef = E4E4D3C82033F17C000D7CB1 /* EnumAssociable.swift */; };
		E4E4D3CB2033F17C000D7CB1 /* EnumAssociable.swift in Sources */ = {isa = PBXBuildFile; fileRef = E4E4D3C82033F17C000D7CB1 /* EnumAssociable.swift */; };
		E4E4D3CC2033F17C000D7CB1 /* EnumAssociable.swift in Sources */ = {isa = PBXBuildFile; fileRef = E4E4D3C82033F17C000D7CB1 /* EnumAssociable.swift */; };
		E4E4D3CE2033F1EF000D7CB1 /* EnumAssociableTests.swift in Sources */ = {isa = PBXBuildFile; fileRef = E4E4D3CD2033F1EF000D7CB1 /* EnumAssociableTests.swift */; };
		E4FABAD5202FEF060065716E /* OptionDescriptor.swift in Sources */ = {isa = PBXBuildFile; fileRef = E4FABAD4202FEF060065716E /* OptionDescriptor.swift */; };
		E4FABAD6202FEF060065716E /* OptionDescriptor.swift in Sources */ = {isa = PBXBuildFile; fileRef = E4FABAD4202FEF060065716E /* OptionDescriptor.swift */; };
		E4FABAD7202FEF060065716E /* OptionDescriptor.swift in Sources */ = {isa = PBXBuildFile; fileRef = E4FABAD4202FEF060065716E /* OptionDescriptor.swift */; };
		E4FABAD8202FEF060065716E /* OptionDescriptor.swift in Sources */ = {isa = PBXBuildFile; fileRef = E4FABAD4202FEF060065716E /* OptionDescriptor.swift */; };
/* End PBXBuildFile section */

/* Begin PBXContainerItemProxy section */
		015AF2B81DC6A538008F0A8C /* PBXContainerItemProxy */ = {
			isa = PBXContainerItemProxy;
			containerPortal = 01A0EA9B1D5DB4CF00A0A8E3 /* Project object */;
			proxyType = 1;
			remoteGlobalIDString = 01A0EAA31D5DB4CF00A0A8E3;
			remoteInfo = SwiftFormat;
		};
		01A0EAB01D5DB4D000A0A8E3 /* PBXContainerItemProxy */ = {
			isa = PBXContainerItemProxy;
			containerPortal = 01A0EA9B1D5DB4CF00A0A8E3 /* Project object */;
			proxyType = 1;
			remoteGlobalIDString = 01A0EAA31D5DB4CF00A0A8E3;
			remoteInfo = SwiftFormat;
		};
		90C4B6E91DA4B059009EB000 /* PBXContainerItemProxy */ = {
			isa = PBXContainerItemProxy;
			containerPortal = 01A0EA9B1D5DB4CF00A0A8E3 /* Project object */;
			proxyType = 1;
			remoteGlobalIDString = 90C4B6DC1DA4B059009EB000;
			remoteInfo = "Swift Formatter";
		};
/* End PBXContainerItemProxy section */

/* Begin PBXCopyFilesBuildPhase section */
		37D828AD24BF77DA0012FC0A /* Embed Frameworks */ = {
			isa = PBXCopyFilesBuildPhase;
			buildActionMask = 2147483647;
			dstPath = "";
			dstSubfolderSpec = 10;
			files = (
				37D828AC24BF77DA0012FC0A /* XcodeKit.framework in Embed Frameworks */,
			);
			name = "Embed Frameworks";
			runOnlyForDeploymentPostprocessing = 0;
		};
		90C4B6EF1DA4B059009EB000 /* Embed Foundation Extensions */ = {
			isa = PBXCopyFilesBuildPhase;
			buildActionMask = 2147483647;
			dstPath = "";
			dstSubfolderSpec = 13;
			files = (
				90C4B6EB1DA4B059009EB000 /* SwiftFormat.appex in Embed Foundation Extensions */,
			);
			name = "Embed Foundation Extensions";
			runOnlyForDeploymentPostprocessing = 0;
		};
/* End PBXCopyFilesBuildPhase section */

/* Begin PBXFileReference section */
		01045A90211988F100D2BE3D /* Inference.swift */ = {isa = PBXFileReference; lastKnownFileType = sourcecode.swift; path = Inference.swift; sourceTree = "<group>"; };
		01045A982119979400D2BE3D /* Arguments.swift */ = {isa = PBXFileReference; lastKnownFileType = sourcecode.swift; path = Arguments.swift; sourceTree = "<group>"; };
		01045A9C2119A21000D2BE3D /* ArgumentsTests.swift */ = {isa = PBXFileReference; lastKnownFileType = sourcecode.swift; path = ArgumentsTests.swift; sourceTree = "<group>"; };
		011676A12707D312001CCDCE /* RulesTests+General.swift */ = {isa = PBXFileReference; lastKnownFileType = sourcecode.swift; path = "RulesTests+General.swift"; sourceTree = "<group>"; };
		011A53E921FFAA3A00DD9268 /* VersionTests.swift */ = {isa = PBXFileReference; lastKnownFileType = sourcecode.swift; path = VersionTests.swift; sourceTree = "<group>"; };
		01426E4D23AA29B100E7D871 /* ParsingHelpersTests.swift */ = {isa = PBXFileReference; lastKnownFileType = sourcecode.swift; path = ParsingHelpersTests.swift; sourceTree = "<group>"; };
		0142C76F23C3FB6D005D5832 /* LintFileCommand.swift */ = {isa = PBXFileReference; lastKnownFileType = sourcecode.swift; path = LintFileCommand.swift; sourceTree = "<group>"; };
		0142F06E1D72FE10007D66CC /* SwiftFormatTests.swift */ = {isa = PBXFileReference; fileEncoding = 4; lastKnownFileType = sourcecode.swift; path = SwiftFormatTests.swift; sourceTree = "<group>"; };
		01567D2E225B2BFD00B22D41 /* ParsingHelpers.swift */ = {isa = PBXFileReference; lastKnownFileType = sourcecode.swift; path = ParsingHelpers.swift; sourceTree = "<group>"; };
		015AF2C51DC6A538008F0A8C /* SwiftFormatPerfTests.xctest */ = {isa = PBXFileReference; explicitFileType = wrapper.cfbundle; includeInIndex = 0; path = SwiftFormatPerfTests.xctest; sourceTree = BUILT_PRODUCTS_DIR; };
		015AF2C91DC6A58C008F0A8C /* PerformanceTests.swift */ = {isa = PBXFileReference; fileEncoding = 4; lastKnownFileType = sourcecode.swift; path = PerformanceTests.swift; sourceTree = "<group>"; };
		015D3A552995A0340065B2D9 /* AboutViewController.swift */ = {isa = PBXFileReference; lastKnownFileType = sourcecode.swift; path = AboutViewController.swift; sourceTree = "<group>"; };
		018541CE1DBA0F17000F82E3 /* XCSourceTextBuffer+SwiftFormat.swift */ = {isa = PBXFileReference; fileEncoding = 4; lastKnownFileType = sourcecode.swift; path = "XCSourceTextBuffer+SwiftFormat.swift"; sourceTree = "<group>"; };
		018E82741D62E730008CA0F8 /* TokenizerTests.swift */ = {isa = PBXFileReference; fileEncoding = 4; lastKnownFileType = sourcecode.swift; path = TokenizerTests.swift; sourceTree = "<group>"; };
		01A0EAA41D5DB4CF00A0A8E3 /* SwiftFormat.framework */ = {isa = PBXFileReference; explicitFileType = wrapper.framework; includeInIndex = 0; path = SwiftFormat.framework; sourceTree = BUILT_PRODUCTS_DIR; };
		01A0EAA71D5DB4CF00A0A8E3 /* SwiftFormat.h */ = {isa = PBXFileReference; lastKnownFileType = sourcecode.c.h; path = SwiftFormat.h; sourceTree = "<group>"; };
		01A0EAA91D5DB4CF00A0A8E3 /* Info.plist */ = {isa = PBXFileReference; lastKnownFileType = text.plist.xml; path = Info.plist; sourceTree = "<group>"; };
		01A0EAAE1D5DB4D000A0A8E3 /* SwiftFormatTests.xctest */ = {isa = PBXFileReference; explicitFileType = wrapper.cfbundle; includeInIndex = 0; path = SwiftFormatTests.xctest; sourceTree = BUILT_PRODUCTS_DIR; };
		01A0EAB31D5DB4D000A0A8E3 /* RulesTests.swift */ = {isa = PBXFileReference; lastKnownFileType = sourcecode.swift; path = RulesTests.swift; sourceTree = "<group>"; };
		01A0EAB51D5DB4D000A0A8E3 /* Info.plist */ = {isa = PBXFileReference; lastKnownFileType = text.plist.xml; path = Info.plist; sourceTree = "<group>"; };
		01A0EABE1D5DB4F700A0A8E3 /* Rules.swift */ = {isa = PBXFileReference; fileEncoding = 4; lastKnownFileType = sourcecode.swift; path = Rules.swift; sourceTree = "<group>"; };
		01A0EABF1D5DB4F700A0A8E3 /* Tokenizer.swift */ = {isa = PBXFileReference; fileEncoding = 4; lastKnownFileType = sourcecode.swift; path = Tokenizer.swift; sourceTree = "<group>"; };
		01A0EAC41D5DB54A00A0A8E3 /* SwiftFormat.swift */ = {isa = PBXFileReference; fileEncoding = 4; lastKnownFileType = sourcecode.swift; path = SwiftFormat.swift; sourceTree = "<group>"; };
		01A0EACA1D5DB5F500A0A8E3 /* swiftformat */ = {isa = PBXFileReference; explicitFileType = "compiled.mach-o.executable"; includeInIndex = 0; path = swiftformat; sourceTree = BUILT_PRODUCTS_DIR; };
		01A0EACC1D5DB5F500A0A8E3 /* main.swift */ = {isa = PBXFileReference; lastKnownFileType = sourcecode.swift; path = main.swift; sourceTree = "<group>"; };
		01ACAE04220CD90F003F3CCF /* Examples.swift */ = {isa = PBXFileReference; lastKnownFileType = sourcecode.swift; path = Examples.swift; sourceTree = "<group>"; };
		01B3987A1D763424009ADE61 /* FormatterTests.swift */ = {isa = PBXFileReference; fileEncoding = 4; lastKnownFileType = sourcecode.swift; path = FormatterTests.swift; sourceTree = "<group>"; };
		01B3987C1D763493009ADE61 /* Formatter.swift */ = {isa = PBXFileReference; fileEncoding = 4; lastKnownFileType = sourcecode.swift; path = Formatter.swift; sourceTree = "<group>"; };
		01BBD85821DAA2A000457380 /* Globs.swift */ = {isa = PBXFileReference; lastKnownFileType = sourcecode.swift; path = Globs.swift; sourceTree = "<group>"; };
		01BBD85D21DAA30700457380 /* GlobsTests.swift */ = {isa = PBXFileReference; lastKnownFileType = sourcecode.swift; path = GlobsTests.swift; sourceTree = "<group>"; };
		01BEC5762236E1A700D0DD83 /* MetadataTests.swift */ = {isa = PBXFileReference; lastKnownFileType = sourcecode.swift; path = MetadataTests.swift; sourceTree = "<group>"; };
		01C209AE2502CD3C00E728A2 /* RulesTests+Spacing.swift */ = {isa = PBXFileReference; lastKnownFileType = sourcecode.swift; path = "RulesTests+Spacing.swift"; sourceTree = "<group>"; };
		01C209B02502CEF700E728A2 /* RulesTests+Linebreaks.swift */ = {isa = PBXFileReference; lastKnownFileType = sourcecode.swift; path = "RulesTests+Linebreaks.swift"; sourceTree = "<group>"; };
		01C209B22502CF8300E728A2 /* RulesTests+Indentation.swift */ = {isa = PBXFileReference; lastKnownFileType = sourcecode.swift; path = "RulesTests+Indentation.swift"; sourceTree = "<group>"; };
		01C209B42502D27800E728A2 /* RulesTests+Braces.swift */ = {isa = PBXFileReference; lastKnownFileType = sourcecode.swift; path = "RulesTests+Braces.swift"; sourceTree = "<group>"; };
		01C209B62502D2FD00E728A2 /* RulesTests+Parens.swift */ = {isa = PBXFileReference; lastKnownFileType = sourcecode.swift; path = "RulesTests+Parens.swift"; sourceTree = "<group>"; };
		01C209B82502D3C500E728A2 /* RulesTests+Wrapping.swift */ = {isa = PBXFileReference; lastKnownFileType = sourcecode.swift; path = "RulesTests+Wrapping.swift"; sourceTree = "<group>"; };
		01C209BA2502D62000E728A2 /* RulesTests+Organization.swift */ = {isa = PBXFileReference; lastKnownFileType = sourcecode.swift; path = "RulesTests+Organization.swift"; sourceTree = "<group>"; };
		01C209BC2502D71F00E728A2 /* RulesTests+Redundancy.swift */ = {isa = PBXFileReference; lastKnownFileType = sourcecode.swift; path = "RulesTests+Redundancy.swift"; sourceTree = "<group>"; };
		01D3B28524E9C9C700888DE0 /* FormattingHelpers.swift */ = {isa = PBXFileReference; lastKnownFileType = sourcecode.swift; path = FormattingHelpers.swift; sourceTree = "<group>"; };
		01EF830E25616089003F6F2D /* RulesTests+Syntax.swift */ = {isa = PBXFileReference; lastKnownFileType = sourcecode.swift; path = "RulesTests+Syntax.swift"; sourceTree = "<group>"; };
		01EFC8B629CF2B5100222029 /* RulesTests+Hoisting.swift */ = {isa = PBXFileReference; lastKnownFileType = sourcecode.swift; path = "RulesTests+Hoisting.swift"; sourceTree = "<group>"; };
		01F17E811E25870700DCD359 /* CommandLine.swift */ = {isa = PBXFileReference; fileEncoding = 4; lastKnownFileType = sourcecode.swift; path = CommandLine.swift; sourceTree = "<group>"; };
		01F17E841E258A4900DCD359 /* CommandLineTests.swift */ = {isa = PBXFileReference; fileEncoding = 4; lastKnownFileType = sourcecode.swift; path = CommandLineTests.swift; sourceTree = "<group>"; };
		01F3DF8B1DB9FD3F00454944 /* Options.swift */ = {isa = PBXFileReference; fileEncoding = 4; lastKnownFileType = sourcecode.swift; path = Options.swift; sourceTree = "<group>"; };
		01F3DF8F1DBA003E00454944 /* InferenceTests.swift */ = {isa = PBXFileReference; fileEncoding = 4; lastKnownFileType = sourcecode.swift; path = InferenceTests.swift; sourceTree = "<group>"; };
		2E7D30A32A7940C500C32174 /* GrammaticalNumber.swift */ = {isa = PBXFileReference; fileEncoding = 4; lastKnownFileType = sourcecode.swift; path = GrammaticalNumber.swift; sourceTree = "<group>"; };
		37D828AA24BF77DA0012FC0A /* XcodeKit.framework */ = {isa = PBXFileReference; lastKnownFileType = wrapper.framework; name = XcodeKit.framework; path = Library/Frameworks/XcodeKit.framework; sourceTree = DEVELOPER_DIR; };
		90C4B6CA1DA4B04A009EB000 /* SwiftFormat for Xcode.app */ = {isa = PBXFileReference; explicitFileType = wrapper.application; includeInIndex = 0; path = "SwiftFormat for Xcode.app"; sourceTree = BUILT_PRODUCTS_DIR; };
		90C4B6CC1DA4B04A009EB000 /* AppDelegate.swift */ = {isa = PBXFileReference; lastKnownFileType = sourcecode.swift; path = AppDelegate.swift; sourceTree = "<group>"; };
		90C4B6D01DA4B04A009EB000 /* Assets.xcassets */ = {isa = PBXFileReference; lastKnownFileType = folder.assetcatalog; path = Assets.xcassets; sourceTree = "<group>"; };
		90C4B6D31DA4B04A009EB000 /* Base */ = {isa = PBXFileReference; lastKnownFileType = file.storyboard; name = Base; path = Base.lproj/Main.storyboard; sourceTree = "<group>"; };
		90C4B6D51DA4B04A009EB000 /* Info.plist */ = {isa = PBXFileReference; lastKnownFileType = text.plist.xml; path = Info.plist; sourceTree = "<group>"; };
		90C4B6DD1DA4B059009EB000 /* SwiftFormat.appex */ = {isa = PBXFileReference; explicitFileType = "wrapper.app-extension"; includeInIndex = 0; path = SwiftFormat.appex; sourceTree = BUILT_PRODUCTS_DIR; };
		90C4B6DF1DA4B059009EB000 /* Cocoa.framework */ = {isa = PBXFileReference; lastKnownFileType = wrapper.framework; name = Cocoa.framework; path = System/Library/Frameworks/Cocoa.framework; sourceTree = SDKROOT; };
		90C4B6E31DA4B059009EB000 /* SwiftFormatter.entitlements */ = {isa = PBXFileReference; lastKnownFileType = text.plist.entitlements; path = SwiftFormatter.entitlements; sourceTree = "<group>"; };
		90C4B6E41DA4B059009EB000 /* SourceEditorExtension.swift */ = {isa = PBXFileReference; lastKnownFileType = sourcecode.swift; path = SourceEditorExtension.swift; sourceTree = "<group>"; };
		90C4B6E61DA4B059009EB000 /* FormatSelectionCommand.swift */ = {isa = PBXFileReference; lastKnownFileType = sourcecode.swift; path = FormatSelectionCommand.swift; sourceTree = "<group>"; };
		90C4B6E81DA4B059009EB000 /* Info.plist */ = {isa = PBXFileReference; lastKnownFileType = text.plist.xml; path = Info.plist; sourceTree = "<group>"; };
		90CB44D81DA4B56500F86C22 /* SwiftFormatter.entitlements */ = {isa = PBXFileReference; lastKnownFileType = text.plist.entitlements; path = SwiftFormatter.entitlements; sourceTree = "<group>"; };
		90F16AF71DA5EB4600EB4EA1 /* FormatFileCommand.swift */ = {isa = PBXFileReference; fileEncoding = 4; lastKnownFileType = sourcecode.swift; path = FormatFileCommand.swift; sourceTree = "<group>"; };
		90F16AFA1DA5ED9A00EB4EA1 /* CommandErrors.swift */ = {isa = PBXFileReference; fileEncoding = 4; lastKnownFileType = sourcecode.swift; path = CommandErrors.swift; sourceTree = "<group>"; };
		A3DF48242620E03600F45A5F /* JSONReporter.swift */ = {isa = PBXFileReference; fileEncoding = 4; lastKnownFileType = sourcecode.swift; path = JSONReporter.swift; sourceTree = "<group>"; };
		B9C4F55B2387FA3E0088DBEE /* SupportedContentUTIs.swift */ = {isa = PBXFileReference; lastKnownFileType = sourcecode.swift; path = SupportedContentUTIs.swift; sourceTree = "<group>"; };
		D52F6A632A82E04600FE1448 /* GitHelpers.swift */ = {isa = PBXFileReference; lastKnownFileType = sourcecode.swift; path = GitHelpers.swift; sourceTree = "<group>"; };
		D52F6A682A82E0DD00FE1448 /* ShellHelpers.swift */ = {isa = PBXFileReference; lastKnownFileType = sourcecode.swift; path = ShellHelpers.swift; sourceTree = "<group>"; };
		DD9AD39C2999FCC8001C2C0E /* GithubActionsLogReporter.swift */ = {isa = PBXFileReference; fileEncoding = 4; lastKnownFileType = sourcecode.swift; path = GithubActionsLogReporter.swift; sourceTree = "<group>"; };
		DD9AD39D2999FCC8001C2C0E /* Reporter.swift */ = {isa = PBXFileReference; fileEncoding = 4; lastKnownFileType = sourcecode.swift; path = Reporter.swift; sourceTree = "<group>"; };
		E41CB5BE2025761D00C1BEDE /* UserSelection.swift */ = {isa = PBXFileReference; lastKnownFileType = sourcecode.swift; path = UserSelection.swift; sourceTree = "<group>"; };
		E41CB5C22026CACD00C1BEDE /* ListSelectionTableCellView.swift */ = {isa = PBXFileReference; lastKnownFileType = sourcecode.swift; path = ListSelectionTableCellView.swift; sourceTree = "<group>"; };
		E41CB5C42027700100C1BEDE /* FreeTextTableCellView.swift */ = {isa = PBXFileReference; lastKnownFileType = sourcecode.swift; path = FreeTextTableCellView.swift; sourceTree = "<group>"; };
		E43EF47B202FF47C00E523BD /* OptionDescriptorTests.swift */ = {isa = PBXFileReference; lastKnownFileType = sourcecode.swift; path = OptionDescriptorTests.swift; sourceTree = "<group>"; };
		E487211C201D885A0014845E /* RulesViewController.swift */ = {isa = PBXFileReference; lastKnownFileType = sourcecode.swift; path = RulesViewController.swift; sourceTree = "<group>"; };
		E4872124201D980D0014845E /* BinarySelectionTableCellView.swift */ = {isa = PBXFileReference; lastKnownFileType = sourcecode.swift; path = BinarySelectionTableCellView.swift; sourceTree = "<group>"; };
		E4872128201E3DD50014845E /* RulesStore.swift */ = {isa = PBXFileReference; lastKnownFileType = sourcecode.swift; path = RulesStore.swift; sourceTree = "<group>"; };
		E4962DDF203F3CD500A02013 /* OptionsStore.swift */ = {isa = PBXFileReference; lastKnownFileType = sourcecode.swift; path = OptionsStore.swift; sourceTree = "<group>"; };
		E4E4D3C82033F17C000D7CB1 /* EnumAssociable.swift */ = {isa = PBXFileReference; lastKnownFileType = sourcecode.swift; path = EnumAssociable.swift; sourceTree = "<group>"; };
		E4E4D3CD2033F1EF000D7CB1 /* EnumAssociableTests.swift */ = {isa = PBXFileReference; lastKnownFileType = sourcecode.swift; path = EnumAssociableTests.swift; sourceTree = "<group>"; };
		E4FABAD4202FEF060065716E /* OptionDescriptor.swift */ = {isa = PBXFileReference; lastKnownFileType = sourcecode.swift; path = OptionDescriptor.swift; sourceTree = "<group>"; };
/* End PBXFileReference section */

/* Begin PBXFrameworksBuildPhase section */
		015AF2BF1DC6A538008F0A8C /* Frameworks */ = {
			isa = PBXFrameworksBuildPhase;
			buildActionMask = 2147483647;
			files = (
				015AF2C01DC6A538008F0A8C /* SwiftFormat.framework in Frameworks */,
			);
			runOnlyForDeploymentPostprocessing = 0;
		};
		01A0EAA01D5DB4CF00A0A8E3 /* Frameworks */ = {
			isa = PBXFrameworksBuildPhase;
			buildActionMask = 2147483647;
			files = (
			);
			runOnlyForDeploymentPostprocessing = 0;
		};
		01A0EAAB1D5DB4D000A0A8E3 /* Frameworks */ = {
			isa = PBXFrameworksBuildPhase;
			buildActionMask = 2147483647;
			files = (
				01A0EAAF1D5DB4D000A0A8E3 /* SwiftFormat.framework in Frameworks */,
			);
			runOnlyForDeploymentPostprocessing = 0;
		};
		01A0EAC71D5DB5F500A0A8E3 /* Frameworks */ = {
			isa = PBXFrameworksBuildPhase;
			buildActionMask = 2147483647;
			files = (
			);
			runOnlyForDeploymentPostprocessing = 0;
		};
		90C4B6C71DA4B04A009EB000 /* Frameworks */ = {
			isa = PBXFrameworksBuildPhase;
			buildActionMask = 2147483647;
			files = (
			);
			runOnlyForDeploymentPostprocessing = 0;
		};
		90C4B6DA1DA4B059009EB000 /* Frameworks */ = {
			isa = PBXFrameworksBuildPhase;
			buildActionMask = 2147483647;
			files = (
				90C4B6E01DA4B059009EB000 /* Cocoa.framework in Frameworks */,
				37D828AB24BF77DA0012FC0A /* XcodeKit.framework in Frameworks */,
			);
			runOnlyForDeploymentPostprocessing = 0;
		};
/* End PBXFrameworksBuildPhase section */

/* Begin PBXGroup section */
		018A47052200D3220012E41B /* PerformanceTests */ = {
			isa = PBXGroup;
			children = (
				015AF2C91DC6A58C008F0A8C /* PerformanceTests.swift */,
			);
			path = PerformanceTests;
			sourceTree = "<group>";
		};
		01A0EA9A1D5DB4CF00A0A8E3 = {
			isa = PBXGroup;
			children = (
				01A0EACB1D5DB5F500A0A8E3 /* CommandLineTool */,
				90C4B6F01DA4B0BF009EB000 /* EditorExtension */,
				01A0EAA61D5DB4CF00A0A8E3 /* Sources */,
				01A0EAB21D5DB4D000A0A8E3 /* Tests */,
				018A47052200D3220012E41B /* PerformanceTests */,
				90C4B6DE1DA4B059009EB000 /* Frameworks */,
				01A0EAA51D5DB4CF00A0A8E3 /* Products */,
			);
			indentWidth = 4;
			sourceTree = "<group>";
			tabWidth = 4;
		};
		01A0EAA51D5DB4CF00A0A8E3 /* Products */ = {
			isa = PBXGroup;
			children = (
				01A0EAA41D5DB4CF00A0A8E3 /* SwiftFormat.framework */,
				01A0EAAE1D5DB4D000A0A8E3 /* SwiftFormatTests.xctest */,
				01A0EACA1D5DB5F500A0A8E3 /* swiftformat */,
				90C4B6CA1DA4B04A009EB000 /* SwiftFormat for Xcode.app */,
				90C4B6DD1DA4B059009EB000 /* SwiftFormat.appex */,
				015AF2C51DC6A538008F0A8C /* SwiftFormatPerfTests.xctest */,
			);
			name = Products;
			sourceTree = "<group>";
		};
		01A0EAA61D5DB4CF00A0A8E3 /* Sources */ = {
			isa = PBXGroup;
			children = (
				DD9AD39D2999FCC8001C2C0E /* Reporter.swift */,
				DD9AD39C2999FCC8001C2C0E /* GithubActionsLogReporter.swift */,
				A3DF48242620E03600F45A5F /* JSONReporter.swift */,
				01F17E811E25870700DCD359 /* CommandLine.swift */,
				E4E4D3C82033F17C000D7CB1 /* EnumAssociable.swift */,
				01B3987C1D763493009ADE61 /* Formatter.swift */,
				01A0EAA91D5DB4CF00A0A8E3 /* Info.plist */,
				01F3DF8B1DB9FD3F00454944 /* Options.swift */,
				E4FABAD4202FEF060065716E /* OptionDescriptor.swift */,
				01045A982119979400D2BE3D /* Arguments.swift */,
				01045A90211988F100D2BE3D /* Inference.swift */,
				01A0EABE1D5DB4F700A0A8E3 /* Rules.swift */,
				01567D2E225B2BFD00B22D41 /* ParsingHelpers.swift */,
				01D3B28524E9C9C700888DE0 /* FormattingHelpers.swift */,
				01ACAE04220CD90F003F3CCF /* Examples.swift */,
				01A0EAA71D5DB4CF00A0A8E3 /* SwiftFormat.h */,
				01A0EAC41D5DB54A00A0A8E3 /* SwiftFormat.swift */,
				01A0EABF1D5DB4F700A0A8E3 /* Tokenizer.swift */,
				01BBD85821DAA2A000457380 /* Globs.swift */,
				2E7D30A32A7940C500C32174 /* GrammaticalNumber.swift */,
<<<<<<< HEAD
=======
				D52F6A632A82E04600FE1448 /* GitHelpers.swift */,
				D52F6A682A82E0DD00FE1448 /* ShellHelpers.swift */,
>>>>>>> 40429603
			);
			path = Sources;
			sourceTree = "<group>";
		};
		01A0EAB21D5DB4D000A0A8E3 /* Tests */ = {
			isa = PBXGroup;
			children = (
				01BEC5762236E1A700D0DD83 /* MetadataTests.swift */,
				01045A9C2119A21000D2BE3D /* ArgumentsTests.swift */,
				01F17E841E258A4900DCD359 /* CommandLineTests.swift */,
				01B3987A1D763424009ADE61 /* FormatterTests.swift */,
				01426E4D23AA29B100E7D871 /* ParsingHelpersTests.swift */,
				01A0EAB51D5DB4D000A0A8E3 /* Info.plist */,
				E4E4D3CD2033F1EF000D7CB1 /* EnumAssociableTests.swift */,
				E43EF47B202FF47C00E523BD /* OptionDescriptorTests.swift */,
				01F3DF8F1DBA003E00454944 /* InferenceTests.swift */,
				01A0EAB31D5DB4D000A0A8E3 /* RulesTests.swift */,
				01C209B42502D27800E728A2 /* RulesTests+Braces.swift */,
				011676A12707D312001CCDCE /* RulesTests+General.swift */,
				01C209B22502CF8300E728A2 /* RulesTests+Indentation.swift */,
				01EFC8B629CF2B5100222029 /* RulesTests+Hoisting.swift */,
				01C209B02502CEF700E728A2 /* RulesTests+Linebreaks.swift */,
				01C209BA2502D62000E728A2 /* RulesTests+Organization.swift */,
				01C209B62502D2FD00E728A2 /* RulesTests+Parens.swift */,
				01C209BC2502D71F00E728A2 /* RulesTests+Redundancy.swift */,
				01C209AE2502CD3C00E728A2 /* RulesTests+Spacing.swift */,
				01EF830E25616089003F6F2D /* RulesTests+Syntax.swift */,
				01C209B82502D3C500E728A2 /* RulesTests+Wrapping.swift */,
				0142F06E1D72FE10007D66CC /* SwiftFormatTests.swift */,
				01BBD85D21DAA30700457380 /* GlobsTests.swift */,
				018E82741D62E730008CA0F8 /* TokenizerTests.swift */,
				011A53E921FFAA3A00DD9268 /* VersionTests.swift */,
			);
			path = Tests;
			sourceTree = "<group>";
		};
		01A0EACB1D5DB5F500A0A8E3 /* CommandLineTool */ = {
			isa = PBXGroup;
			children = (
				01A0EACC1D5DB5F500A0A8E3 /* main.swift */,
			);
			path = CommandLineTool;
			sourceTree = "<group>";
		};
		01D8980621A7F4B7005075E1 /* Shared */ = {
			isa = PBXGroup;
			children = (
				E4872128201E3DD50014845E /* RulesStore.swift */,
				E4962DDF203F3CD500A02013 /* OptionsStore.swift */,
			);
			path = Shared;
			sourceTree = "<group>";
		};
		9016DEFD1DA5042E008A4E36 /* Resources */ = {
			isa = PBXGroup;
			children = (
				90C4B6D01DA4B04A009EB000 /* Assets.xcassets */,
				90C4B6D21DA4B04A009EB000 /* Main.storyboard */,
			);
			name = Resources;
			sourceTree = "<group>";
		};
		90C4B6CB1DA4B04A009EB000 /* Application */ = {
			isa = PBXGroup;
			children = (
				E4872117201D855C0014845E /* Source */,
				9016DEFD1DA5042E008A4E36 /* Resources */,
				90CB44D91DA4B56800F86C22 /* Supporting Files */,
			);
			path = Application;
			sourceTree = "<group>";
		};
		90C4B6DE1DA4B059009EB000 /* Frameworks */ = {
			isa = PBXGroup;
			children = (
				37D828AA24BF77DA0012FC0A /* XcodeKit.framework */,
				90C4B6DF1DA4B059009EB000 /* Cocoa.framework */,
			);
			name = Frameworks;
			sourceTree = "<group>";
		};
		90C4B6E11DA4B059009EB000 /* Extension */ = {
			isa = PBXGroup;
			children = (
				90F16AFA1DA5ED9A00EB4EA1 /* CommandErrors.swift */,
				018541CE1DBA0F17000F82E3 /* XCSourceTextBuffer+SwiftFormat.swift */,
				B9C4F55B2387FA3E0088DBEE /* SupportedContentUTIs.swift */,
				90F16AF91DA5ECBA00EB4EA1 /* Commands */,
				90C4B6E41DA4B059009EB000 /* SourceEditorExtension.swift */,
				90C4B6E21DA4B059009EB000 /* Supporting Files */,
			);
			path = Extension;
			sourceTree = "<group>";
		};
		90C4B6E21DA4B059009EB000 /* Supporting Files */ = {
			isa = PBXGroup;
			children = (
				90C4B6E81DA4B059009EB000 /* Info.plist */,
				90C4B6E31DA4B059009EB000 /* SwiftFormatter.entitlements */,
			);
			name = "Supporting Files";
			sourceTree = "<group>";
		};
		90C4B6F01DA4B0BF009EB000 /* EditorExtension */ = {
			isa = PBXGroup;
			children = (
				01D8980621A7F4B7005075E1 /* Shared */,
				90C4B6CB1DA4B04A009EB000 /* Application */,
				90C4B6E11DA4B059009EB000 /* Extension */,
			);
			path = EditorExtension;
			sourceTree = "<group>";
		};
		90CB44D91DA4B56800F86C22 /* Supporting Files */ = {
			isa = PBXGroup;
			children = (
				90C4B6D51DA4B04A009EB000 /* Info.plist */,
				90CB44D81DA4B56500F86C22 /* SwiftFormatter.entitlements */,
			);
			name = "Supporting Files";
			sourceTree = "<group>";
		};
		90F16AF91DA5ECBA00EB4EA1 /* Commands */ = {
			isa = PBXGroup;
			children = (
				90F16AF71DA5EB4600EB4EA1 /* FormatFileCommand.swift */,
				90C4B6E61DA4B059009EB000 /* FormatSelectionCommand.swift */,
				0142C76F23C3FB6D005D5832 /* LintFileCommand.swift */,
			);
			name = Commands;
			sourceTree = "<group>";
		};
		E4872117201D855C0014845E /* Source */ = {
			isa = PBXGroup;
			children = (
				90C4B6CC1DA4B04A009EB000 /* AppDelegate.swift */,
				E41CB5C42027700100C1BEDE /* FreeTextTableCellView.swift */,
				E41CB5C22026CACD00C1BEDE /* ListSelectionTableCellView.swift */,
				E4872124201D980D0014845E /* BinarySelectionTableCellView.swift */,
				E487211C201D885A0014845E /* RulesViewController.swift */,
				015D3A552995A0340065B2D9 /* AboutViewController.swift */,
				E41CB5BE2025761D00C1BEDE /* UserSelection.swift */,
			);
			path = Source;
			sourceTree = "<group>";
		};
/* End PBXGroup section */

/* Begin PBXHeadersBuildPhase section */
		01A0EAA11D5DB4CF00A0A8E3 /* Headers */ = {
			isa = PBXHeadersBuildPhase;
			buildActionMask = 2147483647;
			files = (
				01A0EAA81D5DB4CF00A0A8E3 /* SwiftFormat.h in Headers */,
			);
			runOnlyForDeploymentPostprocessing = 0;
		};
/* End PBXHeadersBuildPhase section */

/* Begin PBXNativeTarget section */
		015AF2B61DC6A538008F0A8C /* SwiftFormatPerfTests */ = {
			isa = PBXNativeTarget;
			buildConfigurationList = 015AF2C21DC6A538008F0A8C /* Build configuration list for PBXNativeTarget "SwiftFormatPerfTests" */;
			buildPhases = (
				015AF2B91DC6A538008F0A8C /* Sources */,
				015AF2BF1DC6A538008F0A8C /* Frameworks */,
				015AF2C11DC6A538008F0A8C /* Resources */,
			);
			buildRules = (
			);
			dependencies = (
				015AF2B71DC6A538008F0A8C /* PBXTargetDependency */,
			);
			name = SwiftFormatPerfTests;
			productName = SwiftFormatTests;
			productReference = 015AF2C51DC6A538008F0A8C /* SwiftFormatPerfTests.xctest */;
			productType = "com.apple.product-type.bundle.unit-test";
		};
		01A0EAA31D5DB4CF00A0A8E3 /* SwiftFormat */ = {
			isa = PBXNativeTarget;
			buildConfigurationList = 01A0EAB81D5DB4D000A0A8E3 /* Build configuration list for PBXNativeTarget "SwiftFormat" */;
			buildPhases = (
				01A0EA9F1D5DB4CF00A0A8E3 /* Sources */,
				0142F06D1D72B4A6007D66CC /* Format Code */,
				01A0EAA01D5DB4CF00A0A8E3 /* Frameworks */,
				01A0EAA11D5DB4CF00A0A8E3 /* Headers */,
				01A0EAA21D5DB4CF00A0A8E3 /* Resources */,
			);
			buildRules = (
			);
			dependencies = (
			);
			name = SwiftFormat;
			packageProductDependencies = (
			);
			productName = SwiftFormat;
			productReference = 01A0EAA41D5DB4CF00A0A8E3 /* SwiftFormat.framework */;
			productType = "com.apple.product-type.framework";
		};
		01A0EAAD1D5DB4D000A0A8E3 /* SwiftFormatTests */ = {
			isa = PBXNativeTarget;
			buildConfigurationList = 01A0EABB1D5DB4D000A0A8E3 /* Build configuration list for PBXNativeTarget "SwiftFormatTests" */;
			buildPhases = (
				01A0EAAA1D5DB4D000A0A8E3 /* Sources */,
				01A0EAAB1D5DB4D000A0A8E3 /* Frameworks */,
				01A0EAAC1D5DB4D000A0A8E3 /* Resources */,
			);
			buildRules = (
			);
			dependencies = (
				01A0EAB11D5DB4D000A0A8E3 /* PBXTargetDependency */,
			);
			name = SwiftFormatTests;
			productName = SwiftFormatTests;
			productReference = 01A0EAAE1D5DB4D000A0A8E3 /* SwiftFormatTests.xctest */;
			productType = "com.apple.product-type.bundle.unit-test";
		};
		01A0EAC91D5DB5F500A0A8E3 /* CommandLineTool */ = {
			isa = PBXNativeTarget;
			buildConfigurationList = 01A0EACE1D5DB5F500A0A8E3 /* Build configuration list for PBXNativeTarget "CommandLineTool" */;
			buildPhases = (
				01A0EAC61D5DB5F500A0A8E3 /* Sources */,
				01A0EAC71D5DB5F500A0A8E3 /* Frameworks */,
			);
			buildRules = (
			);
			dependencies = (
			);
			name = CommandLineTool;
			productName = CommandLineTool;
			productReference = 01A0EACA1D5DB5F500A0A8E3 /* swiftformat */;
			productType = "com.apple.product-type.tool";
		};
		90C4B6C91DA4B04A009EB000 /* SwiftFormat for Xcode */ = {
			isa = PBXNativeTarget;
			buildConfigurationList = 90C4B6D81DA4B04A009EB000 /* Build configuration list for PBXNativeTarget "SwiftFormat for Xcode" */;
			buildPhases = (
				90C4B6C61DA4B04A009EB000 /* Sources */,
				90C4B6C71DA4B04A009EB000 /* Frameworks */,
				90C4B6C81DA4B04A009EB000 /* Resources */,
				90C4B6EF1DA4B059009EB000 /* Embed Foundation Extensions */,
			);
			buildRules = (
			);
			dependencies = (
				90C4B6EA1DA4B059009EB000 /* PBXTargetDependency */,
			);
			name = "SwiftFormat for Xcode";
			productName = "SwiftFormat for Xcode";
			productReference = 90C4B6CA1DA4B04A009EB000 /* SwiftFormat for Xcode.app */;
			productType = "com.apple.product-type.application";
		};
		90C4B6DC1DA4B059009EB000 /* Editor Extension */ = {
			isa = PBXNativeTarget;
			buildConfigurationList = 90C4B6EC1DA4B059009EB000 /* Build configuration list for PBXNativeTarget "Editor Extension" */;
			buildPhases = (
				90C4B6D91DA4B059009EB000 /* Sources */,
				90C4B6DA1DA4B059009EB000 /* Frameworks */,
				90C4B6DB1DA4B059009EB000 /* Resources */,
				37D828AD24BF77DA0012FC0A /* Embed Frameworks */,
			);
			buildRules = (
			);
			dependencies = (
			);
			name = "Editor Extension";
			productName = "Swift Formatter";
			productReference = 90C4B6DD1DA4B059009EB000 /* SwiftFormat.appex */;
			productType = "com.apple.product-type.xcode-extension";
		};
/* End PBXNativeTarget section */

/* Begin PBXProject section */
		01A0EA9B1D5DB4CF00A0A8E3 /* Project object */ = {
			isa = PBXProject;
			attributes = {
				BuildIndependentTargetsInParallel = YES;
				LastSwiftUpdateCheck = 0810;
				LastUpgradeCheck = 1430;
				ORGANIZATIONNAME = "Nick Lockwood";
				TargetAttributes = {
					015AF2B61DC6A538008F0A8C = {
						DevelopmentTeam = 8VQKF583ED;
					};
					01A0EAA31D5DB4CF00A0A8E3 = {
						CreatedOnToolsVersion = 7.3;
						DevelopmentTeam = 8VQKF583ED;
						LastSwiftMigration = "";
					};
					01A0EAAD1D5DB4D000A0A8E3 = {
						CreatedOnToolsVersion = 7.3;
						DevelopmentTeam = 8VQKF583ED;
						LastSwiftMigration = "";
					};
					01A0EAC91D5DB5F500A0A8E3 = {
						CreatedOnToolsVersion = 7.3;
						LastSwiftMigration = 0800;
					};
					90C4B6C91DA4B04A009EB000 = {
						CreatedOnToolsVersion = 8.1;
						LastSwiftMigration = 0900;
						SystemCapabilities = {
							com.apple.ApplicationGroups.Mac = {
								enabled = 1;
							};
						};
					};
					90C4B6DC1DA4B059009EB000 = {
						CreatedOnToolsVersion = 8.1;
						LastSwiftMigration = 0900;
						ProvisioningStyle = Manual;
					};
				};
			};
			buildConfigurationList = 01A0EA9E1D5DB4CF00A0A8E3 /* Build configuration list for PBXProject "SwiftFormat" */;
			compatibilityVersion = "Xcode 10.0";
			developmentRegion = en;
			hasScannedForEncodings = 0;
			knownRegions = (
				en,
				Base,
			);
			mainGroup = 01A0EA9A1D5DB4CF00A0A8E3;
			packageReferences = (
			);
			productRefGroup = 01A0EAA51D5DB4CF00A0A8E3 /* Products */;
			projectDirPath = "";
			projectRoot = "";
			targets = (
				01A0EAA31D5DB4CF00A0A8E3 /* SwiftFormat */,
				01A0EAAD1D5DB4D000A0A8E3 /* SwiftFormatTests */,
				015AF2B61DC6A538008F0A8C /* SwiftFormatPerfTests */,
				01A0EAC91D5DB5F500A0A8E3 /* CommandLineTool */,
				90C4B6C91DA4B04A009EB000 /* SwiftFormat for Xcode */,
				90C4B6DC1DA4B059009EB000 /* Editor Extension */,
			);
		};
/* End PBXProject section */

/* Begin PBXResourcesBuildPhase section */
		015AF2C11DC6A538008F0A8C /* Resources */ = {
			isa = PBXResourcesBuildPhase;
			buildActionMask = 2147483647;
			files = (
			);
			runOnlyForDeploymentPostprocessing = 0;
		};
		01A0EAA21D5DB4CF00A0A8E3 /* Resources */ = {
			isa = PBXResourcesBuildPhase;
			buildActionMask = 2147483647;
			files = (
			);
			runOnlyForDeploymentPostprocessing = 0;
		};
		01A0EAAC1D5DB4D000A0A8E3 /* Resources */ = {
			isa = PBXResourcesBuildPhase;
			buildActionMask = 2147483647;
			files = (
			);
			runOnlyForDeploymentPostprocessing = 0;
		};
		90C4B6C81DA4B04A009EB000 /* Resources */ = {
			isa = PBXResourcesBuildPhase;
			buildActionMask = 2147483647;
			files = (
				90C4B6D11DA4B04A009EB000 /* Assets.xcassets in Resources */,
				90C4B6D41DA4B04A009EB000 /* Main.storyboard in Resources */,
			);
			runOnlyForDeploymentPostprocessing = 0;
		};
		90C4B6DB1DA4B059009EB000 /* Resources */ = {
			isa = PBXResourcesBuildPhase;
			buildActionMask = 2147483647;
			files = (
			);
			runOnlyForDeploymentPostprocessing = 0;
		};
/* End PBXResourcesBuildPhase section */

/* Begin PBXShellScriptBuildPhase section */
		0142F06D1D72B4A6007D66CC /* Format Code */ = {
			isa = PBXShellScriptBuildPhase;
			alwaysOutOfDate = 1;
			buildActionMask = 2147483647;
			files = (
			);
			inputPaths = (
			);
			name = "Format Code";
			outputPaths = (
			);
			runOnlyForDeploymentPostprocessing = 0;
			shellPath = /bin/sh;
			shellScript = "\"${SRCROOT}/format.sh\"\n";
		};
/* End PBXShellScriptBuildPhase section */

/* Begin PBXSourcesBuildPhase section */
		015AF2B91DC6A538008F0A8C /* Sources */ = {
			isa = PBXSourcesBuildPhase;
			buildActionMask = 2147483647;
			files = (
				015AF2CA1DC6A58C008F0A8C /* PerformanceTests.swift in Sources */,
			);
			runOnlyForDeploymentPostprocessing = 0;
		};
		01A0EA9F1D5DB4CF00A0A8E3 /* Sources */ = {
			isa = PBXSourcesBuildPhase;
			buildActionMask = 2147483647;
			files = (
				D52F6A642A82E04600FE1448 /* GitHelpers.swift in Sources */,
				01045A992119979400D2BE3D /* Arguments.swift in Sources */,
				01567D2F225B2BFD00B22D41 /* ParsingHelpers.swift in Sources */,
				DD9AD39E2999FCC8001C2C0E /* GithubActionsLogReporter.swift in Sources */,
				01045A91211988F100D2BE3D /* Inference.swift in Sources */,
				DD9AD3A32999FCC8001C2C0E /* Reporter.swift in Sources */,
				E4FABAD5202FEF060065716E /* OptionDescriptor.swift in Sources */,
				01BBD85921DAA2A000457380 /* Globs.swift in Sources */,
				D52F6A692A82E0DD00FE1448 /* ShellHelpers.swift in Sources */,
				01ACAE05220CD90F003F3CCF /* Examples.swift in Sources */,
				01D3B28624E9C9C700888DE0 /* FormattingHelpers.swift in Sources */,
				E4E4D3C92033F17C000D7CB1 /* EnumAssociable.swift in Sources */,
				A3DF48252620E03600F45A5F /* JSONReporter.swift in Sources */,
				01A0EAC11D5DB4F700A0A8E3 /* Rules.swift in Sources */,
				01A0EAC51D5DB54A00A0A8E3 /* SwiftFormat.swift in Sources */,
				2E7D30A42A7940C500C32174 /* GrammaticalNumber.swift in Sources */,
				01B3987D1D763493009ADE61 /* Formatter.swift in Sources */,
				01F17E821E25870700DCD359 /* CommandLine.swift in Sources */,
				01F3DF8C1DB9FD3F00454944 /* Options.swift in Sources */,
				01A0EAC21D5DB4F700A0A8E3 /* Tokenizer.swift in Sources */,
			);
			runOnlyForDeploymentPostprocessing = 0;
		};
		01A0EAAA1D5DB4D000A0A8E3 /* Sources */ = {
			isa = PBXSourcesBuildPhase;
			buildActionMask = 2147483647;
			files = (
				01A0EAB41D5DB4D000A0A8E3 /* RulesTests.swift in Sources */,
				011676A22707D312001CCDCE /* RulesTests+General.swift in Sources */,
				01C209B92502D3C500E728A2 /* RulesTests+Wrapping.swift in Sources */,
				01F17E851E258A4900DCD359 /* CommandLineTests.swift in Sources */,
				01426E4E23AA29B100E7D871 /* ParsingHelpersTests.swift in Sources */,
				018E82751D62E730008CA0F8 /* TokenizerTests.swift in Sources */,
				01C209BB2502D62000E728A2 /* RulesTests+Organization.swift in Sources */,
				011A53EB21FFAA4200DD9268 /* VersionTests.swift in Sources */,
				01EF830F25616089003F6F2D /* RulesTests+Syntax.swift in Sources */,
				01BBD85E21DAA30700457380 /* GlobsTests.swift in Sources */,
				01B3987B1D763424009ADE61 /* FormatterTests.swift in Sources */,
				01C209BD2502D71F00E728A2 /* RulesTests+Redundancy.swift in Sources */,
				0142F06F1D72FE10007D66CC /* SwiftFormatTests.swift in Sources */,
				01C209AF2502CD3C00E728A2 /* RulesTests+Spacing.swift in Sources */,
				E4E4D3CE2033F1EF000D7CB1 /* EnumAssociableTests.swift in Sources */,
				E43EF47C202FF47C00E523BD /* OptionDescriptorTests.swift in Sources */,
				01045A9E2119A37F00D2BE3D /* ArgumentsTests.swift in Sources */,
				01C209B52502D27800E728A2 /* RulesTests+Braces.swift in Sources */,
				01EFC8B729CF2B5100222029 /* RulesTests+Hoisting.swift in Sources */,
				01C209B72502D2FD00E728A2 /* RulesTests+Parens.swift in Sources */,
				01BEC5772236E1A700D0DD83 /* MetadataTests.swift in Sources */,
				01F3DF901DBA003E00454944 /* InferenceTests.swift in Sources */,
				01C209B32502CF8300E728A2 /* RulesTests+Indentation.swift in Sources */,
				01C209B12502CEF700E728A2 /* RulesTests+Linebreaks.swift in Sources */,
			);
			runOnlyForDeploymentPostprocessing = 0;
		};
		01A0EAC61D5DB5F500A0A8E3 /* Sources */ = {
			isa = PBXSourcesBuildPhase;
			buildActionMask = 2147483647;
			files = (
				01A0EAD51D5DC08A00A0A8E3 /* Rules.swift in Sources */,
				01A0EAD61D5DC08A00A0A8E3 /* Tokenizer.swift in Sources */,
				01567D30225B2BFD00B22D41 /* ParsingHelpers.swift in Sources */,
				01B3987F1D7634A0009ADE61 /* Formatter.swift in Sources */,
				01A0EAD41D5DC08A00A0A8E3 /* SwiftFormat.swift in Sources */,
				DD9AD39F2999FCC8001C2C0E /* GithubActionsLogReporter.swift in Sources */,
				E4E4D3CA2033F17C000D7CB1 /* EnumAssociable.swift in Sources */,
				01BBD85A21DAA2A600457380 /* Globs.swift in Sources */,
				D52F6A6A2A82E0DD00FE1448 /* ShellHelpers.swift in Sources */,
				01045A92211988F100D2BE3D /* Inference.swift in Sources */,
				01F3DF8D1DB9FD3F00454944 /* Options.swift in Sources */,
				E4FABAD6202FEF060065716E /* OptionDescriptor.swift in Sources */,
				D52F6A652A82E04600FE1448 /* GitHelpers.swift in Sources */,
				A3DF48262620E03600F45A5F /* JSONReporter.swift in Sources */,
				01A8320724EC7F7600A9D0EB /* FormattingHelpers.swift in Sources */,
				01F17E831E25870700DCD359 /* CommandLine.swift in Sources */,
				01ACAE06220CD914003F3CCF /* Examples.swift in Sources */,
				01A0EACD1D5DB5F500A0A8E3 /* main.swift in Sources */,
				DD9AD3A42999FCC8001C2C0E /* Reporter.swift in Sources */,
				01045A9A2119979400D2BE3D /* Arguments.swift in Sources */,
			);
			runOnlyForDeploymentPostprocessing = 0;
		};
		90C4B6C61DA4B04A009EB000 /* Sources */ = {
			isa = PBXSourcesBuildPhase;
			buildActionMask = 2147483647;
			files = (
				E4083191202C049200CAF11D /* SwiftFormat.swift in Sources */,
				E4FABAD7202FEF060065716E /* OptionDescriptor.swift in Sources */,
				015D3A562995A0340065B2D9 /* AboutViewController.swift in Sources */,
				E41CB5C52027700100C1BEDE /* FreeTextTableCellView.swift in Sources */,
				E4872125201D980D0014845E /* BinarySelectionTableCellView.swift in Sources */,
				E487211D201D885A0014845E /* RulesViewController.swift in Sources */,
				01045A9B2119979400D2BE3D /* Arguments.swift in Sources */,
				E4872114201D3B8C0014845E /* Tokenizer.swift in Sources */,
				D52F6A6B2A82E0DD00FE1448 /* ShellHelpers.swift in Sources */,
				E4872112201D3B860014845E /* Rules.swift in Sources */,
				E4962DE0203F3CD500A02013 /* OptionsStore.swift in Sources */,
				01ACAE07220CD915003F3CCF /* Examples.swift in Sources */,
				E4872113201D3B890014845E /* Formatter.swift in Sources */,
				E4E4D3CB2033F17C000D7CB1 /* EnumAssociable.swift in Sources */,
				01BBD85B21DAA2A700457380 /* Globs.swift in Sources */,
				01A8320824EC7F7700A9D0EB /* FormattingHelpers.swift in Sources */,
				01045A93211988F100D2BE3D /* Inference.swift in Sources */,
				E41CB5C32026CACD00C1BEDE /* ListSelectionTableCellView.swift in Sources */,
				E4872129201E3DD50014845E /* RulesStore.swift in Sources */,
				E41CB5BF2025761D00C1BEDE /* UserSelection.swift in Sources */,
				E4872111201D3B830014845E /* Options.swift in Sources */,
				01A95BD3225BEDE400744931 /* ParsingHelpers.swift in Sources */,
				D52F6A662A82E04600FE1448 /* GitHelpers.swift in Sources */,
				90C4B6CD1DA4B04A009EB000 /* AppDelegate.swift in Sources */,
			);
			runOnlyForDeploymentPostprocessing = 0;
		};
		90C4B6D91DA4B059009EB000 /* Sources */ = {
			isa = PBXSourcesBuildPhase;
			buildActionMask = 2147483647;
			files = (
				01045AA0211A1EE300D2BE3D /* Arguments.swift in Sources */,
				01BBD85C21DAA2A700457380 /* Globs.swift in Sources */,
				01045A9F2119D30D00D2BE3D /* Inference.swift in Sources */,
				01A95BD2225BEDE300744931 /* ParsingHelpers.swift in Sources */,
				90C4B6E51DA4B059009EB000 /* SourceEditorExtension.swift in Sources */,
				0142C77023C3FB6D005D5832 /* LintFileCommand.swift in Sources */,
				E4E4D3CC2033F17C000D7CB1 /* EnumAssociable.swift in Sources */,
				E4FABAD8202FEF060065716E /* OptionDescriptor.swift in Sources */,
				D52F6A6C2A82E0DD00FE1448 /* ShellHelpers.swift in Sources */,
				9028F7841DA4B435009FE5B4 /* Tokenizer.swift in Sources */,
				90F16AFB1DA5ED9A00EB4EA1 /* CommandErrors.swift in Sources */,
				01A8320924EC7F7800A9D0EB /* FormattingHelpers.swift in Sources */,
				018541CF1DBA0F17000F82E3 /* XCSourceTextBuffer+SwiftFormat.swift in Sources */,
				E4962DE1203F3CD500A02013 /* OptionsStore.swift in Sources */,
				9028F7851DA4B435009FE5B4 /* Formatter.swift in Sources */,
				E487212A201E3DD50014845E /* RulesStore.swift in Sources */,
				01F3DF8E1DB9FD3F00454944 /* Options.swift in Sources */,
				9028F7831DA4B435009FE5B4 /* SwiftFormat.swift in Sources */,
				B9C4F55C2387FA3E0088DBEE /* SupportedContentUTIs.swift in Sources */,
				90C4B6E71DA4B059009EB000 /* FormatSelectionCommand.swift in Sources */,
				90F16AF81DA5EB4600EB4EA1 /* FormatFileCommand.swift in Sources */,
				01ACAE08220CD916003F3CCF /* Examples.swift in Sources */,
				D52F6A672A82E04600FE1448 /* GitHelpers.swift in Sources */,
				9028F7861DA4B435009FE5B4 /* Rules.swift in Sources */,
			);
			runOnlyForDeploymentPostprocessing = 0;
		};
/* End PBXSourcesBuildPhase section */

/* Begin PBXTargetDependency section */
		015AF2B71DC6A538008F0A8C /* PBXTargetDependency */ = {
			isa = PBXTargetDependency;
			target = 01A0EAA31D5DB4CF00A0A8E3 /* SwiftFormat */;
			targetProxy = 015AF2B81DC6A538008F0A8C /* PBXContainerItemProxy */;
		};
		01A0EAB11D5DB4D000A0A8E3 /* PBXTargetDependency */ = {
			isa = PBXTargetDependency;
			target = 01A0EAA31D5DB4CF00A0A8E3 /* SwiftFormat */;
			targetProxy = 01A0EAB01D5DB4D000A0A8E3 /* PBXContainerItemProxy */;
		};
		90C4B6EA1DA4B059009EB000 /* PBXTargetDependency */ = {
			isa = PBXTargetDependency;
			target = 90C4B6DC1DA4B059009EB000 /* Editor Extension */;
			targetProxy = 90C4B6E91DA4B059009EB000 /* PBXContainerItemProxy */;
		};
/* End PBXTargetDependency section */

/* Begin PBXVariantGroup section */
		90C4B6D21DA4B04A009EB000 /* Main.storyboard */ = {
			isa = PBXVariantGroup;
			children = (
				90C4B6D31DA4B04A009EB000 /* Base */,
			);
			name = Main.storyboard;
			sourceTree = "<group>";
		};
/* End PBXVariantGroup section */

/* Begin XCBuildConfiguration section */
		015AF2C31DC6A538008F0A8C /* Debug */ = {
			isa = XCBuildConfiguration;
			buildSettings = {
				CLANG_ENABLE_CODE_COVERAGE = NO;
				COMBINE_HIDPI_IMAGES = YES;
				DEAD_CODE_STRIPPING = YES;
				ENABLE_TESTABILITY = YES;
				INFOPLIST_FILE = Tests/Info.plist;
				LD_RUNPATH_SEARCH_PATHS = (
					"$(inherited)",
					"@executable_path/../Frameworks",
					"@loader_path/../Frameworks",
				);
				MACOSX_DEPLOYMENT_TARGET = 10.14;
				PRODUCT_BUNDLE_IDENTIFIER = com.charcoaldesign.SwiftFormatTests;
				PRODUCT_NAME = "$(TARGET_NAME)";
				SWIFT_COMPILATION_MODE = wholemodule;
				SWIFT_OPTIMIZATION_LEVEL = "-O";
			};
			name = Debug;
		};
		015AF2C41DC6A538008F0A8C /* Release */ = {
			isa = XCBuildConfiguration;
			buildSettings = {
				CLANG_ENABLE_CODE_COVERAGE = NO;
				COMBINE_HIDPI_IMAGES = YES;
				DEAD_CODE_STRIPPING = YES;
				ENABLE_TESTABILITY = YES;
				INFOPLIST_FILE = Tests/Info.plist;
				LD_RUNPATH_SEARCH_PATHS = (
					"$(inherited)",
					"@executable_path/../Frameworks",
					"@loader_path/../Frameworks",
				);
				MACOSX_DEPLOYMENT_TARGET = 10.14;
				PRODUCT_BUNDLE_IDENTIFIER = com.charcoaldesign.SwiftFormatTests;
				PRODUCT_NAME = "$(TARGET_NAME)";
			};
			name = Release;
		};
		01A0EAB61D5DB4D000A0A8E3 /* Debug */ = {
			isa = XCBuildConfiguration;
			buildSettings = {
				ALWAYS_SEARCH_USER_PATHS = NO;
				CLANG_ANALYZER_LOCALIZABILITY_NONLOCALIZED = YES;
				CLANG_ANALYZER_NONNULL = YES;
				CLANG_CXX_LANGUAGE_STANDARD = "gnu++0x";
				CLANG_CXX_LIBRARY = "libc++";
				CLANG_ENABLE_MODULES = YES;
				CLANG_ENABLE_OBJC_ARC = YES;
				CLANG_WARN_BLOCK_CAPTURE_AUTORELEASING = YES;
				CLANG_WARN_BOOL_CONVERSION = YES;
				CLANG_WARN_COMMA = YES;
				CLANG_WARN_CONSTANT_CONVERSION = YES;
				CLANG_WARN_DEPRECATED_OBJC_IMPLEMENTATIONS = YES;
				CLANG_WARN_DIRECT_OBJC_ISA_USAGE = YES_ERROR;
				CLANG_WARN_EMPTY_BODY = YES;
				CLANG_WARN_ENUM_CONVERSION = YES;
				CLANG_WARN_INFINITE_RECURSION = YES;
				CLANG_WARN_INT_CONVERSION = YES;
				CLANG_WARN_NON_LITERAL_NULL_CONVERSION = YES;
				CLANG_WARN_OBJC_IMPLICIT_RETAIN_SELF = YES;
				CLANG_WARN_OBJC_LITERAL_CONVERSION = YES;
				CLANG_WARN_OBJC_ROOT_CLASS = YES_ERROR;
				CLANG_WARN_QUOTED_INCLUDE_IN_FRAMEWORK_HEADER = YES;
				CLANG_WARN_RANGE_LOOP_ANALYSIS = YES;
				CLANG_WARN_STRICT_PROTOTYPES = YES;
				CLANG_WARN_SUSPICIOUS_MOVE = YES;
				CLANG_WARN_UNREACHABLE_CODE = YES;
				CLANG_WARN__DUPLICATE_METHOD_MATCH = YES;
				CODE_SIGN_IDENTITY = "";
				COPY_PHASE_STRIP = NO;
				CURRENT_PROJECT_VERSION = 1;
				DEAD_CODE_STRIPPING = YES;
				DEBUG_INFORMATION_FORMAT = dwarf;
				DEVELOPMENT_TEAM = 8VQKF583ED;
				ENABLE_STRICT_OBJC_MSGSEND = YES;
				ENABLE_TESTABILITY = YES;
				GCC_C_LANGUAGE_STANDARD = gnu99;
				GCC_DYNAMIC_NO_PIC = NO;
				GCC_NO_COMMON_BLOCKS = YES;
				GCC_OPTIMIZATION_LEVEL = 0;
				GCC_PREPROCESSOR_DEFINITIONS = (
					"DEBUG=1",
					"$(inherited)",
				);
				GCC_WARN_64_TO_32_BIT_CONVERSION = YES;
				GCC_WARN_ABOUT_RETURN_TYPE = YES_ERROR;
				GCC_WARN_UNDECLARED_SELECTOR = YES;
				GCC_WARN_UNINITIALIZED_AUTOS = YES_AGGRESSIVE;
				GCC_WARN_UNUSED_FUNCTION = YES;
				GCC_WARN_UNUSED_VARIABLE = YES;
				MACOSX_DEPLOYMENT_TARGET = 10.14;
				MTL_ENABLE_DEBUG_INFO = YES;
				ONLY_ACTIVE_ARCH = YES;
				SDKROOT = macosx;
				SWIFT_OPTIMIZATION_LEVEL = "-Onone";
				SWIFT_SWIFT3_OBJC_INFERENCE = Off;
				SWIFT_VERSION = 5.0;
				VERSIONING_SYSTEM = "apple-generic";
			};
			name = Debug;
		};
		01A0EAB71D5DB4D000A0A8E3 /* Release */ = {
			isa = XCBuildConfiguration;
			buildSettings = {
				ALWAYS_SEARCH_USER_PATHS = NO;
				CLANG_ANALYZER_LOCALIZABILITY_NONLOCALIZED = YES;
				CLANG_ANALYZER_NONNULL = YES;
				CLANG_CXX_LANGUAGE_STANDARD = "gnu++0x";
				CLANG_CXX_LIBRARY = "libc++";
				CLANG_ENABLE_MODULES = YES;
				CLANG_ENABLE_OBJC_ARC = YES;
				CLANG_WARN_BLOCK_CAPTURE_AUTORELEASING = YES;
				CLANG_WARN_BOOL_CONVERSION = YES;
				CLANG_WARN_COMMA = YES;
				CLANG_WARN_CONSTANT_CONVERSION = YES;
				CLANG_WARN_DEPRECATED_OBJC_IMPLEMENTATIONS = YES;
				CLANG_WARN_DIRECT_OBJC_ISA_USAGE = YES_ERROR;
				CLANG_WARN_EMPTY_BODY = YES;
				CLANG_WARN_ENUM_CONVERSION = YES;
				CLANG_WARN_INFINITE_RECURSION = YES;
				CLANG_WARN_INT_CONVERSION = YES;
				CLANG_WARN_NON_LITERAL_NULL_CONVERSION = YES;
				CLANG_WARN_OBJC_IMPLICIT_RETAIN_SELF = YES;
				CLANG_WARN_OBJC_LITERAL_CONVERSION = YES;
				CLANG_WARN_OBJC_ROOT_CLASS = YES_ERROR;
				CLANG_WARN_QUOTED_INCLUDE_IN_FRAMEWORK_HEADER = YES;
				CLANG_WARN_RANGE_LOOP_ANALYSIS = YES;
				CLANG_WARN_STRICT_PROTOTYPES = YES;
				CLANG_WARN_SUSPICIOUS_MOVE = YES;
				CLANG_WARN_UNREACHABLE_CODE = YES;
				CLANG_WARN__DUPLICATE_METHOD_MATCH = YES;
				CODE_SIGN_IDENTITY = "Mac Developer";
				COPY_PHASE_STRIP = NO;
				CURRENT_PROJECT_VERSION = 1;
				DEAD_CODE_STRIPPING = YES;
				DEBUG_INFORMATION_FORMAT = "dwarf-with-dsym";
				DEVELOPMENT_TEAM = 8VQKF583ED;
				ENABLE_NS_ASSERTIONS = NO;
				ENABLE_STRICT_OBJC_MSGSEND = YES;
				GCC_C_LANGUAGE_STANDARD = gnu99;
				GCC_NO_COMMON_BLOCKS = YES;
				GCC_WARN_64_TO_32_BIT_CONVERSION = YES;
				GCC_WARN_ABOUT_RETURN_TYPE = YES_ERROR;
				GCC_WARN_UNDECLARED_SELECTOR = YES;
				GCC_WARN_UNINITIALIZED_AUTOS = YES_AGGRESSIVE;
				GCC_WARN_UNUSED_FUNCTION = YES;
				GCC_WARN_UNUSED_VARIABLE = YES;
				MACOSX_DEPLOYMENT_TARGET = 10.14;
				MTL_ENABLE_DEBUG_INFO = NO;
				SDKROOT = macosx;
				SWIFT_COMPILATION_MODE = wholemodule;
				SWIFT_OPTIMIZATION_LEVEL = "-O";
				SWIFT_SWIFT3_OBJC_INFERENCE = Off;
				SWIFT_VERSION = 5.0;
				VERSIONING_SYSTEM = "apple-generic";
			};
			name = Release;
		};
		01A0EAB91D5DB4D000A0A8E3 /* Debug */ = {
			isa = XCBuildConfiguration;
			buildSettings = {
				CLANG_ENABLE_MODULES = YES;
				CODE_SIGN_IDENTITY = "";
				COMBINE_HIDPI_IMAGES = YES;
				DEAD_CODE_STRIPPING = YES;
				DEFINES_MODULE = YES;
				DYLIB_COMPATIBILITY_VERSION = 1;
				DYLIB_CURRENT_VERSION = 1;
				DYLIB_INSTALL_NAME_BASE = "@rpath";
				ENABLE_MODULE_VERIFIER = YES;
				FRAMEWORK_VERSION = A;
				INFOPLIST_FILE = Sources/Info.plist;
				INSTALL_PATH = "$(LOCAL_LIBRARY_DIR)/Frameworks";
				LD_RUNPATH_SEARCH_PATHS = (
					"$(inherited)",
					"@executable_path/../Frameworks",
					"@loader_path/Frameworks",
				);
				MACOSX_DEPLOYMENT_TARGET = 10.14;
				MARKETING_VERSION = 0.51.15;
				MODULE_VERIFIER_SUPPORTED_LANGUAGES = "objective-c objective-c++";
				MODULE_VERIFIER_SUPPORTED_LANGUAGE_STANDARDS = "gnu99 gnu++11";
				PRODUCT_BUNDLE_IDENTIFIER = com.charcoaldesign.SwiftFormat;
				PRODUCT_NAME = "$(TARGET_NAME)";
				SKIP_INSTALL = YES;
				SWIFT_OPTIMIZATION_LEVEL = "-Onone";
				SWIFT_SWIFT3_OBJC_INFERENCE = Off;
			};
			name = Debug;
		};
		01A0EABA1D5DB4D000A0A8E3 /* Release */ = {
			isa = XCBuildConfiguration;
			buildSettings = {
				CLANG_ENABLE_CODE_COVERAGE = NO;
				CLANG_ENABLE_MODULES = YES;
				CODE_SIGN_IDENTITY = "";
				COMBINE_HIDPI_IMAGES = YES;
				DEAD_CODE_STRIPPING = YES;
				DEFINES_MODULE = YES;
				DYLIB_COMPATIBILITY_VERSION = 1;
				DYLIB_CURRENT_VERSION = 1;
				DYLIB_INSTALL_NAME_BASE = "@rpath";
				ENABLE_MODULE_VERIFIER = YES;
				FRAMEWORK_VERSION = A;
				INFOPLIST_FILE = Sources/Info.plist;
				INSTALL_PATH = "$(LOCAL_LIBRARY_DIR)/Frameworks";
				LD_RUNPATH_SEARCH_PATHS = (
					"$(inherited)",
					"@executable_path/../Frameworks",
					"@loader_path/Frameworks",
				);
				MACOSX_DEPLOYMENT_TARGET = 10.14;
				MARKETING_VERSION = 0.51.15;
				MODULE_VERIFIER_SUPPORTED_LANGUAGES = "objective-c objective-c++";
				MODULE_VERIFIER_SUPPORTED_LANGUAGE_STANDARDS = "gnu99 gnu++11";
				PRODUCT_BUNDLE_IDENTIFIER = com.charcoaldesign.SwiftFormat;
				PRODUCT_NAME = "$(TARGET_NAME)";
				SKIP_INSTALL = YES;
				SWIFT_SWIFT3_OBJC_INFERENCE = Off;
			};
			name = Release;
		};
		01A0EABC1D5DB4D000A0A8E3 /* Debug */ = {
			isa = XCBuildConfiguration;
			buildSettings = {
				COMBINE_HIDPI_IMAGES = YES;
				DEAD_CODE_STRIPPING = YES;
				INFOPLIST_FILE = Tests/Info.plist;
				LD_RUNPATH_SEARCH_PATHS = (
					"$(inherited)",
					"@executable_path/../Frameworks",
					"@loader_path/../Frameworks",
				);
				MACOSX_DEPLOYMENT_TARGET = 10.14;
				PRODUCT_BUNDLE_IDENTIFIER = com.charcoaldesign.SwiftFormatTests;
				PRODUCT_NAME = "$(TARGET_NAME)";
				SWIFT_SWIFT3_OBJC_INFERENCE = Off;
			};
			name = Debug;
		};
		01A0EABD1D5DB4D000A0A8E3 /* Release */ = {
			isa = XCBuildConfiguration;
			buildSettings = {
				CLANG_ENABLE_CODE_COVERAGE = NO;
				COMBINE_HIDPI_IMAGES = YES;
				DEAD_CODE_STRIPPING = YES;
				INFOPLIST_FILE = Tests/Info.plist;
				LD_RUNPATH_SEARCH_PATHS = (
					"$(inherited)",
					"@executable_path/../Frameworks",
					"@loader_path/../Frameworks",
				);
				MACOSX_DEPLOYMENT_TARGET = 10.14;
				PRODUCT_BUNDLE_IDENTIFIER = com.charcoaldesign.SwiftFormatTests;
				PRODUCT_NAME = "$(TARGET_NAME)";
				SWIFT_SWIFT3_OBJC_INFERENCE = Off;
			};
			name = Release;
		};
		01A0EACF1D5DB5F500A0A8E3 /* Debug */ = {
			isa = XCBuildConfiguration;
			buildSettings = {
				ALWAYS_EMBED_SWIFT_STANDARD_LIBRARIES = NO;
				CLANG_ENABLE_CODE_COVERAGE = NO;
				CODE_SIGN_IDENTITY = "-";
				CODE_SIGN_STYLE = Manual;
				DEAD_CODE_STRIPPING = YES;
				DEVELOPMENT_TEAM = "";
				ENABLE_HARDENED_RUNTIME = YES;
				MACOSX_DEPLOYMENT_TARGET = 10.14;
				PRODUCT_MODULE_NAME = "$(PRODUCT_NAME:c99extidentifier)Tool";
				PRODUCT_NAME = swiftformat;
				PROVISIONING_PROFILE = "";
				PROVISIONING_PROFILE_SPECIFIER = "";
			};
			name = Debug;
		};
		01A0EAD01D5DB5F500A0A8E3 /* Release */ = {
			isa = XCBuildConfiguration;
			buildSettings = {
				ALWAYS_EMBED_SWIFT_STANDARD_LIBRARIES = NO;
				CLANG_ENABLE_CODE_COVERAGE = NO;
				CODE_SIGN_IDENTITY = "Apple Development";
				CODE_SIGN_STYLE = Manual;
				DEAD_CODE_STRIPPING = YES;
				DEVELOPMENT_TEAM = 8VQKF583ED;
				ENABLE_HARDENED_RUNTIME = YES;
				MACOSX_DEPLOYMENT_TARGET = 10.14;
				PRODUCT_MODULE_NAME = "$(PRODUCT_NAME:c99extidentifier)Tool";
				PRODUCT_NAME = swiftformat;
				PROVISIONING_PROFILE = "";
				PROVISIONING_PROFILE_SPECIFIER = "";
				SWIFT_COMPILATION_MODE = wholemodule;
				SWIFT_OPTIMIZATION_LEVEL = "-O";
			};
			name = Release;
		};
		90C4B6D61DA4B04A009EB000 /* Debug */ = {
			isa = XCBuildConfiguration;
			buildSettings = {
				ALWAYS_EMBED_SWIFT_STANDARD_LIBRARIES = YES;
				ASSETCATALOG_COMPILER_APPICON_NAME = AppIcon;
				CLANG_ENABLE_CODE_COVERAGE = NO;
				CLANG_WARN_DOCUMENTATION_COMMENTS = YES;
				CLANG_WARN_SUSPICIOUS_MOVES = YES;
				CODE_SIGN_ENTITLEMENTS = EditorExtension/Application/SwiftFormatter.entitlements;
				CODE_SIGN_IDENTITY = "-";
				CODE_SIGN_STYLE = Manual;
				COMBINE_HIDPI_IMAGES = YES;
				CURRENT_PROJECT_VERSION = 1;
				DEAD_CODE_STRIPPING = YES;
				DEVELOPMENT_TEAM = "";
				ENABLE_HARDENED_RUNTIME = YES;
				INFOPLIST_FILE = EditorExtension/Application/Info.plist;
				LD_RUNPATH_SEARCH_PATHS = (
					"$(inherited)",
					"@executable_path/../Frameworks",
				);
				MACOSX_DEPLOYMENT_TARGET = 10.14;
				MARKETING_VERSION = 0.51.15;
				PRODUCT_BUNDLE_IDENTIFIER = "com.charcoaldesign.SwiftFormat-for-Xcode";
				PRODUCT_NAME = "SwiftFormat for Xcode";
				PROVISIONING_PROFILE_SPECIFIER = "";
				SWIFT_ACTIVE_COMPILATION_CONDITIONS = DEBUG;
				SWIFT_SWIFT3_OBJC_INFERENCE = Off;
			};
			name = Debug;
		};
		90C4B6D71DA4B04A009EB000 /* Release */ = {
			isa = XCBuildConfiguration;
			buildSettings = {
				ALWAYS_EMBED_SWIFT_STANDARD_LIBRARIES = YES;
				ASSETCATALOG_COMPILER_APPICON_NAME = AppIcon;
				CLANG_ENABLE_CODE_COVERAGE = NO;
				CLANG_WARN_DOCUMENTATION_COMMENTS = YES;
				CLANG_WARN_SUSPICIOUS_MOVES = YES;
				CODE_SIGN_ENTITLEMENTS = EditorExtension/Application/SwiftFormatter.entitlements;
				CODE_SIGN_IDENTITY = "-";
				CODE_SIGN_STYLE = Manual;
				COMBINE_HIDPI_IMAGES = YES;
				CURRENT_PROJECT_VERSION = 1;
				DEAD_CODE_STRIPPING = YES;
				DEVELOPMENT_TEAM = "";
				ENABLE_HARDENED_RUNTIME = YES;
				INFOPLIST_FILE = EditorExtension/Application/Info.plist;
				LD_RUNPATH_SEARCH_PATHS = (
					"$(inherited)",
					"@executable_path/../Frameworks",
				);
				MACOSX_DEPLOYMENT_TARGET = 10.14;
				MARKETING_VERSION = 0.51.15;
				PRODUCT_BUNDLE_IDENTIFIER = "com.charcoaldesign.SwiftFormat-for-Xcode";
				PRODUCT_NAME = "SwiftFormat for Xcode";
				PROVISIONING_PROFILE_SPECIFIER = "";
				SWIFT_SWIFT3_OBJC_INFERENCE = Off;
			};
			name = Release;
		};
		90C4B6ED1DA4B059009EB000 /* Debug */ = {
			isa = XCBuildConfiguration;
			buildSettings = {
				CLANG_ENABLE_CODE_COVERAGE = NO;
				CLANG_WARN_DOCUMENTATION_COMMENTS = YES;
				CLANG_WARN_SUSPICIOUS_MOVES = YES;
				CODE_SIGN_ENTITLEMENTS = EditorExtension/Extension/SwiftFormatter.entitlements;
				CODE_SIGN_IDENTITY = "-";
				CODE_SIGN_STYLE = Manual;
				COMBINE_HIDPI_IMAGES = YES;
				DEAD_CODE_STRIPPING = YES;
				DEVELOPMENT_TEAM = "";
				ENABLE_HARDENED_RUNTIME = YES;
				INFOPLIST_FILE = EditorExtension/Extension/Info.plist;
				LD_RUNPATH_SEARCH_PATHS = (
					"$(inherited)",
					"@executable_path/../Frameworks",
					"@executable_path/../../../../Frameworks",
				);
				MACOSX_DEPLOYMENT_TARGET = 10.14;
				MARKETING_VERSION = 0.51.15;
				PRODUCT_BUNDLE_IDENTIFIER = "com.charcoaldesign.SwiftFormat-for-Xcode.SourceEditorExtension";
				PRODUCT_NAME = SwiftFormat;
				PROVISIONING_PROFILE_SPECIFIER = "";
				STRIP_STYLE = all;
				SWIFT_ACTIVE_COMPILATION_CONDITIONS = DEBUG;
				SWIFT_SWIFT3_OBJC_INFERENCE = Off;
			};
			name = Debug;
		};
		90C4B6EE1DA4B059009EB000 /* Release */ = {
			isa = XCBuildConfiguration;
			buildSettings = {
				CLANG_ENABLE_CODE_COVERAGE = NO;
				CLANG_WARN_DOCUMENTATION_COMMENTS = YES;
				CLANG_WARN_SUSPICIOUS_MOVES = YES;
				CODE_SIGN_ENTITLEMENTS = EditorExtension/Extension/SwiftFormatter.entitlements;
				CODE_SIGN_IDENTITY = "-";
				CODE_SIGN_STYLE = Manual;
				COMBINE_HIDPI_IMAGES = YES;
				DEAD_CODE_STRIPPING = YES;
				DEVELOPMENT_TEAM = "";
				ENABLE_HARDENED_RUNTIME = YES;
				INFOPLIST_FILE = EditorExtension/Extension/Info.plist;
				LD_RUNPATH_SEARCH_PATHS = (
					"$(inherited)",
					"@executable_path/../Frameworks",
					"@executable_path/../../../../Frameworks",
				);
				MACOSX_DEPLOYMENT_TARGET = 10.14;
				MARKETING_VERSION = 0.51.15;
				PRODUCT_BUNDLE_IDENTIFIER = "com.charcoaldesign.SwiftFormat-for-Xcode.SourceEditorExtension";
				PRODUCT_NAME = SwiftFormat;
				PROVISIONING_PROFILE_SPECIFIER = "";
				STRIP_STYLE = all;
				SWIFT_SWIFT3_OBJC_INFERENCE = Off;
			};
			name = Release;
		};
/* End XCBuildConfiguration section */

/* Begin XCConfigurationList section */
		015AF2C21DC6A538008F0A8C /* Build configuration list for PBXNativeTarget "SwiftFormatPerfTests" */ = {
			isa = XCConfigurationList;
			buildConfigurations = (
				015AF2C31DC6A538008F0A8C /* Debug */,
				015AF2C41DC6A538008F0A8C /* Release */,
			);
			defaultConfigurationIsVisible = 0;
			defaultConfigurationName = Release;
		};
		01A0EA9E1D5DB4CF00A0A8E3 /* Build configuration list for PBXProject "SwiftFormat" */ = {
			isa = XCConfigurationList;
			buildConfigurations = (
				01A0EAB61D5DB4D000A0A8E3 /* Debug */,
				01A0EAB71D5DB4D000A0A8E3 /* Release */,
			);
			defaultConfigurationIsVisible = 0;
			defaultConfigurationName = Release;
		};
		01A0EAB81D5DB4D000A0A8E3 /* Build configuration list for PBXNativeTarget "SwiftFormat" */ = {
			isa = XCConfigurationList;
			buildConfigurations = (
				01A0EAB91D5DB4D000A0A8E3 /* Debug */,
				01A0EABA1D5DB4D000A0A8E3 /* Release */,
			);
			defaultConfigurationIsVisible = 0;
			defaultConfigurationName = Release;
		};
		01A0EABB1D5DB4D000A0A8E3 /* Build configuration list for PBXNativeTarget "SwiftFormatTests" */ = {
			isa = XCConfigurationList;
			buildConfigurations = (
				01A0EABC1D5DB4D000A0A8E3 /* Debug */,
				01A0EABD1D5DB4D000A0A8E3 /* Release */,
			);
			defaultConfigurationIsVisible = 0;
			defaultConfigurationName = Release;
		};
		01A0EACE1D5DB5F500A0A8E3 /* Build configuration list for PBXNativeTarget "CommandLineTool" */ = {
			isa = XCConfigurationList;
			buildConfigurations = (
				01A0EACF1D5DB5F500A0A8E3 /* Debug */,
				01A0EAD01D5DB5F500A0A8E3 /* Release */,
			);
			defaultConfigurationIsVisible = 0;
			defaultConfigurationName = Release;
		};
		90C4B6D81DA4B04A009EB000 /* Build configuration list for PBXNativeTarget "SwiftFormat for Xcode" */ = {
			isa = XCConfigurationList;
			buildConfigurations = (
				90C4B6D61DA4B04A009EB000 /* Debug */,
				90C4B6D71DA4B04A009EB000 /* Release */,
			);
			defaultConfigurationIsVisible = 0;
			defaultConfigurationName = Release;
		};
		90C4B6EC1DA4B059009EB000 /* Build configuration list for PBXNativeTarget "Editor Extension" */ = {
			isa = XCConfigurationList;
			buildConfigurations = (
				90C4B6ED1DA4B059009EB000 /* Debug */,
				90C4B6EE1DA4B059009EB000 /* Release */,
			);
			defaultConfigurationIsVisible = 0;
			defaultConfigurationName = Release;
		};
/* End XCConfigurationList section */
	};
	rootObject = 01A0EA9B1D5DB4CF00A0A8E3 /* Project object */;
}<|MERGE_RESOLUTION|>--- conflicted
+++ resolved
@@ -371,11 +371,8 @@
 				01A0EABF1D5DB4F700A0A8E3 /* Tokenizer.swift */,
 				01BBD85821DAA2A000457380 /* Globs.swift */,
 				2E7D30A32A7940C500C32174 /* GrammaticalNumber.swift */,
-<<<<<<< HEAD
-=======
 				D52F6A632A82E04600FE1448 /* GitHelpers.swift */,
 				D52F6A682A82E0DD00FE1448 /* ShellHelpers.swift */,
->>>>>>> 40429603
 			);
 			path = Sources;
 			sourceTree = "<group>";
