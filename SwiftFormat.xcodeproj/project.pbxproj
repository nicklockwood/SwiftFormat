--- conflicted
+++ resolved
@@ -2143,11 +2143,8 @@
 				2E8DE7222C57FEB30032BF25 /* SortDeclarationsTests.swift in Sources */,
 				2E8DE7122C57FEB30032BF25 /* BlankLinesAtEndOfScopeTests.swift in Sources */,
 				2E8DE7252C57FEB30032BF25 /* BracesTests.swift in Sources */,
-<<<<<<< HEAD
 				A64BDD202D68641B008C9B8A /* WrapMultilineFunctionChainsTests.swift in Sources */,
-=======
 				08CC3AD82D656259005BFABE /* SwiftTestingTestCaseNamesTests.swift in Sources */,
->>>>>>> 9c04587b
 				2E8DE74B2C57FEB30032BF25 /* LeadingDelimitersTests.swift in Sources */,
 				2E8DE7552C57FEB30032BF25 /* RedundantTypedThrowsTests.swift in Sources */,
 				2EA8C3752D05282600843B42 /* PreferCountWhereTests.swift in Sources */,
