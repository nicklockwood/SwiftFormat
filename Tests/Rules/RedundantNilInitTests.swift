//
//  RedundantNilInitTests.swift
//  SwiftFormatTests
//
//  Created by Nick Lockwood on 12/5/16.
//  Copyright © 2024 Nick Lockwood. All rights reserved.
//

import XCTest
@testable import SwiftFormat

class RedundantNilInitTests: XCTestCase {
    func testRemoveRedundantNilInit() {
        let input = """
        var foo: Int? = nil
        let bar: Int? = nil
        """
        let output = """
        var foo: Int?
        let bar: Int? = nil
        """
        let options = FormatOptions(nilInit: .remove)
        testFormatting(for: input, output, rule: .redundantNilInit,
                       options: options)
    }

    func testNoRemoveLetNilInitAfterVar() {
        let input = """
        var foo: Int
        let bar: Int? = nil
        """
        let options = FormatOptions(nilInit: .remove)
        testFormatting(for: input, rule: .redundantNilInit,
                       options: options)
    }

    func testNoRemoveNonNilInit() {
        let input = "var foo: Int? = 0"
        let options = FormatOptions(nilInit: .remove)
        testFormatting(for: input, rule: .redundantNilInit,
                       options: options)
    }

    func testRemoveRedundantImplicitUnwrapInit() {
        let input = "var foo: Int! = nil"
        let output = "var foo: Int!"
        let options = FormatOptions(nilInit: .remove)
        testFormatting(for: input, output, rule: .redundantNilInit,
                       options: options)
    }

<<<<<<< HEAD
    func testRemoveMultipleRedundantNilInitsInSameLine() {
        let input = "var foo: Int? = nil, bar: Int? = nil"
        let output = "var foo: Int?, bar: Int?"
        let options = FormatOptions(nilInit: .remove)
        testFormatting(for: input, output, rule: .redundantNilInit,
                       options: options, exclude: [.singlePropertyPerLine])
    }

=======
>>>>>>> a32f4655
    func testNoRemoveLazyVarNilInit() {
        let input = "lazy var foo: Int? = nil"
        let options = FormatOptions(nilInit: .remove)
        testFormatting(for: input, rule: .redundantNilInit,
                       options: options)
    }

    func testNoRemoveLazyPublicPrivateSetVarNilInit() {
        let input = "lazy private(set) public var foo: Int? = nil"
        let options = FormatOptions(nilInit: .remove)
        testFormatting(for: input, rule: .redundantNilInit, options: options,
                       exclude: [.modifierOrder])
    }

    func testNoRemoveCodableNilInit() {
        let input = "struct Foo: Codable, Bar {\n    enum CodingKeys: String, CodingKey {\n        case bar = \"_bar\"\n    }\n\n    var bar: Int?\n    var baz: String? = nil\n}"
        let options = FormatOptions(nilInit: .remove)
        testFormatting(for: input, rule: .redundantNilInit,
                       options: options)
    }

    func testNoRemoveNilInitWithPropertyWrapper() {
        let input = "@Foo var foo: Int? = nil"
        let options = FormatOptions(nilInit: .remove)
        testFormatting(for: input, rule: .redundantNilInit,
                       options: options)
    }

    func testNoRemoveNilInitWithLowercasePropertyWrapper() {
        let input = "@foo var foo: Int? = nil"
        let options = FormatOptions(nilInit: .remove)
        testFormatting(for: input, rule: .redundantNilInit,
                       options: options)
    }

    func testNoRemoveNilInitWithPropertyWrapperWithArgument() {
        let input = "@Foo(bar: baz) var foo: Int? = nil"
        let options = FormatOptions(nilInit: .remove)
        testFormatting(for: input, rule: .redundantNilInit,
                       options: options)
    }

    func testNoRemoveNilInitWithLowercasePropertyWrapperWithArgument() {
        let input = "@foo(bar: baz) var foo: Int? = nil"
        let options = FormatOptions(nilInit: .remove)
        testFormatting(for: input, rule: .redundantNilInit,
                       options: options)
    }

    func testRemoveNilInitWithObjcAttributes() {
        let input = "@objc var foo: Int? = nil"
        let output = "@objc var foo: Int?"
        let options = FormatOptions(nilInit: .remove)
        testFormatting(for: input, output, rule: .redundantNilInit,
                       options: options)
    }

    func testNoRemoveNilInitInStructWithDefaultInit() {
        let input = """
        struct Foo {
            var bar: String? = nil
        }
        """
        let options = FormatOptions(nilInit: .remove)
        testFormatting(for: input, rule: .redundantNilInit,
                       options: options)
    }

    func testRemoveNilInitInStructWithDefaultInitInSwiftVersion5_2() {
        let input = """
        struct Foo {
            var bar: String? = nil
        }
        """
        let output = """
        struct Foo {
            var bar: String?
        }
        """
        let options = FormatOptions(nilInit: .remove, swiftVersion: "5.2")
        testFormatting(for: input, output, rule: .redundantNilInit,
                       options: options)
    }

    func testRemoveNilInitInStructWithCustomInit() {
        let input = """
        struct Foo {
            var bar: String? = nil
            init() {
                bar = "bar"
            }
        }
        """
        let output = """
        struct Foo {
            var bar: String?
            init() {
                bar = "bar"
            }
        }
        """
        let options = FormatOptions(nilInit: .remove)
        testFormatting(for: input, output, rule: .redundantNilInit,
                       options: options)
    }

    func testNoRemoveNilInitInViewBuilder() {
        let input = """
        struct TestView: View {
            var body: some View {
                var foo: String? = nil
                Text(foo ?? "")
            }
        }
        """
        let options = FormatOptions(nilInit: .remove)
        testFormatting(for: input, rule: .redundantNilInit,
                       options: options)
    }

    func testNoRemoveNilInitInIfStatementInViewBuilder() {
        let input = """
        struct TestView: View {
            var body: some View {
                if true {
                    var foo: String? = nil
                    Text(foo ?? "")
                } else {
                    EmptyView()
                }
            }
        }
        """
        let options = FormatOptions(nilInit: .remove)
        testFormatting(for: input, rule: .redundantNilInit,
                       options: options)
    }

    func testNoRemoveNilInitInSwitchStatementInViewBuilder() {
        let input = """
        struct TestView: View {
            var body: some View {
                switch foo {
                case .bar:
                    var foo: String? = nil
                    Text(foo ?? "")

                default:
                    EmptyView()
                }
            }
        }
        """
        let options = FormatOptions(nilInit: .remove)
        testFormatting(for: input, rule: .redundantNilInit,
                       options: options)
    }

    // --nilInit insert

    func testInsertNilInit() {
        let input = """
        var foo: Int?
        let bar: Int? = nil
        """
        let output = """
        var foo: Int? = nil
        let bar: Int? = nil
        """
        let options = FormatOptions(nilInit: .insert)
        testFormatting(for: input, output, rule: .redundantNilInit,
                       options: options)
    }

    func testInsertNilInitBeforeLet() {
        let input = """
        var foo: Int?
        let bar: Int? = nil
        """
        let output = """
        var foo: Int? = nil
        let bar: Int? = nil
        """
        let options = FormatOptions(nilInit: .insert)
        testFormatting(for: input, output, rule: .redundantNilInit,
                       options: options)
    }

    func testInsertNilInitAfterLet() {
        let input = """
        let bar: Int? = nil
        var foo: Int?
        """
        let output = """
        let bar: Int? = nil
        var foo: Int? = nil
        """
        let options = FormatOptions(nilInit: .insert)
        testFormatting(for: input, output, rule: .redundantNilInit,
                       options: options)
    }

    func testNoInsertNonNilInit() {
        let input = "var foo: Int? = 0"
        let options = FormatOptions(nilInit: .insert)
        testFormatting(for: input, rule: .redundantNilInit,
                       options: options)
    }

    func testInsertRedundantImplicitUnwrapInit() {
        let input = "var foo: Int!"
        let output = "var foo: Int! = nil"
        let options = FormatOptions(nilInit: .insert)
        testFormatting(for: input, output, rule: .redundantNilInit,
                       options: options)
    }

<<<<<<< HEAD
    func testInsertMultipleRedundantNilInitsInSameLine() {
        let input = "var foo: Int?, bar: Int?"
        let output = "var foo: Int? = nil, bar: Int? = nil"
        let options = FormatOptions(nilInit: .insert)
        testFormatting(for: input, output, rule: .redundantNilInit,
                       options: options, exclude: [.singlePropertyPerLine])
    }

=======
>>>>>>> a32f4655
    func testNoInsertLazyVarNilInit() {
        let input = "lazy var foo: Int?"
        let options = FormatOptions(nilInit: .insert)
        testFormatting(for: input, rule: .redundantNilInit,
                       options: options)
    }

    func testNoInsertLazyPublicPrivateSetVarNilInit() {
        let input = "lazy private(set) public var foo: Int?"
        let options = FormatOptions(nilInit: .insert)
        testFormatting(for: input, rule: .redundantNilInit, options: options,
                       exclude: [.modifierOrder])
    }

    func testNoInsertCodableNilInit() {
        let input = """
        struct Foo: Codable, Bar {
            enum CodingKeys: String, CodingKey {
                case bar = \"_bar\"
            }

            var bar: Int?
            var baz: String? = nil
        }
        """
        let options = FormatOptions(nilInit: .insert)
        testFormatting(for: input, rule: .redundantNilInit,
                       options: options)
    }

    func testNoInsertNilInitWithPropertyWrapper() {
        let input = "@Foo var foo: Int?"
        let options = FormatOptions(nilInit: .insert)
        testFormatting(for: input, rule: .redundantNilInit,
                       options: options)
    }

    func testNoInsertNilInitWithLowercasePropertyWrapper() {
        let input = "@foo var foo: Int?"
        let options = FormatOptions(nilInit: .insert)
        testFormatting(for: input, rule: .redundantNilInit,
                       options: options)
    }

    func testNoInsertNilInitWithPropertyWrapperWithArgument() {
        let input = "@Foo(bar: baz) var foo: Int?"
        let options = FormatOptions(nilInit: .insert)
        testFormatting(for: input, rule: .redundantNilInit,
                       options: options)
    }

    func testNoInsertNilInitWithLowercasePropertyWrapperWithArgument() {
        let input = "@foo(bar: baz) var foo: Int?"
        let options = FormatOptions(nilInit: .insert)
        testFormatting(for: input, rule: .redundantNilInit,
                       options: options)
    }

    func testInsertNilInitWithObjcAttributes() {
        let input = "@objc var foo: Int?"
        let output = "@objc var foo: Int? = nil"
        let options = FormatOptions(nilInit: .insert)
        testFormatting(for: input, output, rule: .redundantNilInit,
                       options: options)
    }

    func testNoInsertNilInitInStructWithDefaultInit() {
        let input = """
        struct Foo {
            var bar: String?
        }
        """
        let options = FormatOptions(nilInit: .insert)
        testFormatting(for: input, rule: .redundantNilInit,
                       options: options)
    }

    func testInsertNilInitInStructWithDefaultInitInSwiftVersion5_2() {
        let input = """
        struct Foo {
            var bar: String?
            var foo: String? = nil
        }
        """
        let output = """
        struct Foo {
            var bar: String? = nil
            var foo: String? = nil
        }
        """
        let options = FormatOptions(nilInit: .insert, swiftVersion: "5.2")
        testFormatting(for: input, output, rule: .redundantNilInit,
                       options: options)
    }

    func testInsertNilInitInStructWithCustomInit() {
        let input = """
        struct Foo {
            var bar: String?
            var foo: String? = nil
            init() {
                bar = "bar"
                foo = "foo"
            }
        }
        """
        let output = """
        struct Foo {
            var bar: String? = nil
            var foo: String? = nil
            init() {
                bar = "bar"
                foo = "foo"
            }
        }
        """
        let options = FormatOptions(nilInit: .insert)
        testFormatting(for: input, output, rule: .redundantNilInit,
                       options: options)
    }

    func testNoInsertNilInitInViewBuilder() {
        // Not insert `nil` in result builder
        let input = """
        struct TestView: View {
            var body: some View {
                var foo: String?
                Text(foo ?? "")
            }
        }
        """
        let options = FormatOptions(nilInit: .insert)
        testFormatting(for: input, rule: .redundantNilInit,
                       options: options)
    }

    func testNoInsertNilInitInIfStatementInViewBuilder() {
        // Not insert `nil` in result builder
        let input = """
        struct TestView: View {
            var body: some View {
                if true {
                    var foo: String?
                    Text(foo ?? "")
                } else {
                    EmptyView()
                }
            }
        }
        """
        let options = FormatOptions(nilInit: .insert)
        testFormatting(for: input, rule: .redundantNilInit,
                       options: options)
    }

    func testNoInsertNilInitInSwitchStatementInViewBuilder() {
        // Not insert `nil` in result builder
        let input = """
        struct TestView: View {
            var body: some View {
                switch foo {
                case .bar:
                    var foo: String?
                    Text(foo ?? "")

                default:
                    EmptyView()
                }
            }
        }
        """
        let options = FormatOptions(nilInit: .insert)
        testFormatting(for: input, rule: .redundantNilInit,
                       options: options)
    }

    func testNoInsertNilInitInSingleLineComputedProperty() {
        let input = """
        var bar: String? { "some string" }
        var foo: String? { nil }
        """
        let options = FormatOptions(nilInit: .insert)
        testFormatting(for: input, rule: .redundantNilInit,
                       options: options)
    }

    func testNoInsertNilInitInMultilineComputedProperty() {
        let input = """
        var foo: String? {
            print("some")
        }

        var bar: String? {
            nil
        }
        """
        let options = FormatOptions(nilInit: .insert)
        testFormatting(for: input, rule: .redundantNilInit,
                       options: options)
    }

    func testNoInsertNilInitInCustomGetterAndSetterProperty() {
        let input = """
        var _foo: String? = nil
        var foo: String? {
            set { _foo = newValue }
            get { newValue }
        }
        """
        let options = FormatOptions(nilInit: .insert)
        testFormatting(for: input, rule: .redundantNilInit,
                       options: options)
    }

    func testInsertNilInitInInstancePropertyWithBody() {
        let input = """
        var foo: String? {
            didSet { print(foo) }
        }
        """

        let output = """
        var foo: String? = nil {
            didSet { print(foo) }
        }
        """
        let options = FormatOptions(nilInit: .insert)
        testFormatting(for: input, output, rule: .redundantNilInit,
                       options: options)
    }

    func testNoInsertNilInitInAs() {
        let input = """
        let json: Any = ["key": 1]
        var jsonObject = json as? [String: Int]
        """
        let options = FormatOptions(nilInit: .insert)
        testFormatting(for: input, rule: .redundantNilInit,
                       options: options)
    }

    func testRemoveRedundantNilInitInSubclass() {
        let input = """
        class SomeClass2: SomeClass {
            var optionalString2: String? = nil
        }
        """
        let output = """
        class SomeClass2: SomeClass {
            var optionalString2: String?
        }
        """
        let options = FormatOptions(nilInit: .remove)
        testFormatting(for: input, output, rule: .redundantNilInit,
                       options: options)
    }
}<|MERGE_RESOLUTION|>--- conflicted
+++ resolved
@@ -49,17 +49,6 @@
                        options: options)
     }
 
-<<<<<<< HEAD
-    func testRemoveMultipleRedundantNilInitsInSameLine() {
-        let input = "var foo: Int? = nil, bar: Int? = nil"
-        let output = "var foo: Int?, bar: Int?"
-        let options = FormatOptions(nilInit: .remove)
-        testFormatting(for: input, output, rule: .redundantNilInit,
-                       options: options, exclude: [.singlePropertyPerLine])
-    }
-
-=======
->>>>>>> a32f4655
     func testNoRemoveLazyVarNilInit() {
         let input = "lazy var foo: Int? = nil"
         let options = FormatOptions(nilInit: .remove)
@@ -277,17 +266,6 @@
                        options: options)
     }
 
-<<<<<<< HEAD
-    func testInsertMultipleRedundantNilInitsInSameLine() {
-        let input = "var foo: Int?, bar: Int?"
-        let output = "var foo: Int? = nil, bar: Int? = nil"
-        let options = FormatOptions(nilInit: .insert)
-        testFormatting(for: input, output, rule: .redundantNilInit,
-                       options: options, exclude: [.singlePropertyPerLine])
-    }
-
-=======
->>>>>>> a32f4655
     func testNoInsertLazyVarNilInit() {
         let input = "lazy var foo: Int?"
         let options = FormatOptions(nilInit: .insert)
