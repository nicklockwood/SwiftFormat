//
//  RulesTests+Indent.swift
//  SwiftFormatTests
//
//  Created by Nick Lockwood on 04/09/2020.
//  Copyright © 2020 Nick Lockwood. All rights reserved.
//

import XCTest
@testable import SwiftFormat

class IndentTests: RulesTests {
    // MARK: - indent

    func testReduceIndentAtStartOfFile() {
        let input = "    foo()"
        let output = "foo()"
        testFormatting(for: input, output, rule: FormatRules.indent)
    }

    func testReduceIndentAtEndOfFile() {
        let input = "foo()\n   bar()"
        let output = "foo()\nbar()"
        testFormatting(for: input, output, rule: FormatRules.indent)
    }

    // indent parens

    func testSimpleScope() {
        let input = "foo(\nbar\n)"
        let output = "foo(\n    bar\n)"
        testFormatting(for: input, output, rule: FormatRules.indent)
    }

    func testNestedScope() {
        let input = "foo(\nbar {\n}\n)"
        let output = "foo(\n    bar {\n    }\n)"
        testFormatting(for: input, output, rule: FormatRules.indent, exclude: ["emptyBraces"])
    }

    func testNestedScopeOnSameLine() {
        let input = "foo(bar(\nbaz\n))"
        let output = "foo(bar(\n    baz\n))"
        testFormatting(for: input, output, rule: FormatRules.indent)
    }

    func testNestedScopeOnSameLine2() {
        let input = "foo(bar(in:\nbaz))"
        let output = "foo(bar(in:\n    baz))"
        testFormatting(for: input, output, rule: FormatRules.indent)
    }

    func testIndentNestedArrayLiteral() {
        let input = "foo(bar: [\n.baz,\n])"
        let output = "foo(bar: [\n    .baz,\n])"
        testFormatting(for: input, output, rule: FormatRules.indent)
    }

    func testClosingScopeAfterContent() {
        let input = "foo(\nbar\n)"
        let output = "foo(\n    bar\n)"
        testFormatting(for: input, output, rule: FormatRules.indent)
    }

    func testClosingNestedScopeAfterContent() {
        let input = "foo(bar(\nbaz\n))"
        let output = "foo(bar(\n    baz\n))"
        testFormatting(for: input, output, rule: FormatRules.indent)
    }

    func testWrappedFunctionArguments() {
        let input = "foo(\nbar,\nbaz\n)"
        let output = "foo(\n    bar,\n    baz\n)"
        testFormatting(for: input, output, rule: FormatRules.indent)
    }

    func testFunctionArgumentsWrappedAfterFirst() {
        let input = "func foo(bar: Int,\nbaz: Int)"
        let output = "func foo(bar: Int,\n         baz: Int)"
        testFormatting(for: input, output, rule: FormatRules.indent)
    }

    func testIndentImbalancedNestedClosingParens() {
        let input = """
        Foo(bar:
            Bar(
                baz: quux
            ))
        """
        testFormatting(for: input, rule: FormatRules.indent)
    }

    func testIndentChainedCallAfterClosingParen() {
        let input = """
        foo(
            bar: { baz in
                baz()
            })
            .quux {
                View()
            }
        """
        testFormatting(for: input, rule: FormatRules.indent)
    }

    func testIndentChainedCallAfterClosingParen2() {
        let input = """
        func makeEpoxyModel() -> EpoxyModeling {
            LegacyEpoxyModelBuilder<BasicRow>(
                dataID: DataID.dismissModalBody.rawValue,
                content: .init(titleText: content.title, subtitleText: content.bodyHtml),
                style: Style.standard
                    .with(property: newValue)
                    .with(anotherProperty: newValue))
                .with(configurer: { view, content, _, _ in
                    view.setHTMLText(content.subtitleText?.unstyledText)
                })
                .build()
        }
        """
        let options = FormatOptions(closingParenOnSameLine: true)
        testFormatting(for: input, rule: FormatRules.indent, options: options)
    }

    // indent modifiers

    func testNoIndentWrappedModifiersForProtocol() {
        let input = "@objc\nprivate\nprotocol Foo {}"
        testFormatting(for: input, rule: FormatRules.indent)
    }

    // indent braces

    func testElseClauseIndenting() {
        let input = "if x {\nbar\n} else {\nbaz\n}"
        let output = "if x {\n    bar\n} else {\n    baz\n}"
        testFormatting(for: input, output, rule: FormatRules.indent)
    }

    func testNoIndentBlankLines() {
        let input = "{\n\n// foo\n}"
        let output = "{\n\n    // foo\n}"
        testFormatting(for: input, output, rule: FormatRules.indent, exclude: ["blankLinesAtStartOfScope"])
    }

    func testNestedBraces() {
        let input = "({\n// foo\n}, {\n// bar\n})"
        let output = "({\n    // foo\n}, {\n    // bar\n})"
        testFormatting(for: input, output, rule: FormatRules.indent)
    }

    func testBraceIndentAfterComment() {
        let input = "if foo { // comment\nbar\n}"
        let output = "if foo { // comment\n    bar\n}"
        testFormatting(for: input, output, rule: FormatRules.indent)
    }

    func testBraceIndentAfterClosingScope() {
        let input = "foo(bar(baz), {\nquux\nbleem\n})"
        let output = "foo(bar(baz), {\n    quux\n    bleem\n})"
        testFormatting(for: input, output, rule: FormatRules.indent, exclude: ["trailingClosures"])
    }

    func testBraceIndentAfterLineWithParens() {
        let input = "({\nfoo()\nbar\n})"
        let output = "({\n    foo()\n    bar\n})"
        testFormatting(for: input, output, rule: FormatRules.indent, exclude: ["redundantParens"])
    }

    func testUnindentClosingParenAroundBraces() {
        let input = """
        foo(success: {
            self.bar()
                })
        """
        let output = """
        foo(success: {
            self.bar()
        })
        """
        testFormatting(for: input, output, rule: FormatRules.indent)
    }

    func testIndentDoubleParenthesizedClosures() {
        let input = """
        foo(bar: Foo(success: { _ in
            self.bar()
        }, failure: { _ in
            self.baz()
        }))
        """
        testFormatting(for: input, rule: FormatRules.indent)
    }

    func testIndentUnbalancedBraces() {
        let input = """
        foo(bar()
            .map {
                .baz($0)
            })
        """
        testFormatting(for: input, rule: FormatRules.indent)
    }

    func testIndentClosureArguments() {
        let input = """
        foo(bar: {
                print(bar)
            },
            baz: {
                print(baz)
            })
        """
        testFormatting(for: input, rule: FormatRules.indent)
    }

    func testIndentClosureArguments2() {
        let input = """
        foo(bar: {
                print(bar)
            },
            baz: {
                print(baz)
            }
        )
        """
        testFormatting(for: input, rule: FormatRules.indent, exclude: ["wrapArguments"])
    }

    func testIndentWrappedClosureParameters() {
        let input = """
        foo { (
            bar: Int,
            baz: Int
        ) in
            print(bar + baz)
        }
        """
        testFormatting(for: input, rule: FormatRules.indent)
    }

    func testIndentTrailingClosureArgumentsAfterFunction() {
        let input = """
<<<<<<< HEAD
        var epoxyViewportLogger = EpoxyViewportLogger(
            debounceInterval: 0.5,
            viewportStartImpressionHandler: { [weak self] _, viewportLoggingContext in
                self?.viewportLoggingRegistry.logViewportSessionStart(with: viewportLoggingContext)
            }) { [weak self] _, viewportLoggingContext in
                self?.viewportLoggingRegistry.logViewportSessionEnd(with: viewportLoggingContext)
            }
=======
        var epoxyViewportLogger: EpoxyViewportLogger = {
            EpoxyViewportLogger(
                debounceInterval: 0.5,
                viewportStartImpressionHandler: { [weak self] _, viewportLoggingContext in
                    self?.viewportLoggingRegistry.logViewportSessionStart(with: viewportLoggingContext)
                }) { [weak self] _, viewportLoggingContext in
                    self?.viewportLoggingRegistry.logViewportSessionEnd(with: viewportLoggingContext)
                }
        }()
>>>>>>> 27e733ad
        """
        let options = FormatOptions(closingParenOnSameLine: true)
        testFormatting(for: input, rule: FormatRules.indent, options: options)
    }

    func testIndentAllmanTrailingClosureArguments() {
        let input = """
        let foo = Foo
            .bar
            { _ in
                bar()
            }
            .baz(5)
            {
                baz()
            }
        """
        let options = FormatOptions(allmanBraces: true)
        testFormatting(for: input, rule: FormatRules.indent, options: options)
    }

    func testIndentAllmanTrailingClosureArguments2() {
        let input = """
        DispatchQueue.main.async
        {
            foo()
        }
        """
        let options = FormatOptions(allmanBraces: true)
        testFormatting(for: input, rule: FormatRules.indent, options: options)
    }

    func testIndentAllmanTrailingClosureArgumentsAfterFunction() {
        let input = """
        func foo()
        {
            return
        }

        Foo
            .bar()
            .baz
            {
                baz()
            }
            .quux
            {
                quux()
            }
        """
        let options = FormatOptions(allmanBraces: true)
        testFormatting(for: input, rule: FormatRules.indent, options: options,
                       exclude: ["redundantReturn"])
    }

    func testNoDoubleIndentClosureArguments() {
        let input = """
        let foo = foo(bar(
            { baz },
            { quux }
        ))
        """
        testFormatting(for: input, rule: FormatRules.indent)
    }

    // indent switch/case

    func testSwitchCaseIndenting() {
        let input = "switch x {\ncase foo:\nbreak\ncase bar:\nbreak\ndefault:\nbreak\n}"
        let output = "switch x {\ncase foo:\n    break\ncase bar:\n    break\ndefault:\n    break\n}"
        testFormatting(for: input, output, rule: FormatRules.indent)
    }

    func testSwitchWrappedCaseIndenting() {
        let input = "switch x {\ncase foo,\nbar,\n    baz:\n    break\ndefault:\n    break\n}"
        let output = "switch x {\ncase foo,\n     bar,\n     baz:\n    break\ndefault:\n    break\n}"
        testFormatting(for: input, output, rule: FormatRules.indent, exclude: ["sortedSwitchCases"])
    }

    func testSwitchWrappedEnumCaseIndenting() {
        let input = "switch x {\ncase .foo,\n.bar,\n    .baz:\n    break\ndefault:\n    break\n}"
        let output = "switch x {\ncase .foo,\n     .bar,\n     .baz:\n    break\ndefault:\n    break\n}"
        testFormatting(for: input, output, rule: FormatRules.indent, exclude: ["sortedSwitchCases"])
    }

    func testSwitchWrappedEnumCaseIndentingVariant2() {
        let input = "switch x {\ncase\n.foo,\n.bar,\n    .baz:\n    break\ndefault:\n    break\n}"
        let output = "switch x {\ncase\n    .foo,\n    .bar,\n    .baz:\n    break\ndefault:\n    break\n}"
        testFormatting(for: input, output, rule: FormatRules.indent, exclude: ["sortedSwitchCases"])
    }

    func testSwitchWrappedEnumCaseIsIndenting() {
        let input = "switch x {\ncase is Foo.Type,\n    is Bar.Type:\n    break\ndefault:\n    break\n}"
        let output = "switch x {\ncase is Foo.Type,\n     is Bar.Type:\n    break\ndefault:\n    break\n}"
        testFormatting(for: input, output, rule: FormatRules.indent, exclude: ["sortedSwitchCases"])
    }

    func testSwitchCaseIsDictionaryIndenting() {
        let input = "switch x {\ncase foo is [Key: Value]:\nfallthrough\ndefault:\nbreak\n}"
        let output = "switch x {\ncase foo is [Key: Value]:\n    fallthrough\ndefault:\n    break\n}"
        testFormatting(for: input, output, rule: FormatRules.indent)
    }

    func testEnumCaseIndenting() {
        let input = "enum Foo {\ncase Bar\ncase Baz\n}"
        let output = "enum Foo {\n    case Bar\n    case Baz\n}"
        testFormatting(for: input, output, rule: FormatRules.indent)
    }

    func testEnumCaseIndentingCommas() {
        let input = "enum Foo {\ncase Bar,\nBaz\n}"
        let output = """
        enum Foo {
            case Bar,
                 Baz
        }
        """
        testFormatting(for: input, output, rule: FormatRules.indent, exclude: ["wrapEnumCases"])
    }

    func testGenericEnumCaseIndenting() {
        let input = "enum Foo<T> {\ncase Bar\ncase Baz\n}"
        let output = "enum Foo<T> {\n    case Bar\n    case Baz\n}"
        testFormatting(for: input, output, rule: FormatRules.indent)
    }

    func testIndentSwitchAfterRangeCase() {
        let input = "switch x {\ncase 0 ..< 2:\n    switch y {\n    default:\n        break\n    }\ndefault:\n    break\n}"
        testFormatting(for: input, rule: FormatRules.indent)
    }

    func testIndentEnumDeclarationInsideSwitchCase() {
        let input = "switch x {\ncase y:\nenum Foo {\ncase z\n}\nbar()\ndefault: break\n}"
        let output = "switch x {\ncase y:\n    enum Foo {\n        case z\n    }\n    bar()\ndefault: break\n}"
        testFormatting(for: input, output, rule: FormatRules.indent)
    }

    func testIndentEnumCaseBodyAfterWhereClause() {
        let input = "switch foo {\ncase _ where baz < quux:\n    print(1)\n    print(2)\ndefault:\n    break\n}"
        testFormatting(for: input, rule: FormatRules.indent)
    }

    func testIndentSwitchCaseCommentsCorrectly() {
        let input = """
        switch x {
        // comment
        case y:
        // comment
        break
        // comment
        case z:
        break
        }
        """
        let output = """
        switch x {
        // comment
        case y:
            // comment
            break
        // comment
        case z:
            break
        }
        """
        testFormatting(for: input, output, rule: FormatRules.indent)
    }

    func testIndentMultilineSwitchCaseCommentsCorrectly() {
        let input = "switch x {\n/*\n * comment\n */\ncase y:\nbreak\n/*\n * comment\n */\ndefault:\nbreak\n}"
        let output = "switch x {\n/*\n * comment\n */\ncase y:\n    break\n/*\n * comment\n */\ndefault:\n    break\n}"
        testFormatting(for: input, output, rule: FormatRules.indent)
    }

    func testIndentEnumCaseComment() {
        let input = """
        enum Foo {
           /// bar
           case bar
        }
        """
        let output = """
        enum Foo {
            /// bar
            case bar
        }
        """
        testFormatting(for: input, output, rule: FormatRules.indent)
    }

    func testIndentMultipleSingleLineSwitchCaseCommentsCorrectly() {
        let input = "switch x {\n// comment 1\n// comment 2\ncase y:\n// comment\nbreak\n}"
        let output = "switch x {\n// comment 1\n// comment 2\ncase y:\n    // comment\n    break\n}"
        testFormatting(for: input, output, rule: FormatRules.indent)
    }

    func testIndentIfCase() {
        let input = "{\nif case let .foo(msg) = error {}\n}"
        let output = "{\n    if case let .foo(msg) = error {}\n}"
        testFormatting(for: input, output, rule: FormatRules.indent)
    }

    func testIndentGuardCase() {
        let input = "{\nguard case .Foo = error else {}\n}"
        let output = "{\n    guard case .Foo = error else {}\n}"
        testFormatting(for: input, output, rule: FormatRules.indent, exclude: ["conditionalBodiesOnNewline"])
    }

    func testIndentIfElse() {
        let input = """
        if foo {
        } else if let bar = baz,
                  let baz = quux {}
        """
        testFormatting(for: input, rule: FormatRules.indent)
    }

    func testNestedIndentIfElse() {
        let input = """
        if bar {} else if baz,
                          quux
        {
            if foo {
            } else if let bar = baz,
                      let baz = quux {}
        }
        """
        testFormatting(for: input, rule: FormatRules.indent)
    }

    func testIndentIfCaseLet() {
        let input = """
        if case let foo = foo,
           let bar = bar {}
        """
        testFormatting(for: input, rule: FormatRules.indent)
    }

    func testIndentMultipleIfLet() {
        let input = """
        if let foo = foo, let bar = bar,
           let baz = baz {}
        """
        testFormatting(for: input, rule: FormatRules.indent)
    }

    func testIndentWrappedConditionAlignsWithParen() {
        let input = """
        do {
            if let foo = foo(
                bar: 5
            ), let bar = bar,
            baz == quux {
                baz()
            }
        }
        """
        testFormatting(for: input, rule: FormatRules.indent)
    }

    func testIndentWrappedConditionAlignsWithParen2() {
        let input = """
        do {
            if let foo = foo({
                bar()
            }), bar == baz,
            let quux == baz {
                baz()
            }
        }
        """
        testFormatting(for: input, rule: FormatRules.indent)
    }

    func testIndentUnknownDefault() {
        let input = """
        switch foo {
            case .bar:
                break
            @unknown default:
                break
        }
        """
        let output = """
        switch foo {
        case .bar:
            break
        @unknown default:
            break
        }
        """
        testFormatting(for: input, output, rule: FormatRules.indent)
    }

    func testIndentUnknownDefaultOnOwnLine() {
        let input = """
        switch foo {
            case .bar:
                break
            @unknown
            default:
                break
        }
        """
        let output = """
        switch foo {
        case .bar:
            break
        @unknown
        default:
            break
        }
        """
        testFormatting(for: input, output, rule: FormatRules.indent)
    }

    func testIndentUnknownCase() {
        let input = """
        switch foo {
            case .bar:
                break
            @unknown case _:
                break
        }
        """
        let output = """
        switch foo {
        case .bar:
            break
        @unknown case _:
            break
        }
        """
        testFormatting(for: input, output, rule: FormatRules.indent)
    }

    func testIndentUnknownCaseOnOwnLine() {
        let input = """
        switch foo {
            case .bar:
                break
            @unknown
            case _:
                break
        }
        """
        let output = """
        switch foo {
        case .bar:
            break
        @unknown
        case _:
            break
        }
        """
        testFormatting(for: input, output, rule: FormatRules.indent)
    }

    func testWrappedClassDeclaration() {
        let input = """
        class Foo: Bar,
            Baz {
            init() {}
        }
        """
        testFormatting(for: input, rule: FormatRules.indent,
                       exclude: ["wrapMultilineStatementBraces"])
    }

    func testWrappedClassDeclarationLikeXcode() {
        let input = """
        class Foo: Bar,
            Baz {
            init() {}
        }
        """
        let output = """
        class Foo: Bar,
        Baz {
            init() {}
        }
        """
        let options = FormatOptions(xcodeIndentation: true)
        testFormatting(for: input, output, rule: FormatRules.indent, options: options)
    }

    func testWrappedClassDeclarationWithBracesOnSameLineLikeXcode() {
        let input = """
        class Foo: Bar,
        Baz {}
        """
        let options = FormatOptions(xcodeIndentation: true)
        testFormatting(for: input, rule: FormatRules.indent, options: options)
    }

    func testWrappedClassDeclarationWithBraceOnNextLineLikeXcode() {
        let input = """
        class Foo: Bar,
            Baz
        {
            init() {}
        }
        """
        let options = FormatOptions(xcodeIndentation: true)
        testFormatting(for: input, rule: FormatRules.indent, options: options)
    }

    func testWrappedClassWhereDeclarationLikeXcode() {
        let input = """
        class Foo<T>: Bar
            where T: Baz {
            init() {}
        }
        """
        let output = """
        class Foo<T>: Bar
        where T: Baz {
            init() {}
        }
        """
        let options = FormatOptions(xcodeIndentation: true)
        testFormatting(for: input, output, rule: FormatRules.indent, options: options)
    }

    func testIndentSwitchCaseDo() {
        let input = """
        switch foo {
        case .bar: do {
                baz()
            }
        }
        """
        testFormatting(for: input, rule: FormatRules.indent)
    }

    // indentCase = true

    func testSwitchCaseWithIndentCaseTrue() {
        let input = "switch x {\ncase foo:\nbreak\ncase bar:\nbreak\ndefault:\nbreak\n}"
        let output = "switch x {\n    case foo:\n        break\n    case bar:\n        break\n    default:\n        break\n}"
        let options = FormatOptions(indentCase: true)
        testFormatting(for: input, output, rule: FormatRules.indent, options: options)
    }

    func testSwitchWrappedEnumCaseWithIndentCaseTrue() {
        let input = "switch x {\ncase .foo,\n.bar,\n    .baz:\n    break\ndefault:\n    break\n}"
        let output = "switch x {\n    case .foo,\n         .bar,\n         .baz:\n        break\n    default:\n        break\n}"
        let options = FormatOptions(indentCase: true)
        testFormatting(for: input, output, rule: FormatRules.indent, options: options, exclude: ["sortedSwitchCases"])
    }

    func testIndentMultilineSwitchCaseCommentsWithIndentCaseTrue() {
        let input = "switch x {\n/*\n * comment\n */\ncase y:\nbreak\n/*\n * comment\n */\ndefault:\nbreak\n}"
        let output = "switch x {\n    /*\n     * comment\n     */\n    case y:\n        break\n    /*\n     * comment\n     */\n    default:\n        break\n}"
        let options = FormatOptions(indentCase: true)
        testFormatting(for: input, output, rule: FormatRules.indent, options: options)
    }

    func testNoMangleLabelWhenIndentCaseTrue() {
        let input = "foo: while true {\n    break foo\n}"
        let options = FormatOptions(indentCase: true)
        testFormatting(for: input, rule: FormatRules.indent, options: options)
    }

    func testIndentMultipleSingleLineSwitchCaseCommentsWithCommentsIgnoredCorrectlyWhenIndentCaseTrue() {
        let input = """
        switch x {
            // bar
            case .y: return 1
            // baz
            case .z: return 2
        }
        """
        let options = FormatOptions(indentCase: true, indentComments: false)
        testFormatting(for: input, rule: FormatRules.indent, options: options)
    }

    func testIndentUnknownDefaultCorrectlyWhenIndentCaseTrue() {
        let input = """
        switch foo {
        case .bar:
            break
        @unknown default:
            break
        }
        """
        let output = """
        switch foo {
            case .bar:
                break
            @unknown default:
                break
        }
        """
        let options = FormatOptions(indentCase: true)
        testFormatting(for: input, output, rule: FormatRules.indent, options: options)
    }

    func testIndentUnknownCaseCorrectlyWhenIndentCaseTrue() {
        let input = """
        switch foo {
        case .bar:
            break
        @unknown case _:
            break
        }
        """
        let output = """
        switch foo {
            case .bar:
                break
            @unknown case _:
                break
        }
        """
        let options = FormatOptions(indentCase: true)
        testFormatting(for: input, output, rule: FormatRules.indent, options: options)
    }

    func testIndentSwitchCaseDoWhenIndentCaseTrue() {
        let input = """
        switch foo {
            case .bar: do {
                    baz()
                }
        }
        """
        let options = FormatOptions(indentCase: true)
        testFormatting(for: input, rule: FormatRules.indent, options: options)
    }

    // indent wrapped lines

    func testWrappedLineAfterOperator() {
        let input = "if x {\nlet y = foo +\nbar\n}"
        let output = "if x {\n    let y = foo +\n        bar\n}"
        testFormatting(for: input, output, rule: FormatRules.indent)
    }

    func testWrappedLineAfterComma() {
        let input = "let a = b,\nb = c"
        let output = "let a = b,\n    b = c"
        testFormatting(for: input, output, rule: FormatRules.indent)
    }

    func testWrappedBeforeComma() {
        let input = "let a = b\n, b = c"
        let output = "let a = b\n    , b = c"
        testFormatting(for: input, output, rule: FormatRules.indent, exclude: ["leadingDelimiters"])
    }

    func testWrappedLineAfterCommaInsideArray() {
        let input = "[\nfoo,\nbar,\n]"
        let output = "[\n    foo,\n    bar,\n]"
        testFormatting(for: input, output, rule: FormatRules.indent)
    }

    func testWrappedLineBeforeCommaInsideArray() {
        let input = "[\nfoo\n, bar,\n]"
        let output = "[\n    foo\n    , bar,\n]"
        let options = FormatOptions(wrapCollections: .disabled)
        testFormatting(for: input, output, rule: FormatRules.indent, options: options,
                       exclude: ["leadingDelimiters"])
    }

    func testWrappedLineAfterCommaInsideInlineArray() {
        let input = "[foo,\nbar]"
        let output = "[foo,\n bar]"
        let options = FormatOptions(wrapCollections: .disabled)
        testFormatting(for: input, output, rule: FormatRules.indent, options: options)
    }

    func testWrappedLineBeforeCommaInsideInlineArray() {
        let input = "[foo\n, bar]"
        let output = "[foo\n , bar]"
        let options = FormatOptions(wrapCollections: .disabled)
        testFormatting(for: input, output, rule: FormatRules.indent, options: options,
                       exclude: ["leadingDelimiters"])
    }

    func testWrappedLineAfterColonInFunction() {
        let input = "func foo(bar:\nbaz)"
        let output = "func foo(bar:\n    baz)"
        testFormatting(for: input, output, rule: FormatRules.indent)
    }

    func testNoDoubleIndentOfWrapAfterAsAfterOpenScope() {
        let input = "(foo as\nBar)"
        let output = "(foo as\n    Bar)"
        testFormatting(for: input, output, rule: FormatRules.indent, exclude: ["redundantParens"])
    }

    func testNoDoubleIndentOfWrapBeforeAsAfterOpenScope() {
        let input = "(foo\nas Bar)"
        let output = "(foo\n    as Bar)"
        testFormatting(for: input, output, rule: FormatRules.indent, exclude: ["redundantParens"])
    }

    func testDoubleIndentWhenScopesSeparatedByWrap() {
        let input = """
        (foo
        as Bar {
        baz
        })
        """
        let output = """
        (foo
            as Bar {
                baz
            })
        """
        testFormatting(for: input, output, rule: FormatRules.indent, exclude: ["redundantParens"])
    }

    func testNoDoubleIndentWhenScopesSeparatedByWrap() {
        let input = "(foo\nas Bar {\nbaz\n}\n)"
        let output = "(foo\n    as Bar {\n        baz\n    }\n)"
        testFormatting(for: input, output, rule: FormatRules.indent,
                       exclude: ["wrapArguments", "redundantParens"])
    }

    func testNoPermanentReductionInScopeAfterWrap() {
        let input = "{ foo\nas Bar\nlet baz = 5\n}"
        let output = "{ foo\n    as Bar\n    let baz = 5\n}"
        testFormatting(for: input, output, rule: FormatRules.indent)
    }

    func testWrappedLineBeforeOperator() {
        let input = "if x {\nlet y = foo\n+ bar\n}"
        let output = "if x {\n    let y = foo\n        + bar\n}"
        testFormatting(for: input, output, rule: FormatRules.indent)
    }

    func testWrappedLineBeforeIsOperator() {
        let input = "if x {\nlet y = foo\nis Bar\n}"
        let output = "if x {\n    let y = foo\n        is Bar\n}"
        testFormatting(for: input, output, rule: FormatRules.indent)
    }

    func testWrappedLineAfterForKeyword() {
        let input = "for\ni in range {}"
        let output = "for\n    i in range {}"
        testFormatting(for: input, output, rule: FormatRules.indent)
    }

    func testWrappedLineAfterInKeyword() {
        let input = "for i in\nrange {}"
        let output = "for i in\n    range {}"
        testFormatting(for: input, output, rule: FormatRules.indent)
    }

    func testWrappedLineAfterDot() {
        let input = "let foo = bar.\nbaz"
        let output = "let foo = bar.\n    baz"
        testFormatting(for: input, output, rule: FormatRules.indent)
    }

    func testWrappedLineBeforeDot() {
        let input = "let foo = bar\n.baz"
        let output = "let foo = bar\n    .baz"
        testFormatting(for: input, output, rule: FormatRules.indent)
    }

    func testWrappedLineBeforeWhere() {
        let input = "let foo = bar\nwhere foo == baz"
        let output = "let foo = bar\n    where foo == baz"
        testFormatting(for: input, output, rule: FormatRules.indent)
    }

    func testWrappedLineAfterWhere() {
        let input = "let foo = bar where\nfoo == baz"
        let output = "let foo = bar where\n    foo == baz"
        testFormatting(for: input, output, rule: FormatRules.indent)
    }

    func testWrappedLineBeforeGuardElse() {
        let input = "guard let foo = bar\nelse { return }"
        testFormatting(for: input, rule: FormatRules.indent, exclude: ["conditionalBodiesOnNewline"])
    }

    func testWrappedLineAfterGuardElse() {
        // Don't indent because this case is handled by braces rule
        let input = "guard let foo = bar else\n{ return }"
        testFormatting(for: input, rule: FormatRules.indent, exclude: ["elseOnSameLine", "conditionalBodiesOnNewline"])
    }

    func testWrappedLineAfterComment() {
        let input = "foo = bar && // comment\nbaz"
        let output = "foo = bar && // comment\n    baz"
        testFormatting(for: input, output, rule: FormatRules.indent)
    }

    func testWrappedLineInClosure() {
        let input = "forEach { item in\nprint(item)\n}"
        let output = "forEach { item in\n    print(item)\n}"
        testFormatting(for: input, output, rule: FormatRules.indent)
    }

    func testWrappedGuardInClosure() {
        let input = """
        forEach { foo in
            guard let foo = foo,
                  let bar = bar else { break }
        }
        """
        testFormatting(for: input, rule: FormatRules.indent, exclude: ["wrapMultilineStatementBraces", "conditionalBodiesOnNewline"])
    }

    func testConsecutiveWraps() {
        let input = "let a = b +\nc +\nd"
        let output = "let a = b +\n    c +\n    d"
        testFormatting(for: input, output, rule: FormatRules.indent)
    }

    func testWrapReset() {
        let input = "let a = b +\nc +\nd\nlet a = b +\nc +\nd"
        let output = "let a = b +\n    c +\n    d\nlet a = b +\n    c +\n    d"
        testFormatting(for: input, output, rule: FormatRules.indent)
    }

    func testIndentElseAfterComment() {
        let input = "if x {}\n// comment\nelse {}"
        testFormatting(for: input, rule: FormatRules.indent)
    }

    func testWrappedLinesWithComments() {
        let input = "let foo = bar ||\n // baz||\nquux"
        let output = "let foo = bar ||\n    // baz||\n    quux"
        testFormatting(for: input, output, rule: FormatRules.indent)
    }

    func testNoIndentAfterAssignOperatorToVariable() {
        let input = "let greaterThan = >\nlet lessThan = <"
        testFormatting(for: input, rule: FormatRules.indent)
    }

    func testNoIndentAfterDefaultAsIdentifier() {
        let input = "let foo = FileManager.default\n// Comment\nlet bar = 0"
        testFormatting(for: input, rule: FormatRules.indent)
    }

    func testIndentClosureStartingOnIndentedLine() {
        let input = "foo\n.bar {\nbaz()\n}"
        let output = "foo\n    .bar {\n        baz()\n    }"
        testFormatting(for: input, output, rule: FormatRules.indent)
    }

    func testIndentClosureStartingOnIndentedLineInVar() {
        let input = "var foo = foo\n.bar {\nbaz()\n}"
        let output = "var foo = foo\n    .bar {\n        baz()\n    }"
        testFormatting(for: input, output, rule: FormatRules.indent)
    }

    func testIndentClosureStartingOnIndentedLineInLet() {
        let input = "let foo = foo\n.bar {\nbaz()\n}"
        let output = "let foo = foo\n    .bar {\n        baz()\n    }"
        testFormatting(for: input, output, rule: FormatRules.indent)
    }

    func testIndentClosureStartingOnIndentedLineInTypedVar() {
        let input = "var: Int foo = foo\n.bar {\nbaz()\n}"
        let output = "var: Int foo = foo\n    .bar {\n        baz()\n    }"
        testFormatting(for: input, output, rule: FormatRules.indent)
    }

    func testIndentClosureStartingOnIndentedLineInTypedLet() {
        let input = "let: Int foo = foo\n.bar {\nbaz()\n}"
        let output = "let: Int foo = foo\n    .bar {\n        baz()\n    }"
        testFormatting(for: input, output, rule: FormatRules.indent)
    }

    func testNestedWrappedIfIndents() {
        let input = "if foo {\nif bar &&\n(baz ||\nquux) {\nfoo()\n}\n}"
        let output = """
        if foo {
            if bar &&
                (baz ||
                    quux) {
                foo()
            }
        }
        """
        testFormatting(for: input, output, rule: FormatRules.indent, exclude: ["andOperator", "wrapMultilineStatementBraces"])
    }

    func testWrappedEnumThatLooksLikeIf() {
        let input = "foo &&\n bar.if {\nfoo()\n}"
        let output = "foo &&\n    bar.if {\n        foo()\n    }"
        testFormatting(for: input, output, rule: FormatRules.indent)
    }

    func testChainedClosureIndents() {
        let input = "foo\n.bar {\nbaz()\n}\n.bar {\nbaz()\n}"
        let output = "foo\n    .bar {\n        baz()\n    }\n    .bar {\n        baz()\n    }"
        testFormatting(for: input, output, rule: FormatRules.indent)
    }

    func testChainedClosureIndentsAfterIfCondition() {
        let input = "if foo {\nbar()\n.baz()\n}\n\nfoo\n.bar {\nbaz()\n}\n.bar {\nbaz()\n}"
        let output = "if foo {\n    bar()\n        .baz()\n}\n\nfoo\n    .bar {\n        baz()\n    }\n    .bar {\n        baz()\n    }"
        testFormatting(for: input, output, rule: FormatRules.indent)
    }

    func testChainedClosureIndentsAfterIfCondition2() {
        let input = "if foo {\nbar()\n.baz()\n}\n\nfoo\n.bar {\nbaz()\n}.bar {\nbaz()\n}"
        let output = "if foo {\n    bar()\n        .baz()\n}\n\nfoo\n    .bar {\n        baz()\n    }.bar {\n        baz()\n    }"
        testFormatting(for: input, output, rule: FormatRules.indent)
    }

    func testChainedClosureIndentsAfterVarDeclaration() {
        let input = "var foo: Int\nfoo\n.bar {\nbaz()\n}\n.bar {\nbaz()\n}"
        let output = "var foo: Int\nfoo\n    .bar {\n        baz()\n    }\n    .bar {\n        baz()\n    }"
        testFormatting(for: input, output, rule: FormatRules.indent)
    }

    func testChainedClosureIndentsAfterLetDeclaration() {
        let input = "let foo: Int\nfoo\n.bar {\nbaz()\n}\n.bar {\nbaz()\n}"
        let output = "let foo: Int\nfoo\n    .bar {\n        baz()\n    }\n    .bar {\n        baz()\n    }"
        testFormatting(for: input, output, rule: FormatRules.indent)
    }

    func testChainedClosureIndentsSeparatedByComments() {
        let input = """
        foo {
            doFoo()
        }
        // bar
        .bar {
            doBar()
        }
        // baz
        .baz {
            doBaz($0)
        }
        """
        let options = FormatOptions(xcodeIndentation: true)
        testFormatting(for: input, rule: FormatRules.indent, options: options,
                       exclude: ["blankLinesBetweenScopes"])
    }

    func testChainedFunctionIndents() {
        let input = """
        Button(action: {
            print("foo")
        })
        .buttonStyle(bar())
        """
        testFormatting(for: input, rule: FormatRules.indent)
    }

    func testChainedFunctionIndentWithXcodeIndentation() {
        let input = """
        Button(action: {
            print("foo")
        })
        .buttonStyle(bar())
        """
        let output = """
        Button(action: {
            print("foo")
        })
            .buttonStyle(bar())
        """
        let options = FormatOptions(xcodeIndentation: true)
        testFormatting(for: input, output, rule: FormatRules.indent, options: options)
    }

    func testWrappedClosureIndentAfterAssignment() {
        let input = """
        let bar =
            baz { _ in
                print("baz")
            }
        """
        testFormatting(for: input, rule: FormatRules.indent)
    }

    func testChainedFunctionsInPropertySetter() {
        let input = """
        private let foo = bar(a: "A", b: "B")
        .baz()!
        .quux
        """
        let output = """
        private let foo = bar(a: "A", b: "B")
            .baz()!
            .quux
        """
        testFormatting(for: input, output, rule: FormatRules.indent)
    }

    func testChainedFunctionsInPropertySetterOnNewLine() {
        let input = """
        private let foo =
        bar(a: "A", b: "B")
        .baz()!
        .quux
        """
        let output = """
        private let foo =
            bar(a: "A", b: "B")
                .baz()!
                .quux
        """
        testFormatting(for: input, output, rule: FormatRules.indent)
    }

    func testChainedFunctionsInsideIf() {
        let input = "if foo {\nreturn bar()\n.baz()\n}"
        let output = "if foo {\n    return bar()\n        .baz()\n}"
        testFormatting(for: input, output, rule: FormatRules.indent)
    }

    func testChainedFunctionsInsideForLoop() {
        let input = "for x in y {\nfoo\n.bar {\nbaz()\n}\n.quux()\n}"
        let output = "for x in y {\n    foo\n        .bar {\n            baz()\n        }\n        .quux()\n}"
        testFormatting(for: input, output, rule: FormatRules.indent)
    }

    func testChainedFunctionsAfterAnIfStatement() {
        let input = "if foo {}\nbar\n.baz {\n}\n.quux()"
        let output = "if foo {}\nbar\n    .baz {\n    }\n    .quux()"
        testFormatting(for: input, output, rule: FormatRules.indent, exclude: ["emptyBraces"])
    }

    func testIndentInsideWrappedIfStatementWithClosureCondition() {
        let input = "if foo({ 1 }) ||\nbar {\nbaz()\n}"
        let output = "if foo({ 1 }) ||\n    bar {\n    baz()\n}"
        testFormatting(for: input, output, rule: FormatRules.indent, exclude: ["wrapMultilineStatementBraces"])
    }

    func testIndentInsideWrappedClassDefinition() {
        let input = "class Foo\n: Bar {\nbaz()\n}"
        let output = "class Foo\n    : Bar {\n    baz()\n}"
        testFormatting(for: input, output, rule: FormatRules.indent,
                       exclude: ["leadingDelimiters", "wrapMultilineStatementBraces"])
    }

    func testIndentInsideWrappedProtocolDefinition() {
        let input = "protocol Foo\n: Bar, Baz {\nbaz()\n}"
        let output = "protocol Foo\n    : Bar, Baz {\n    baz()\n}"
        testFormatting(for: input, output, rule: FormatRules.indent,
                       exclude: ["leadingDelimiters", "wrapMultilineStatementBraces"])
    }

    func testIndentInsideWrappedVarStatement() {
        let input = "var Foo:\nBar {\nreturn 5\n}"
        let output = "var Foo:\n    Bar {\n    return 5\n}"
        testFormatting(for: input, output, rule: FormatRules.indent)
    }

    func testNoIndentAfterOperatorDeclaration() {
        let input = "infix operator ?=\nfunc ?= (lhs _: Int, rhs _: Int) -> Bool {}"
        testFormatting(for: input, rule: FormatRules.indent)
    }

    func testNoIndentAfterChevronOperatorDeclaration() {
        let input = "infix operator =<<\nfunc =<< <T>(lhs _: T, rhs _: T) -> T {}"
        testFormatting(for: input, rule: FormatRules.indent)
    }

    func testIndentEnumDictionaryKeysAndValues() {
        let input = "[\n.foo:\n.bar,\n.baz:\n.quux,\n]"
        let output = "[\n    .foo:\n        .bar,\n    .baz:\n        .quux,\n]"
        let options = FormatOptions(wrapCollections: .disabled)
        testFormatting(for: input, output, rule: FormatRules.indent, options: options)
    }

    func testIndentWrappedFunctionArgument() {
        let input = "foobar(baz: a &&\nb)"
        let output = "foobar(baz: a &&\n    b)"
        testFormatting(for: input, output, rule: FormatRules.indent)
    }

    func testIndentWrappedFunctionClosureArgument() {
        let input = "foobar(baz: { a &&\nb })"
        let output = "foobar(baz: { a &&\n        b })"
        testFormatting(for: input, output, rule: FormatRules.indent,
                       exclude: ["trailingClosures", "braces"])
    }

    func testIndentWrappedFunctionWithClosureArgument() {
        let input = """
        foo(bar: { bar in
                bar()
            },
            baz: baz)
        """
        let options = FormatOptions(closingParenOnSameLine: true)
        testFormatting(for: input, rule: FormatRules.indent, options: options)
    }

    func testIndentClassDeclarationContainingComment() {
        let input = "class Foo: Bar,\n    // Comment\n    Baz {}"
        testFormatting(for: input, rule: FormatRules.indent)
    }

    func testWrappedLineAfterTypeAttribute() {
        let input = """
        let f: @convention(swift)
            (Int) -> Int = { x in x }
        """
        testFormatting(for: input, rule: FormatRules.indent)
    }

    func testWrappedLineAfterTypeAttribute2() {
        let input = """
        func foo(_: @escaping
            (Int) -> Int) {}
        """
        testFormatting(for: input, rule: FormatRules.indent)
    }

    func testWrappedLineAfterNonTypeAttribute() {
        let input = """
        @discardableResult
        func foo() -> Int { 5 }
        """
        testFormatting(for: input, rule: FormatRules.indent)
    }

    func testIndentWrappedClosureAfterSwitch() {
        let input = """
        switch foo {
        default:
            break
        }
        bar
            .map {
                // baz
            }
        """
        testFormatting(for: input, rule: FormatRules.indent)
    }

    func testSingleIndentTrailingClosureBody() {
        let input = """
        func foo() {
            method(
                withParameter: 1,
                otherParameter: 2
            ) { [weak self] in
                guard let error = error else { return }
                print("and a trailing closure")
            }
        }
        """
        let options = FormatOptions(wrapArguments: .disabled, closingParenOnSameLine: false)
        testFormatting(for: input, rule: FormatRules.indent, options: options, exclude: ["conditionalBodiesOnNewline"])
    }

    func testSingleIndentTrailingClosureBody2() {
        let input = """
        func foo() {
            method(withParameter: 1,
                   otherParameter: 2) { [weak self] in
                guard let error = error else { return }
                print("and a trailing closure")
            }
        }
        """
        let options = FormatOptions(wrapArguments: .disabled, closingParenOnSameLine: true)
        testFormatting(for: input, rule: FormatRules.indent, options: options, exclude: ["conditionalBodiesOnNewline"])
    }

    func testDoubleIndentTrailingClosureBody() {
        let input = """
        func foo() {
            method(
                withParameter: 1,
                otherParameter: 2) { [weak self] in
                    guard let error = error else { return }
                    print("and a trailing closure")
                }
        }
        """
        let options = FormatOptions(wrapArguments: .disabled, closingParenOnSameLine: true)
        testFormatting(for: input, rule: FormatRules.indent, options: options, exclude: ["conditionalBodiesOnNewline"])
    }

    func testDoubleIndentTrailingClosureBody2() {
        let input = """
        extension Foo {
            func bar() -> Bar? {
                return Bar(with: Baz(
                    baz: baz)) { _ in
                        print("hello")
                    }
            }
        }
        """
        let options = FormatOptions(wrapArguments: .disabled, closingParenOnSameLine: true)
        testFormatting(for: input, rule: FormatRules.indent, options: options)
    }

    func testNoDoubleIndentTrailingClosureBodyIfLineStartsWithClosingBrace() {
        let input = """
        let alert = Foo.alert(buttonCallback: {
            okBlock()
        }, cancelButtonTitle: cancelTitle) {
            cancelBlock()
        }
        """
        let options = FormatOptions(wrapArguments: .disabled, closingParenOnSameLine: true)
        testFormatting(for: input, rule: FormatRules.indent, options: options)
    }

    func testSingleIndentTrailingClosureBodyThatStartsOnFollowingLine() {
        let input = """
        func foo() {
            method(
                withParameter: 1,
                otherParameter: 2)
            { [weak self] in
                guard let error = error else { return }
                print("and a trailing closure")
            }
        }
        """
        let options = FormatOptions(wrapArguments: .disabled, closingParenOnSameLine: true)
        testFormatting(for: input, rule: FormatRules.indent, options: options, exclude: ["braces", "conditionalBodiesOnNewline"])
    }

    func testSingleIndentTrailingClosureBodyOfShortMethod() {
        let input = """
        method(withParameter: 1) { [weak self] in
            guard let error = error else { return }
            print("and a trailing closure")
        }
        """
        let options = FormatOptions(wrapArguments: .disabled, closingParenOnSameLine: true)
        testFormatting(for: input, rule: FormatRules.indent, options: options, exclude: ["conditionalBodiesOnNewline"])
    }

    func testNoDoubleIndentInInsideClosure() {
        let input = """
        let foo = bar({ baz
            in
            baz
        })
        """
        testFormatting(for: input, rule: FormatRules.indent, exclude: ["trailingClosures"])
    }

    func testNoDoubleIndentInInsideClosure2() {
        let input = """
        foo(where: { _ in
            bar()
        }) { _ in
            print("and a trailing closure")
        }
        """
        testFormatting(for: input, rule: FormatRules.indent)
    }

    func testIndentChainedPropertiesAfterFunctionCall() {
        let input = """
        let foo = Foo(
            bar: baz
        )
        .bar
        .baz
        """
        testFormatting(for: input, rule: FormatRules.indent)
    }

    func testChainedFunctionOnNewLineWithXcodeIndentation() {
        let input = """
        bar(a: "A", b: "B")
        .baz()!
        .quux
        """
        let output = """
        bar(a: "A", b: "B")
            .baz()!
            .quux
        """
        let options = FormatOptions(xcodeIndentation: true)
        testFormatting(for: input, output, rule: FormatRules.indent, options: options)
    }

    func testChainedFunctionOnNewLineWithXcodeIndentation2() {
        let input = """
        let foo = bar
            .baz { _ in
                true
            }
            .quux { _ in
                false
            }
        """
        let options = FormatOptions(xcodeIndentation: true)
        testFormatting(for: input, rule: FormatRules.indent, options: options)
    }

    func testChainedFunctionsInPropertySetterOnNewLineWithXcodeIndentation() {
        let input = """
        private let foo =
        bar(a: "A", b: "B")
        .baz()!
        .quux
        """
        let output = """
        private let foo =
            bar(a: "A", b: "B")
            .baz()!
            .quux
        """
        let options = FormatOptions(xcodeIndentation: true)
        testFormatting(for: input, output, rule: FormatRules.indent, options: options)
    }

    func testChainedFunctionsInFunctionWithReturnOnNewLineWithXcodeIndentation() {
        let input = """
        func foo() -> Bool {
        return
        bar(a: "A", b: "B")
        .baz()!
        .quux
        }
        """
        let output = """
        func foo() -> Bool {
            return
                bar(a: "A", b: "B")
                .baz()!
                .quux
        }
        """
        let options = FormatOptions(xcodeIndentation: true)
        testFormatting(for: input, output, rule: FormatRules.indent, options: options)
    }

    func testChainedFunctionInGuardIndentation() {
        let input = """
        guard
            let baz = foo
            .bar
            .baz
        else { return }
        """
        testFormatting(for: input, rule: FormatRules.indent, exclude: ["conditionalBodiesOnNewline"])
    }

    func testChainedFunctionInGuardWithXcodeIndentation() {
        let input = """
        guard
            let baz = foo
            .bar
            .baz
        else { return }
        """
        let output = """
        guard
            let baz = foo
                .bar
                .baz
        else { return }
        """
        let options = FormatOptions(xcodeIndentation: true)
        testFormatting(for: input, output, rule: FormatRules.indent, options: options, exclude: ["conditionalBodiesOnNewline"])
    }

    func testChainedFunctionInGuardIndentation2() {
        let input = """
        guard aBool,
              anotherBool,
              aTestArray
              .map { $0 * 2 }
              .filter { $0 == 4 }
              .isEmpty,
              yetAnotherBool
        else { return }
        """
        testFormatting(for: input, rule: FormatRules.indent, exclude: ["conditionalBodiesOnNewline"])
    }

    func testChainedFunctionInGuardWithXcodeIndentation2() {
        let input = """
        guard aBool,
              anotherBool,
              aTestArray
              .map { $0 * 2 }
            .filter { $0 == 4 }
            .isEmpty,
            yetAnotherBool
        else { return }
        """
        let output = """
        guard aBool,
              anotherBool,
              aTestArray
                  .map { $0 * 2 }
                  .filter { $0 == 4 }
                  .isEmpty,
                  yetAnotherBool
        else { return }
        """
        let options = FormatOptions(xcodeIndentation: true)
        testFormatting(for: input, output, rule: FormatRules.indent, options: options, exclude: ["conditionalBodiesOnNewline"])
    }

    func testWrappedChainedFunctionsWithNestedScopeIndent() {
        let input = """
        var body: some View {
            VStack {
                ZStack {
                    Text()
                }
                .gesture(DragGesture()
                    .onChanged { value in
                        print(value)
                    })
            }
        }
        """
        testFormatting(for: input, rule: FormatRules.indent)
    }

    func testChainedOrOperatorsInFunctionWithReturnOnNewLine() {
        let input = """
        func foo(lhs: Bool, rhs: Bool) -> Bool {
        return
        lhs == rhs &&
        lhs == rhs &&
        lhs == rhs
        }
        """
        let output = """
        func foo(lhs: Bool, rhs: Bool) -> Bool {
            return
                lhs == rhs &&
                lhs == rhs &&
                lhs == rhs
        }
        """
        testFormatting(for: input, output, rule: FormatRules.indent)
    }

    func testWrappedSingleLineClosureOnNewLine() {
        let input = """
        func foo() {
            let bar =
                { print("foo") }
        }
        """
        testFormatting(for: input, rule: FormatRules.indent, exclude: ["braces"])
    }

    func testWrappedMultilineClosureOnNewLine() {
        let input = """
        func foo() {
            let bar =
                {
                    print("foo")
                }
        }
        """
        testFormatting(for: input, rule: FormatRules.indent, exclude: ["braces"])
    }

    func testWrappedMultilineClosureOnNewLineWithAllmanBraces() {
        let input = """
        func foo() {
            let bar =
            {
                print("foo")
            }
        }
        """
        let options = FormatOptions(allmanBraces: true)
        testFormatting(for: input, rule: FormatRules.indent, options: options,
                       exclude: ["braces"])
    }

    func testIndentChainedPropertiesAfterMultilineStringXcode() {
        let input = """
        let foo = \"""
        bar
        \"""
            .bar
            .baz
        """
        let options = FormatOptions(xcodeIndentation: true)
        testFormatting(for: input, rule: FormatRules.indent, options: options)
    }

    func testWrappedExpressionIndentAfterTryInClosure() {
        let input = """
        getter = { in
            try foo ??
                bar
        }
        """
        let options = FormatOptions(xcodeIndentation: true)
        testFormatting(for: input, rule: FormatRules.indent, options: options)
    }

    // indent comments

    func testCommentIndenting() {
        let input = "/* foo\nbar */"
        let output = "/* foo\n bar */"
        testFormatting(for: input, output, rule: FormatRules.indent)
    }

    func testCommentIndentingWithTrailingClose() {
        let input = "/*\nfoo\n*/"
        let output = "/*\n foo\n */"
        testFormatting(for: input, output, rule: FormatRules.indent)
    }

    func testCommentIndentingWithTrailingClose2() {
        let input = "/* foo\n*/"
        let output = "/* foo\n */"
        testFormatting(for: input, output, rule: FormatRules.indent)
    }

    func testNestedCommentIndenting() {
        let input = """
        /*
         class foo() {
             /*
              * Nested comment
              */
             bar {}
         }
         */
        """
        testFormatting(for: input, rule: FormatRules.indent)
    }

    func testNestedCommentIndenting2() {
        let input = """
        /**
        Some description;
        ```
        func foo() {
            bar()
        }
        ```
        */
        """
        let output = """
        /**
         Some description;
         ```
         func foo() {
             bar()
         }
         ```
         */
        """
        testFormatting(for: input, output, rule: FormatRules.indent)
    }

    func testCommentedCodeBlocksNotIndented() {
        let input = "func foo() {\n//    var foo: Int\n}"
        testFormatting(for: input, rule: FormatRules.indent)
    }

    func testBlankCodeCommentBlockLinesNotIndented() {
        let input = "func foo() {\n//\n}"
        testFormatting(for: input, rule: FormatRules.indent)
    }

    // TODO: maybe need special case handling for this?
    func testIndentWrappedTrailingComment() {
        let input = """
        let foo = 5 // a wrapped
                    // comment
                    // block
        """
        let output = """
        let foo = 5 // a wrapped
        // comment
        // block
        """
        testFormatting(for: input, output, rule: FormatRules.indent)
    }

    // indent multiline strings

    func testSimpleMultilineString() {
        let input = "\"\"\"\n    hello\n    world\n\"\"\""
        testFormatting(for: input, rule: FormatRules.indent)
    }

    func testIndentIndentedSimpleMultilineString() {
        let input = "{\n\"\"\"\n    hello\n    world\n    \"\"\"\n}"
        let output = "{\n    \"\"\"\n    hello\n    world\n    \"\"\"\n}"
        testFormatting(for: input, output, rule: FormatRules.indent)
    }

    func testMultilineStringWithEscapedLinebreak() {
        let input = "\"\"\"\n    hello \\n    world\n\"\"\""
        testFormatting(for: input, rule: FormatRules.indent)
    }

    func testIndentMultilineStringWrappedAfter() {
        let input = """
        foo(baz:
            \"""
            baz
            \""")
        """
        testFormatting(for: input, rule: FormatRules.indent)
    }

    func testIndentMultilineStringInNestedCalls() {
        let input = """
        foo(bar(\"""
        baz
        \"""))
        """
        testFormatting(for: input, rule: FormatRules.indent)
    }

    func testIndentMultilineStringInFunctionWithfollowingArgument() {
        let input = """
        foo(bar(\"""
        baz
        \""", quux: 5))
        """
        testFormatting(for: input, rule: FormatRules.indent)
    }

    func testReduceIndentForMultilineString() {
        let input = """
        switch foo {
            case bar:
                return \"""
                baz
                \"""
        }
        """
        let output = """
        switch foo {
        case bar:
            return \"""
            baz
            \"""
        }
        """
        testFormatting(for: input, output, rule: FormatRules.indent)
    }

    func testReduceIndentForMultilineString2() {
        let input = """
            foo(\"""
            bar
            \""")
        """
        let output = """
        foo(\"""
        bar
        \""")
        """
        testFormatting(for: input, output, rule: FormatRules.indent)
    }

    func testIndentMultilineStringWithMultilineInterpolation() {
        let input = """
        func foo() {
            \"""
                bar
                    \\(bar.map {
                        baz
                    })
                quux
            \"""
        }
        """
        testFormatting(for: input, rule: FormatRules.indent)
    }

    func testIndentMultilineStringWithMultilineNestedInterpolation() {
        let input = """
        func foo() {
            \"""
                bar
                    \\(bar.map {
                        \"""
                            quux
                        \"""
                    })
                quux
            \"""
        }
        """
        testFormatting(for: input, rule: FormatRules.indent)
    }

    func testIndentMultilineStringWithMultilineNestedInterpolation2() {
        let input = """
        func foo() {
            \"""
                bar
                    \\(bar.map {
                        \"""
                            quux
                        \"""
                    }
                    )
                quux
            \"""
        }
        """
        testFormatting(for: input, rule: FormatRules.indent)
    }

    // indent multiline raw strings

    func testIndentIndentedSimpleRawMultilineString() {
        let input = "{\n##\"\"\"\n    hello\n    world\n    \"\"\"##\n}"
        let output = "{\n    ##\"\"\"\n    hello\n    world\n    \"\"\"##\n}"
        testFormatting(for: input, output, rule: FormatRules.indent)
    }

    // indent #if/#else/#elseif/#endif (mode: indent)

    func testIfEndifIndenting() {
        let input = "#if x\n// foo\n#endif"
        let output = "#if x\n    // foo\n#endif"
        testFormatting(for: input, output, rule: FormatRules.indent)
    }

    func testIndentedIfEndifIndenting() {
        let input = "{\n#if x\n// foo\nfoo()\n#endif\n}"
        let output = "{\n    #if x\n        // foo\n        foo()\n    #endif\n}"
        testFormatting(for: input, output, rule: FormatRules.indent)
    }

    func testIfElseEndifIndenting() {
        let input = "#if x\n    // foo\nfoo()\n#else\n    // bar\n#endif"
        let output = "#if x\n    // foo\n    foo()\n#else\n    // bar\n#endif"
        testFormatting(for: input, output, rule: FormatRules.indent)
    }

    func testEnumIfCaseEndifIndenting() {
        let input = "enum Foo {\ncase bar\n#if x\ncase baz\n#endif\n}"
        let output = "enum Foo {\n    case bar\n    #if x\n        case baz\n    #endif\n}"
        let options = FormatOptions(indentCase: false)
        testFormatting(for: input, output, rule: FormatRules.indent, options: options)
    }

    func testSwitchIfCaseEndifIndenting() {
        let input = "switch foo {\ncase .bar: break\n#if x\ncase .baz: break\n#endif\n}"
        let output = "switch foo {\ncase .bar: break\n#if x\n    case .baz: break\n#endif\n}"
        let options = FormatOptions(indentCase: false)
        testFormatting(for: input, output, rule: FormatRules.indent, options: options)
    }

    func testSwitchIfCaseEndifIndenting2() {
        let input = "switch foo {\ncase .bar: break\n#if x\ncase .baz: break\n#endif\n}"
        let output = "switch foo {\n    case .bar: break\n    #if x\n        case .baz: break\n    #endif\n}"
        let options = FormatOptions(indentCase: true)
        testFormatting(for: input, output, rule: FormatRules.indent, options: options)
    }

    func testSwitchIfCaseEndifIndenting3() {
        let input = "switch foo {\n#if x\ncase .bar: break\ncase .baz: break\n#endif\n}"
        let output = "switch foo {\n#if x\n    case .bar: break\n    case .baz: break\n#endif\n}"
        let options = FormatOptions(indentCase: false)
        testFormatting(for: input, output, rule: FormatRules.indent, options: options)
    }

    func testSwitchIfCaseEndifIndenting4() {
        let input = "switch foo {\n#if x\ncase .bar:\nbreak\ncase .baz:\nbreak\n#endif\n}"
        let output = "switch foo {\n    #if x\n        case .bar:\n            break\n        case .baz:\n            break\n    #endif\n}"
        let options = FormatOptions(indentCase: true)
        testFormatting(for: input, output, rule: FormatRules.indent, options: options)
    }

    func testSwitchIfCaseElseCaseEndifIndenting() {
        let input = "switch foo {\n#if x\ncase .bar: break\n#else\ncase .baz: break\n#endif\n}"
        let output = "switch foo {\n#if x\n    case .bar: break\n#else\n    case .baz: break\n#endif\n}"
        let options = FormatOptions(indentCase: false)
        testFormatting(for: input, output, rule: FormatRules.indent, options: options)
    }

    func testSwitchIfCaseElseCaseEndifIndenting2() {
        let input = "switch foo {\n#if x\ncase .bar: break\n#else\ncase .baz: break\n#endif\n}"
        let output = "switch foo {\n    #if x\n        case .bar: break\n    #else\n        case .baz: break\n    #endif\n}"
        let options = FormatOptions(indentCase: true)
        testFormatting(for: input, output, rule: FormatRules.indent, options: options)
    }

    func testSwitchIfEndifInsideCaseIndenting() {
        let input = "switch foo {\ncase .bar:\n#if x\nbar()\n#endif\nbaz()\ncase .baz: break\n}"
        let output = "switch foo {\ncase .bar:\n    #if x\n        bar()\n    #endif\n    baz()\ncase .baz: break\n}"
        let options = FormatOptions(indentCase: false)
        testFormatting(for: input, output, rule: FormatRules.indent, options: options)
    }

    func testSwitchIfEndifInsideCaseIndenting2() {
        let input = "switch foo {\ncase .bar:\n#if x\nbar()\n#endif\nbaz()\ncase .baz: break\n}"
        let output = "switch foo {\n    case .bar:\n        #if x\n            bar()\n        #endif\n        baz()\n    case .baz: break\n}"
        let options = FormatOptions(indentCase: true)
        testFormatting(for: input, output, rule: FormatRules.indent, options: options)
    }

    func testIfUnknownCaseEndifIndenting() {
        let input = """
        switch foo {
        case .bar: break
        #if x
            @unknown case _: break
        #endif
        }
        """
        let options = FormatOptions(indentCase: false, ifdefIndent: .indent)
        testFormatting(for: input, rule: FormatRules.indent, options: options)
    }

    func testIfUnknownCaseEndifIndenting2() {
        let input = """
        switch foo {
            case .bar: break
            #if x
                @unknown case _: break
            #endif
        }
        """
        let options = FormatOptions(indentCase: true, ifdefIndent: .indent)
        testFormatting(for: input, rule: FormatRules.indent, options: options)
    }

    func testIfEndifInsideEnumIndenting() {
        let input = """
        enum Foo {
            case bar
            #if x
                case baz
            #endif
        }
        """
        testFormatting(for: input, rule: FormatRules.indent)
    }

    func testIfEndifInsideEnumWithTrailingCommentIndenting() {
        let input = """
        enum Foo {
            case bar
            #if x
                case baz
            #endif // ends
        }
        """
        testFormatting(for: input, rule: FormatRules.indent)
    }

    func testNoIndentCommentBeforeIfdefAroundCase() {
        let input = """
        switch x {
        // foo
        case .foo:
            break
        // conditional
        // bar
        #if BAR
            case .bar:
                break
        // baz
        #else
            case .baz:
                break
        #endif
        }
        """
        testFormatting(for: input, rule: FormatRules.indent)
    }

    func testNoIndentCommentedCodeBeforeIfdefAroundCase() {
        let input = """
        func foo() {
        //    foo()
            #if BAR
        //        bar()
            #else
        //        baz()
            #endif
        }
        """
        testFormatting(for: input, rule: FormatRules.indent)
    }

    func testNoIndentIfdefFollowedByCommentAroundCase() {
        let input = """
        switch x {
        case .foo:
            break
        #if BAR
            // bar
            case .bar:
                break
        #else
            // baz
            case .baz:
                break
        #endif
        }
        """
        testFormatting(for: input, rule: FormatRules.indent)
    }

    func testIndentIfDefPostfixMemberSyntax() {
        let input = """
        class Bar {
            func foo() {
                Text("Hello")
                #if os(iOS)
                    .font(.largeTitle)
                #elseif os(macOS)
                    .font(.headline)
                #else
                    .font(.headline)
                #endif
            }
        }
        """
        testFormatting(for: input, rule: FormatRules.indent)
    }

    // indent #if/#else/#elseif/#endif (mode: noindent)

    func testIfEndifNoIndenting() {
        let input = "#if x\n// foo\n#endif"
        let options = FormatOptions(ifdefIndent: .noIndent)
        testFormatting(for: input, rule: FormatRules.indent, options: options)
    }

    func testIndentedIfEndifNoIndenting() {
        let input = "{\n#if x\n// foo\n#endif\n}"
        let output = "{\n    #if x\n    // foo\n    #endif\n}"
        let options = FormatOptions(ifdefIndent: .noIndent)
        testFormatting(for: input, output, rule: FormatRules.indent, options: options)
    }

    func testIfElseEndifNoIndenting() {
        let input = "#if x\n// foo\n#else\n// bar\n#endif"
        let options = FormatOptions(ifdefIndent: .noIndent)
        testFormatting(for: input, rule: FormatRules.indent, options: options)
    }

    func testIfCaseEndifNoIndenting() {
        let input = "switch foo {\ncase .bar: break\n#if x\ncase .baz: break\n#endif\n}"
        let options = FormatOptions(indentCase: false, ifdefIndent: .noIndent)
        testFormatting(for: input, rule: FormatRules.indent, options: options)
    }

    func testIfCaseEndifNoIndenting2() {
        let input = "switch foo {\ncase .bar: break\n#if x\ncase .baz: break\n#endif\n}"
        let output = "switch foo {\n    case .bar: break\n    #if x\n    case .baz: break\n    #endif\n}"
        let options = FormatOptions(indentCase: true, ifdefIndent: .noIndent)
        testFormatting(for: input, output, rule: FormatRules.indent, options: options)
    }

    func testIfUnknownCaseEndifNoIndenting() {
        let input = """
        switch foo {
        case .bar: break
        #if x
        @unknown case _: break
        #endif
        }
        """
        let options = FormatOptions(indentCase: false, ifdefIndent: .noIndent)
        testFormatting(for: input, rule: FormatRules.indent, options: options)
    }

    func testIfUnknownCaseEndifNoIndenting2() {
        let input = """
        switch foo {
            case .bar: break
            #if x
            @unknown case _: break
            #endif
        }
        """
        let options = FormatOptions(indentCase: true, ifdefIndent: .noIndent)
        testFormatting(for: input, rule: FormatRules.indent, options: options)
    }

    func testIfEndifInsideCaseNoIndenting() {
        let input = "switch foo {\ncase .bar:\n#if x\nbar()\n#endif\nbaz()\ncase .baz: break\n}"
        let output = "switch foo {\ncase .bar:\n    #if x\n    bar()\n    #endif\n    baz()\ncase .baz: break\n}"
        let options = FormatOptions(indentCase: false, ifdefIndent: .noIndent)
        testFormatting(for: input, output, rule: FormatRules.indent, options: options)
    }

    func testIfEndifInsideCaseNoIndenting2() {
        let input = "switch foo {\ncase .bar:\n#if x\nbar()\n#endif\nbaz()\ncase .baz: break\n}"
        let output = "switch foo {\n    case .bar:\n        #if x\n        bar()\n        #endif\n        baz()\n    case .baz: break\n}"
        let options = FormatOptions(indentCase: true, ifdefIndent: .noIndent)
        testFormatting(for: input, output, rule: FormatRules.indent, options: options)
    }

    func testSwitchCaseInIfEndif() {
        let input = """
        func baz(value: Example) -> String {
            #if DEBUG
                switch value {
                    case .foo: return "foo"
                    case .bar: return "bar"
                    @unknown default: return "unknown"
                }
            #else
                switch value {
                    case .foo: return "foo"
                    case .bar: return "bar"
                    @unknown default: return "unknown"
                }
            #endif
        }
        """
        let options = FormatOptions(indentCase: true, ifdefIndent: .indent)
        testFormatting(for: input, rule: FormatRules.indent, options: options)
    }

    func testSwitchCaseInIfEndifNoIndenting() {
        let input = """
        func baz(value: Example) -> String {
            #if DEBUG
            switch value {
                case .foo: return "foo"
                case .bar: return "bar"
                @unknown default: return "unknown"
            }
            #else
            switch value {
                case .foo: return "foo"
                case .bar: return "bar"
                @unknown default: return "unknown"
            }
            #endif
        }
        """
        let options = FormatOptions(indentCase: true, ifdefIndent: .noIndent)
        testFormatting(for: input, rule: FormatRules.indent, options: options)
    }

    func testIfEndifInsideEnumNoIndenting() {
        let input = """
        enum Foo {
            case bar
            #if x
            case baz
            #endif
        }
        """
        let options = FormatOptions(ifdefIndent: .noIndent)
        testFormatting(for: input, rule: FormatRules.indent, options: options)
    }

    func testIfEndifInsideEnumWithTrailingCommentNoIndenting() {
        let input = """
        enum Foo {
            case bar
            #if x
            case baz
            #endif // ends
        }
        """
        let options = FormatOptions(ifdefIndent: .noIndent)
        testFormatting(for: input, rule: FormatRules.indent, options: options)
    }

    func testIfDefPostfixMemberSyntaxNoIndenting() {
        let input = """
        class Bar {
            func foo() {
                Text("Hello")
                #if os(iOS)
                    .font(.largeTitle)
                #elseif os(macOS)
                    .font(.headline)
                #else
                    .font(.headline)
                #endif
            }
        }
        """
        let options = FormatOptions(ifdefIndent: .noIndent)
        testFormatting(for: input, rule: FormatRules.indent, options: options)
    }

    // indent #if/#else/#elseif/#endif (mode: outdent)

    func testIfEndifOutdenting() {
        let input = "#if x\n// foo\n#endif"
        let options = FormatOptions(ifdefIndent: .outdent)
        testFormatting(for: input, rule: FormatRules.indent, options: options)
    }

    func testIndentedIfEndifOutdenting() {
        let input = "{\n#if x\n// foo\n#endif\n}"
        let output = "{\n#if x\n    // foo\n#endif\n}"
        let options = FormatOptions(ifdefIndent: .outdent)
        testFormatting(for: input, output, rule: FormatRules.indent, options: options)
    }

    func testIfElseEndifOutdenting() {
        let input = "#if x\n// foo\n#else\n// bar\n#endif"
        let options = FormatOptions(ifdefIndent: .outdent)
        testFormatting(for: input, rule: FormatRules.indent, options: options)
    }

    func testIndentedIfElseEndifOutdenting() {
        let input = "{\n#if x\n// foo\nfoo()\n#else\n// bar\n#endif\n}"
        let output = "{\n#if x\n    // foo\n    foo()\n#else\n    // bar\n#endif\n}"
        let options = FormatOptions(ifdefIndent: .outdent)
        testFormatting(for: input, output, rule: FormatRules.indent, options: options)
    }

    func testIfElseifEndifOutdenting() {
        let input = "#if x\n// foo\n#elseif y\n// bar\n#endif"
        let options = FormatOptions(ifdefIndent: .outdent)
        testFormatting(for: input, rule: FormatRules.indent, options: options)
    }

    func testIndentedIfElseifEndifOutdenting() {
        let input = "{\n#if x\n// foo\nfoo()\n#elseif y\n// bar\n#endif\n}"
        let output = "{\n#if x\n    // foo\n    foo()\n#elseif y\n    // bar\n#endif\n}"
        let options = FormatOptions(ifdefIndent: .outdent)
        testFormatting(for: input, output, rule: FormatRules.indent, options: options)
    }

    func testNestedIndentedIfElseifEndifOutdenting() {
        let input = "{\n#if x\n#if y\n// foo\nfoo()\n#elseif y\n// bar\n#endif\n#endif\n}"
        let output = "{\n#if x\n#if y\n    // foo\n    foo()\n#elseif y\n    // bar\n#endif\n#endif\n}"
        let options = FormatOptions(ifdefIndent: .outdent)
        testFormatting(for: input, output, rule: FormatRules.indent, options: options)
    }

    func testDoubleNestedIndentedIfElseifEndifOutdenting() {
        let input = "{\n#if x\n#if y\n#if z\n// foo\nfoo()\n#elseif y\n// bar\n#endif\n#endif\n#endif\n}"
        let output = "{\n#if x\n#if y\n#if z\n    // foo\n    foo()\n#elseif y\n    // bar\n#endif\n#endif\n#endif\n}"
        let options = FormatOptions(ifdefIndent: .outdent)
        testFormatting(for: input, output, rule: FormatRules.indent, options: options)
    }

    func testIfCaseEndifOutdenting() {
        let input = "switch foo {\ncase .bar: break\n#if x\ncase .baz: break\n#endif\n}"
        let options = FormatOptions(ifdefIndent: .outdent)
        testFormatting(for: input, rule: FormatRules.indent, options: options)
    }

    func testIfEndifInsideEnumOutdenting() {
        let input = """
        enum Foo {
            case bar
        #if x
            case baz
        #endif
        }
        """
        let options = FormatOptions(ifdefIndent: .outdent)
        testFormatting(for: input, rule: FormatRules.indent, options: options)
    }

    func testIfEndifInsideEnumWithTrailingCommentOutdenting() {
        let input = """
        enum Foo {
            case bar
        #if x
            case baz
        #endif // ends
        }
        """
        let options = FormatOptions(ifdefIndent: .outdent)
        testFormatting(for: input, rule: FormatRules.indent, options: options)
    }

    func testIfDefPostfixMemberSyntaxOutdenting() {
        let input = """
        class Bar {
            func foo() {
                Text("Hello")
        #if os(iOS)
                    .font(.largeTitle)
        #elseif os(macOS)
                    .font(.headline)
        #else
                    .font(.headline)
        #endif
            }
        }
        """
        let options = FormatOptions(ifdefIndent: .outdent)
        testFormatting(for: input, rule: FormatRules.indent, options: options)
    }

    // indent expression after return

    func testIndentIdentifierAfterReturn() {
        let input = "if foo {\n    return\n        bar\n}"
        testFormatting(for: input, rule: FormatRules.indent)
    }

    func testIndentEnumValueAfterReturn() {
        let input = "if foo {\n    return\n        .bar\n}"
        testFormatting(for: input, rule: FormatRules.indent)
    }

    func testIndentMultilineExpressionAfterReturn() {
        let input = "if foo {\n    return\n        bar +\n        baz\n}"
        testFormatting(for: input, rule: FormatRules.indent)
    }

    func testDontIndentClosingBraceAfterReturn() {
        let input = "if foo {\n    return\n}"
        testFormatting(for: input, rule: FormatRules.indent)
    }

    func testDontIndentCaseAfterReturn() {
        let input = "switch foo {\ncase bar:\n    return\ncase baz:\n    return\n}"
        testFormatting(for: input, rule: FormatRules.indent)
    }

    func testDontIndentCaseAfterWhere() {
        let input = "switch foo {\ncase bar\nwhere baz:\nreturn\ndefault:\nreturn\n}"
        let output = "switch foo {\ncase bar\n    where baz:\n    return\ndefault:\n    return\n}"
        testFormatting(for: input, output, rule: FormatRules.indent)
    }

    func testDontIndentIfAfterReturn() {
        let input = "if foo {\n    return\n    if bar {}\n}"
        testFormatting(for: input, rule: FormatRules.indent)
    }

    func testDontIndentFuncAfterReturn() {
        let input = "if foo {\n    return\n    func bar() {}\n}"
        testFormatting(for: input, rule: FormatRules.indent)
    }

    // indent fragments

    func testIndentFragment() {
        let input = "   func foo() {\nbar()\n}"
        let output = "   func foo() {\n       bar()\n   }"
        let options = FormatOptions(fragment: true)
        testFormatting(for: input, output, rule: FormatRules.indent, options: options)
    }

    func testIndentFragmentAfterBlankLines() {
        let input = "\n\n   func foo() {\nbar()\n}"
        let output = "\n\n   func foo() {\n       bar()\n   }"
        let options = FormatOptions(fragment: true)
        testFormatting(for: input, output, rule: FormatRules.indent, options: options)
    }

    func testUnterminatedFragment() {
        let input = "class Foo {\n\n  func foo() {\nbar()\n}"
        let output = "class Foo {\n\n    func foo() {\n        bar()\n    }"
        let options = FormatOptions(fragment: true)
        testFormatting(for: input, output, rule: FormatRules.indent, options: options,
                       exclude: ["blankLinesAtStartOfScope"])
    }

    func testOverTerminatedFragment() {
        let input = "   func foo() {\nbar()\n}\n\n}"
        let output = "   func foo() {\n       bar()\n   }\n\n}"
        let options = FormatOptions(fragment: true)
        testFormatting(for: input, output, rule: FormatRules.indent, options: options)
    }

    func testDontCorruptPartialFragment() {
        let input = "    } foo {\n        bar\n    }\n}"
        let options = FormatOptions(fragment: true)
        testFormatting(for: input, rule: FormatRules.indent, options: options)
    }

    func testDontCorruptPartialFragment2() {
        let input = "        return completionHandler(nil)\n    }\n}"
        let options = FormatOptions(fragment: true)
        testFormatting(for: input, rule: FormatRules.indent, options: options)
    }

    // indent with tabs

    func testTabIndentWrappedTupleWithSmartTabs() {
        let input = """
        let foo = (bar: Int,
                   baz: Int)
        """
        let options = FormatOptions(indent: "\t", tabWidth: 2, smartTabs: true)
        testFormatting(for: input, rule: FormatRules.indent, options: options)
    }

    func testTabIndentWrappedTupleWithoutSmartTabs() {
        let input = """
        let foo = (bar: Int,
                   baz: Int)
        """
        let output = """
        let foo = (bar: Int,
        \t\t\t\t\t baz: Int)
        """
        let options = FormatOptions(indent: "\t", tabWidth: 2, smartTabs: false)
        testFormatting(for: input, output, rule: FormatRules.indent, options: options)
    }

    func testTabIndentCaseWithSmartTabs() {
        let input = """
        switch x {
        case .foo,
             .bar:
          break
        }
        """
        let output = """
        switch x {
        case .foo,
             .bar:
        \tbreak
        }
        """
        let options = FormatOptions(indent: "\t", tabWidth: 2, smartTabs: true)
        testFormatting(for: input, output, rule: FormatRules.indent, options: options, exclude: ["sortedSwitchCases"])
    }

    func testTabIndentCaseWithoutSmartTabs() {
        let input = """
        switch x {
        case .foo,
             .bar:
          break
        }
        """
        let output = """
        switch x {
        case .foo,
        \t\t .bar:
        \tbreak
        }
        """
        let options = FormatOptions(indent: "\t", tabWidth: 2, smartTabs: false)
        testFormatting(for: input, output, rule: FormatRules.indent, options: options, exclude: ["sortedSwitchCases"])
    }

    func testTabIndentCaseWithoutSmartTabs2() {
        let input = """
        switch x {
            case .foo,
                 .bar:
              break
        }
        """
        let output = """
        switch x {
        \tcase .foo,
        \t\t\t .bar:
        \t\tbreak
        }
        """
        let options = FormatOptions(indent: "\t", indentCase: true,
                                    tabWidth: 2, smartTabs: false)
        testFormatting(for: input, output, rule: FormatRules.indent, options: options, exclude: ["sortedSwitchCases"])
    }

    // indent blank lines

    func testTruncateBlankLineBeforeIndenting() {
        let input = """
        func foo() {
        \tguard bar = baz else { return }
        \t
        \tquux()
        }
        """
        let rules = [FormatRules.indent, FormatRules.trailingSpace]
        let options = FormatOptions(indent: "\t", truncateBlankLines: true, tabWidth: 2)
        XCTAssertEqual(try lint(input, rules: rules, options: options), [
            Formatter.Change(line: 3, rule: FormatRules.trailingSpace, filePath: nil),
        ])
    }

    func testNoIndentBlankLinesIfTrimWhitespaceDisabled() {
        let input = """
        func foo() {
        \tguard bar = baz else { return }
        \t

        \tquux()
        }
        """
        let options = FormatOptions(indent: "\t", truncateBlankLines: false, tabWidth: 2)
        testFormatting(for: input, rule: FormatRules.indent, options: options,
                       exclude: ["consecutiveBlankLines", "conditionalBodiesOnNewline"])
    }
}<|MERGE_RESOLUTION|>--- conflicted
+++ resolved
@@ -241,7 +241,6 @@
 
     func testIndentTrailingClosureArgumentsAfterFunction() {
         let input = """
-<<<<<<< HEAD
         var epoxyViewportLogger = EpoxyViewportLogger(
             debounceInterval: 0.5,
             viewportStartImpressionHandler: { [weak self] _, viewportLoggingContext in
@@ -249,17 +248,6 @@
             }) { [weak self] _, viewportLoggingContext in
                 self?.viewportLoggingRegistry.logViewportSessionEnd(with: viewportLoggingContext)
             }
-=======
-        var epoxyViewportLogger: EpoxyViewportLogger = {
-            EpoxyViewportLogger(
-                debounceInterval: 0.5,
-                viewportStartImpressionHandler: { [weak self] _, viewportLoggingContext in
-                    self?.viewportLoggingRegistry.logViewportSessionStart(with: viewportLoggingContext)
-                }) { [weak self] _, viewportLoggingContext in
-                    self?.viewportLoggingRegistry.logViewportSessionEnd(with: viewportLoggingContext)
-                }
-        }()
->>>>>>> 27e733ad
         """
         let options = FormatOptions(closingParenOnSameLine: true)
         testFormatting(for: input, rule: FormatRules.indent, options: options)
