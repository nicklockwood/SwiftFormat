//
//  RulesTests+Redundancy.swift
//  SwiftFormatTests
//
//  Created by Nick Lockwood on 04/09/2020.
//  Copyright © 2020 Nick Lockwood. All rights reserved.
//

import XCTest
@testable import SwiftFormat

class RedundancyTests: RulesTests {
    // MARK: - redundantBreak

    func testRedundantBreaksRemoved() {
        let input = """
        switch x {
        case foo:
            print("hello")
            break
        case bar:
            print("world")
            break
        default:
            print("goodbye")
            break
        }
        """
        let output = """
        switch x {
        case foo:
            print("hello")
        case bar:
            print("world")
        default:
            print("goodbye")
        }
        """
        testFormatting(for: input, output, rule: FormatRules.redundantBreak)
    }

    func testBreakInEmptyCaseNotRemoved() {
        let input = """
        switch x {
        case foo:
            break
        case bar:
            break
        default:
            break
        }
        """
        testFormatting(for: input, rule: FormatRules.redundantBreak)
    }

    func testConditionalBreakNotRemoved() {
        let input = """
        switch x {
        case foo:
            if bar {
                break
            }
        }
        """
        testFormatting(for: input, rule: FormatRules.redundantBreak)
    }

    func testBreakAfterSemicolonNotMangled() {
        let input = """
        switch foo {
        case 1: print(1); break
        }
        """
        let output = """
        switch foo {
        case 1: print(1);
        }
        """
        testFormatting(for: input, output, rule: FormatRules.redundantBreak, exclude: ["semicolons"])
    }

    // MARK: - redundantExtensionACL

    func testPublicExtensionMemberACLStripped() {
        let input = """
        public extension Foo {
            public var bar: Int { 5 }
            private static let baz = "baz"
            public func quux() {}
        }
        """
        let output = """
        public extension Foo {
            var bar: Int { 5 }
            private static let baz = "baz"
            func quux() {}
        }
        """
        testFormatting(for: input, output, rule: FormatRules.redundantExtensionACL)
    }

    func testPrivateExtensionMemberACLNotStrippedUnlessFileprivate() {
        let input = """
        private extension Foo {
            fileprivate var bar: Int { 5 }
            private static let baz = "baz"
            fileprivate func quux() {}
        }
        """
        let output = """
        private extension Foo {
            var bar: Int { 5 }
            private static let baz = "baz"
            func quux() {}
        }
        """
        testFormatting(for: input, output, rule: FormatRules.redundantExtensionACL)
    }

    // MARK: - redundantFileprivate

    func testFileScopeFileprivateVarChangedToPrivate() {
        let input = """
        fileprivate var foo = "foo"
        """
        let output = """
        private var foo = "foo"
        """
        testFormatting(for: input, output, rule: FormatRules.redundantFileprivate)
    }

    func testFileScopeFileprivateVarNotChangedToPrivateIfFragment() {
        let input = """
        fileprivate var foo = "foo"
        """
        let options = FormatOptions(fragment: true)
        testFormatting(for: input, rule: FormatRules.redundantFileprivate, options: options)
    }

    func testFileprivateVarChangedToPrivateIfNotAccessedFromAnotherType() {
        let input = """
        struct Foo {
            fileprivate var foo = "foo"
        }
        """
        let output = """
        struct Foo {
            private var foo = "foo"
        }
        """
        let options = FormatOptions(swiftVersion: "4")
        testFormatting(for: input, output, rule: FormatRules.redundantFileprivate, options: options)
    }

    func testFileprivateVarChangedToPrivateIfNotAccessedFromAnotherTypeAndFileIncludesImports() {
        let input = """
        import Foundation

        struct Foo {
            fileprivate var foo = "foo"
        }
        """
        let output = """
        import Foundation

        struct Foo {
            private var foo = "foo"
        }
        """
        let options = FormatOptions(swiftVersion: "4")
        testFormatting(for: input, output, rule: FormatRules.redundantFileprivate, options: options)
    }

    func testFileprivateVarNotChangedToPrivateIfAccessedFromAnotherType() {
        let input = """
        struct Foo {
            fileprivate let foo = "foo"
        }

        struct Bar {
            func bar() {
                print(Foo().foo)
            }
        }
        """
        let options = FormatOptions(swiftVersion: "4")
        testFormatting(for: input, rule: FormatRules.redundantFileprivate, options: options)
    }

    func testFileprivateVarNotChangedToPrivateIfAccessedFromSubclass() {
        let input = """
        class Foo {
            fileprivate func foo() {}
        }

        class Bar: Foo {
            func bar() {
                return foo()
            }
        }
        """
        let options = FormatOptions(swiftVersion: "4")
        testFormatting(for: input, rule: FormatRules.redundantFileprivate, options: options)
    }

    func testFileprivateVarNotChangedToPrivateIfAccessedFromAFunction() {
        let input = """
        struct Foo {
            fileprivate let foo = "foo"
        }

        func getFoo() -> String {
            return Foo().foo
        }
        """
        let options = FormatOptions(swiftVersion: "4")
        testFormatting(for: input, rule: FormatRules.redundantFileprivate, options: options)
    }

    func testFileprivateVarNotChangedToPrivateIfAccessedFromAConstant() {
        let input = """
        struct Foo {
            fileprivate let foo = "foo"
        }

        let kFoo = Foo().foo
        """
        let options = FormatOptions(swiftVersion: "4")
        testFormatting(for: input, rule: FormatRules.redundantFileprivate, options: options)
    }

    func testFileprivateVarNotChangedToPrivateIfAccessedFromAVar() {
        let input = """
        struct Foo {
            fileprivate let foo = "foo"
        }

        var kFoo: String { return Foo().foo }
        """
        let options = FormatOptions(swiftVersion: "4")
        testFormatting(for: input, rule: FormatRules.redundantFileprivate, options: options)
    }

    func testFileprivateVarNotChangedToPrivateIfAccessedFromCode() {
        let input = """
        struct Foo {
            fileprivate let foo = "foo"
        }

        print(Foo().foo)
        """
        let options = FormatOptions(swiftVersion: "4")
        testFormatting(for: input, rule: FormatRules.redundantFileprivate, options: options)
    }

    func testFileprivateVarNotChangedToPrivateIfAccessedFromAClosure() {
        let input = """
        struct Foo {
            fileprivate let foo = "foo"
        }

        print({ Foo().foo }())
        """
        let options = FormatOptions(swiftVersion: "4")
        testFormatting(for: input, rule: FormatRules.redundantFileprivate, options: options, exclude: ["redundantClosure"])
    }

    func testFileprivateVarNotChangedToPrivateIfAccessedFromAnExtensionOnAnotherType() {
        let input = """
        struct Foo {
            fileprivate let foo = "foo"
        }

        extension Bar {
            func bar() {
                print(Foo().foo)
            }
        }
        """
        let options = FormatOptions(swiftVersion: "4")
        testFormatting(for: input, rule: FormatRules.redundantFileprivate, options: options)
    }

    func testFileprivateVarChangedToPrivateIfAccessedFromAnExtensionOnSameType() {
        let input = """
        struct Foo {
            fileprivate let foo = "foo"
        }

        extension Foo {
            func bar() {
                print(foo)
            }
        }
        """
        let output = """
        struct Foo {
            private let foo = "foo"
        }

        extension Foo {
            func bar() {
                print(foo)
            }
        }
        """
        let options = FormatOptions(swiftVersion: "4")
        testFormatting(for: input, output, rule: FormatRules.redundantFileprivate, options: options)
    }

    func testFileprivateVarChangedToPrivateIfAccessedViaSelfFromAnExtensionOnSameType() {
        let input = """
        struct Foo {
            fileprivate let foo = "foo"
        }

        extension Foo {
            func bar() {
                print(self.foo)
            }
        }
        """
        let output = """
        struct Foo {
            private let foo = "foo"
        }

        extension Foo {
            func bar() {
                print(self.foo)
            }
        }
        """
        let options = FormatOptions(swiftVersion: "4")
        testFormatting(for: input, output, rule: FormatRules.redundantFileprivate, options: options,
                       exclude: ["redundantSelf"])
    }

    func testFileprivateMultiLetNotChangedToPrivateIfAccessedOutsideType() {
        let input = """
        struct Foo {
            fileprivate let foo = "foo", bar = "bar"
        }

        extension Foo {
            func bar() {
                print(foo)
            }
        }

        extension Bar {
            func bar() {
                print(Foo().bar)
            }
        }
        """
        let options = FormatOptions(swiftVersion: "4")
        testFormatting(for: input, rule: FormatRules.redundantFileprivate, options: options)
    }

    func testFileprivateInitChangedToPrivateIfConstructorNotCalledOutsideType() {
        let input = """
        struct Foo {
            fileprivate init() {}
        }
        """
        let output = """
        struct Foo {
            private init() {}
        }
        """
        let options = FormatOptions(swiftVersion: "4")
        testFormatting(for: input, output, rule: FormatRules.redundantFileprivate, options: options)
    }

    func testFileprivateInitNotChangedToPrivateIfConstructorCalledOutsideType() {
        let input = """
        struct Foo {
            fileprivate init() {}
        }

        let foo = Foo()
        """
        let options = FormatOptions(swiftVersion: "4")
        testFormatting(for: input, rule: FormatRules.redundantFileprivate, options: options)
    }

    func testFileprivateInitNotChangedToPrivateIfConstructorCalledOutsideType2() {
        let input = """
        class Foo {
            fileprivate init() {}
        }

        struct Bar {
            let foo = Foo()
        }
        """
        let options = FormatOptions(swiftVersion: "4")
        testFormatting(for: input, rule: FormatRules.redundantFileprivate, options: options)
    }

    func testFileprivateStructMemberNotChangedToPrivateIfConstructorCalledOutsideType() {
        let input = """
        struct Foo {
            fileprivate let bar: String
        }

        let foo = Foo(bar: "test")
        """
        let options = FormatOptions(swiftVersion: "4")
        testFormatting(for: input, rule: FormatRules.redundantFileprivate, options: options)
    }

    func testFileprivateClassMemberChangedToPrivateEvenIfConstructorCalledOutsideType() {
        let input = """
        class Foo {
            fileprivate let bar: String
        }

        let foo = Foo()
        """
        let output = """
        class Foo {
            private let bar: String
        }

        let foo = Foo()
        """
        let options = FormatOptions(swiftVersion: "4")
        testFormatting(for: input, output, rule: FormatRules.redundantFileprivate, options: options)
    }

    func testFileprivateExtensionFuncNotChangedToPrivateIfPartOfProtocolConformance() {
        let input = """
        private class Foo: Equatable {
            fileprivate static func == (_: Foo, _: Foo) -> Bool {
                return true
            }
        }
        """
        let options = FormatOptions(swiftVersion: "4")
        testFormatting(for: input, rule: FormatRules.redundantFileprivate, options: options)
    }

    func testFileprivateInnerTypeNotChangedToPrivate() {
        let input = """
        struct Foo {
            fileprivate enum Bar {
                case a, b
            }

            fileprivate let bar: Bar
        }

        func foo(foo: Foo) {
            print(foo.bar)
        }
        """
        let options = FormatOptions(swiftVersion: "4")
        testFormatting(for: input,
                       rule: FormatRules.redundantFileprivate,
                       options: options,
                       exclude: ["wrapEnumCases"])
    }

    func testFileprivateClassTypeMemberNotChangedToPrivate() {
        let input = """
        class Foo {
            fileprivate class var bar = "bar"
        }

        func foo() {
            print(Foo.bar)
        }
        """
        let options = FormatOptions(swiftVersion: "4")
        testFormatting(for: input, rule: FormatRules.redundantFileprivate, options: options)
    }

    func testOverriddenFileprivateInitNotChangedToPrivate() {
        let input = """
        class Foo {
            fileprivate init() {}
        }

        class Bar: Foo, Equatable {
            override public init() {
                super.init()
            }
        }
        """
        let options = FormatOptions(swiftVersion: "4")
        testFormatting(for: input, rule: FormatRules.redundantFileprivate, options: options)
    }

    func testNonOverriddenFileprivateInitChangedToPrivate() {
        let input = """
        class Foo {
            fileprivate init() {}
        }

        class Bar: Baz {
            override public init() {
                super.init()
            }
        }
        """
        let output = """
        class Foo {
            private init() {}
        }

        class Bar: Baz {
            override public init() {
                super.init()
            }
        }
        """
        let options = FormatOptions(swiftVersion: "4")
        testFormatting(for: input, output, rule: FormatRules.redundantFileprivate, options: options)
    }

    func testFileprivateInitNotChangedToPrivateWhenUsingTypeInferredInits() {
        let input = """
        struct Example {
            fileprivate init() {}
        }

        enum Namespace {
            static let example: Example = .init()
        }
        """
        let options = FormatOptions(swiftVersion: "4")
        testFormatting(for: input, rule: FormatRules.redundantFileprivate, options: options)
    }

    func testFileprivateInitNotChangedToPrivateWhenUsingTrailingClosureInit() {
        let input = """
        private struct Foo {}

        public struct Bar {
            fileprivate let consumeFoo: (Foo) -> Void
        }

        public func makeBar() -> Bar {
            Bar { _ in }
        }
        """
        let options = FormatOptions(swiftVersion: "4")
        testFormatting(for: input, rule: FormatRules.redundantFileprivate, options: options)
    }

    func testFileprivateNotChangedToPrivateWhenAccessedFromExtensionOnContainingType() {
        let input = """
        extension Foo.Bar {
            fileprivate init() {}
        }

        extension Foo {
            func baz() -> Foo.Bar {
                return Bar()
            }
        }
        """
        let options = FormatOptions(swiftVersion: "4")
        testFormatting(for: input, rule: FormatRules.redundantFileprivate, options: options)
    }

    func testFileprivateNotChangedToPrivateWhenAccessedFromExtensionOnNestedType() {
        let input = """
        extension Foo {
            fileprivate init() {}
        }

        extension Foo.Bar {
            func baz() -> Foo {
                return Foo()
            }
        }
        """
        let options = FormatOptions(swiftVersion: "4")
        testFormatting(for: input, rule: FormatRules.redundantFileprivate, options: options)
    }

    func testFileprivateInExtensionNotChangedToPrivateWhenAccessedFromSubclass() {
        let input = """
        class Foo: Bar {
            func quux() {
                baz()
            }
        }

        extension Bar {
            fileprivate func baz() {}
        }
        """
        let options = FormatOptions(swiftVersion: "4")
        testFormatting(for: input, rule: FormatRules.redundantFileprivate, options: options)
    }

    func testFileprivateInitNotChangedToPrivateWhenAccessedFromSubclass() {
        let input = """
        public class Foo {
            fileprivate init() {}
        }

        private class Bar: Foo {
            init(something: String) {
                print(something)
                super.init()
            }
        }
        """
        let options = FormatOptions(swiftVersion: "4")
        testFormatting(for: input, rule: FormatRules.redundantFileprivate, options: options)
    }

    func testFileprivateInExtensionNotChangedToPrivateWhenAccessedFromExtensionOnSubclass() {
        let input = """
        class Foo: Bar {}

        extension Foo {
            func quux() {
                baz()
            }
        }

        extension Bar {
            fileprivate func baz() {}
        }
        """
        let options = FormatOptions(swiftVersion: "4")
        testFormatting(for: input, rule: FormatRules.redundantFileprivate, options: options)
    }

    func testFileprivateVarWithPropertWrapperNotChangedToPrivateIfAccessedFromSubclass() {
        let input = """
        class Foo {
            @Foo fileprivate var foo = 5
        }

        class Bar: Foo {
            func bar() {
                return $foo
            }
        }
        """
        let options = FormatOptions(swiftVersion: "4")
        testFormatting(for: input, rule: FormatRules.redundantFileprivate, options: options)
    }

    func testFileprivateInArrayExtensionNotChangedToPrivateWhenAccessedInFile() {
        let input = """
        extension [String] {
            fileprivate func fileprivateMember() {}
        }

        extension Namespace {
            func testCanAccessFileprivateMember() {
                ["string", "array"].fileprivateMember()
            }
        }
        """
        let options = FormatOptions(swiftVersion: "4")
        testFormatting(for: input, rule: FormatRules.redundantFileprivate, options: options)
    }

    func testFileprivateInArrayExtensionNotChangedToPrivateWhenAccessedInFile2() {
        let input = """
        extension Array<String> {
            fileprivate func fileprivateMember() {}
        }

        extension Namespace {
            func testCanAccessFileprivateMember() {
                ["string", "array"].fileprivateMember()
            }
        }
        """
        let options = FormatOptions(swiftVersion: "4")
        testFormatting(for: input, rule: FormatRules.redundantFileprivate,
                       options: options, exclude: ["typeSugar"])
    }

    // MARK: - redundantGet

    func testRemoveSingleLineIsolatedGet() {
        let input = "var foo: Int { get { return 5 } }"
        let output = "var foo: Int { return 5 }"
        testFormatting(for: input, output, rule: FormatRules.redundantGet)
    }

    func testRemoveMultilineIsolatedGet() {
        let input = "var foo: Int {\n    get {\n        return 5\n    }\n}"
        let output = "var foo: Int {\n    return 5\n}"
        testFormatting(for: input, [output], rules: [FormatRules.redundantGet, FormatRules.indent])
    }

    func testNoRemoveMultilineGetSet() {
        let input = "var foo: Int {\n    get { return 5 }\n    set { foo = newValue }\n}"
        testFormatting(for: input, rule: FormatRules.redundantGet)
    }

    func testNoRemoveAttributedGet() {
        let input = "var enabled: Bool { @objc(isEnabled) get { true } }"
        testFormatting(for: input, rule: FormatRules.redundantGet)
    }

    func testRemoveSubscriptGet() {
        let input = "subscript(_ index: Int) {\n    get {\n        return lookup(index)\n    }\n}"
        let output = "subscript(_ index: Int) {\n    return lookup(index)\n}"
        testFormatting(for: input, [output], rules: [FormatRules.redundantGet, FormatRules.indent])
    }

    func testGetNotRemovedInFunction() {
        let input = "func foo() {\n    get {\n        self.lookup(index)\n    }\n}"
        testFormatting(for: input, rule: FormatRules.redundantGet)
    }

    func testEffectfulGetNotRemoved() {
        let input = """
        var foo: Int {
            get async throws {
                try await getFoo()
            }
        }
        """
        testFormatting(for: input, rule: FormatRules.redundantGet)
    }

    // MARK: - redundantInit

    func testRemoveRedundantInit() {
        let input = "[1].flatMap { String.init($0) }"
        let output = "[1].flatMap { String($0) }"
        testFormatting(for: input, output, rule: FormatRules.redundantInit)
    }

    func testRemoveRedundantInit2() {
        let input = "[String.self].map { Type in Type.init(foo: 1) }"
        let output = "[String.self].map { Type in Type(foo: 1) }"
        testFormatting(for: input, output, rule: FormatRules.redundantInit)
    }

    func testRemoveRedundantInit3() {
        let input = "String.init(\"text\")"
        let output = "String(\"text\")"
        testFormatting(for: input, output, rule: FormatRules.redundantInit)
    }

    func testDontRemoveInitInSuperCall() {
        let input = "class C: NSObject { override init() { super.init() } }"
        testFormatting(for: input, rule: FormatRules.redundantInit)
    }

    func testDontRemoveInitInSelfCall() {
        let input = "struct S { let n: Int }; extension S { init() { self.init(n: 1) } }"
        testFormatting(for: input, rule: FormatRules.redundantInit)
    }

    func testDontRemoveInitWhenPassedAsFunction() {
        let input = "[1].flatMap(String.init)"
        testFormatting(for: input, rule: FormatRules.redundantInit)
    }

    func testDontRemoveInitWhenUsedOnMetatype() {
        let input = "[String.self].map { type in type.init(1) }"
        testFormatting(for: input, rule: FormatRules.redundantInit)
    }

    func testDontRemoveInitWhenUsedOnImplicitClosureMetatype() {
        let input = "[String.self].map { $0.init(1) }"
        testFormatting(for: input, rule: FormatRules.redundantInit)
    }

    func testDontRemoveInitWithExplicitSignature() {
        let input = "[String.self].map(Foo.init(bar:))"
        testFormatting(for: input, rule: FormatRules.redundantInit)
    }

    func testRemoveInitWithOpenParenOnFollowingLine() {
        let input = """
        var foo: Foo {
            Foo.init
            (
                bar: bar,
                baaz: baaz
            )
        }
        """
        let output = """
        var foo: Foo {
            Foo(
                bar: bar,
                baaz: baaz
            )
        }
        """
        testFormatting(for: input, output, rule: FormatRules.redundantInit)
    }

    func testNoRemoveInitWithOpenParenOnFollowingLineAfterComment() {
        let input = """
        var foo: Foo {
            Foo.init // foo
            (
                bar: bar,
                baaz: baaz
            )
        }
        """
        testFormatting(for: input, rule: FormatRules.redundantInit)
    }

    func testNoRemoveInitForLowercaseType() {
        let input = """
        let foo = bar.init()
        """
        testFormatting(for: input, rule: FormatRules.redundantInit)
    }

    func testNoRemoveInitForLocalLetType() {
        let input = """
        let Foo = Foo.self
        let foo = Foo.init()
        """
        testFormatting(for: input, rule: FormatRules.redundantInit)
    }

    func testNoRemoveInitForLocalLetType2() {
        let input = """
        let Foo = Foo.self
        if x {
            return Foo.init(x)
        } else {
            return Foo.init(y)
        }
        """
        testFormatting(for: input, rule: FormatRules.redundantInit)
    }

    func testNoRemoveInitInsideIfdef() {
        let input = """
        func myFunc() async throws -> String {
            #if DEBUG
            .init("foo")
            #else
            ""
            #endif
        }
        """
        testFormatting(for: input, rule: FormatRules.redundantInit, exclude: ["indent"])
    }

    // MARK: - redundantLetError

    func testCatchLetError() {
        let input = "do {} catch let error {}"
        let output = "do {} catch {}"
        testFormatting(for: input, output, rule: FormatRules.redundantLetError)
    }

    // MARK: - redundantObjc

    func testRedundantObjcRemovedFromBeforeOutlet() {
        let input = "@objc @IBOutlet var label: UILabel!"
        let output = "@IBOutlet var label: UILabel!"
        testFormatting(for: input, output, rule: FormatRules.redundantObjc)
    }

    func testRedundantObjcRemovedFromAfterOutlet() {
        let input = "@IBOutlet @objc var label: UILabel!"
        let output = "@IBOutlet var label: UILabel!"
        testFormatting(for: input, output, rule: FormatRules.redundantObjc)
    }

    func testRedundantObjcRemovedFromLineBeforeOutlet() {
        let input = "@objc\n@IBOutlet var label: UILabel!"
        let output = "\n@IBOutlet var label: UILabel!"
        testFormatting(for: input, output, rule: FormatRules.redundantObjc)
    }

    func testRedundantObjcCommentNotRemoved() {
        let input = "@objc /// an outlet\n@IBOutlet var label: UILabel!"
        let output = "/// an outlet\n@IBOutlet var label: UILabel!"
        testFormatting(for: input, output, rule: FormatRules.redundantObjc)
    }

    func testObjcNotRemovedFromNSCopying() {
        let input = "@objc @NSCopying var foo: String!"
        testFormatting(for: input, rule: FormatRules.redundantObjc)
    }

    func testRenamedObjcNotRemoved() {
        let input = "@IBOutlet @objc(uiLabel) var label: UILabel!"
        testFormatting(for: input, rule: FormatRules.redundantObjc)
    }

    func testObjcRemovedOnObjcMembersClass() {
        let input = """
        @objcMembers class Foo: NSObject {
            @objc var foo: String
        }
        """
        let output = """
        @objcMembers class Foo: NSObject {
            var foo: String
        }
        """
        testFormatting(for: input, output, rule: FormatRules.redundantObjc)
    }

    func testObjcRemovedOnRenamedObjcMembersClass() {
        let input = """
        @objcMembers @objc(OCFoo) class Foo: NSObject {
            @objc var foo: String
        }
        """
        let output = """
        @objcMembers @objc(OCFoo) class Foo: NSObject {
            var foo: String
        }
        """
        testFormatting(for: input, output, rule: FormatRules.redundantObjc)
    }

    func testObjcNotRemovedOnNestedClass() {
        let input = """
        @objcMembers class Foo: NSObject {
            @objc class Bar: NSObject {}
        }
        """
        testFormatting(for: input, rule: FormatRules.redundantObjc)
    }

    func testObjcNotRemovedOnRenamedPrivateNestedClass() {
        let input = """
        @objcMembers class Foo: NSObject {
            @objc private class Bar: NSObject {}
        }
        """
        testFormatting(for: input, rule: FormatRules.redundantObjc)
    }

    func testObjcNotRemovedOnNestedEnum() {
        let input = """
        @objcMembers class Foo: NSObject {
            @objc enum Bar: Int {}
        }
        """
        testFormatting(for: input, rule: FormatRules.redundantObjc)
    }

    func testObjcRemovedOnObjcExtensionVar() {
        let input = """
        @objc extension Foo {
            @objc var foo: String {}
        }
        """
        let output = """
        @objc extension Foo {
            var foo: String {}
        }
        """
        testFormatting(for: input, output, rule: FormatRules.redundantObjc)
    }

    func testObjcRemovedOnObjcExtensionFunc() {
        let input = """
        @objc extension Foo {
            @objc func foo() -> String {}
        }
        """
        let output = """
        @objc extension Foo {
            func foo() -> String {}
        }
        """
        testFormatting(for: input, output, rule: FormatRules.redundantObjc)
    }

    func testObjcNotRemovedOnPrivateFunc() {
        let input = """
        @objcMembers class Foo: NSObject {
            @objc private func bar() {}
        }
        """
        testFormatting(for: input, rule: FormatRules.redundantObjc)
    }

    func testObjcNotRemovedOnFileprivateFunc() {
        let input = """
        @objcMembers class Foo: NSObject {
            @objc fileprivate func bar() {}
        }
        """
        testFormatting(for: input, rule: FormatRules.redundantObjc)
    }

    func testObjcRemovedOnPrivateSetFunc() {
        let input = """
        @objcMembers class Foo: NSObject {
            @objc private(set) func bar() {}
        }
        """
        let output = """
        @objcMembers class Foo: NSObject {
            private(set) func bar() {}
        }
        """
        testFormatting(for: input, output, rule: FormatRules.redundantObjc)
    }

    // MARK: - redundantType

    func testVarRedundantTypeRemoval() {
        let input = "var view: UIView = UIView()"
        let output = "var view = UIView()"
        let options = FormatOptions(redundantType: .inferred)
        testFormatting(for: input, output, rule: FormatRules.redundantType,
                       options: options)
    }

    func testVarRedundantArrayTypeRemoval() {
        let input = "var foo: [String] = [String]()"
        let output = "var foo = [String]()"
        let options = FormatOptions(redundantType: .inferred)
        testFormatting(for: input, output, rule: FormatRules.redundantType,
                       options: options)
    }

    func testVarRedundantDictionaryTypeRemoval() {
        let input = "var foo: [String: Int] = [String: Int]()"
        let output = "var foo = [String: Int]()"
        let options = FormatOptions(redundantType: .inferred)
        testFormatting(for: input, output, rule: FormatRules.redundantType,
                       options: options)
    }

    func testLetRedundantGenericTypeRemoval() {
        let input = "let relay: BehaviourRelay<Int?> = BehaviourRelay<Int?>(value: nil)"
        let output = "let relay = BehaviourRelay<Int?>(value: nil)"
        let options = FormatOptions(redundantType: .inferred)
        testFormatting(for: input, output, rule: FormatRules.redundantType,
                       options: options)
    }

    func testVarNonRedundantTypeDoesNothing() {
        let input = "var view: UIView = UINavigationBar()"
        let options = FormatOptions(redundantType: .inferred)
        testFormatting(for: input, rule: FormatRules.redundantType, options: options)
    }

    func testLetRedundantTypeRemoval() {
        let input = "let view: UIView = UIView()"
        let output = "let view = UIView()"
        let options = FormatOptions(redundantType: .inferred)
        testFormatting(for: input, output, rule: FormatRules.redundantType,
                       options: options)
    }

    func testLetNonRedundantTypeDoesNothing() {
        let input = "let view: UIView = UINavigationBar()"
        let options = FormatOptions(redundantType: .inferred)
        testFormatting(for: input, rule: FormatRules.redundantType, options: options)
    }

    func testTypeNoRedundancyDoesNothing() {
        let input = "let foo: Bar = 5"
        let options = FormatOptions(redundantType: .inferred)
        testFormatting(for: input, rule: FormatRules.redundantType, options: options)
    }

    func testClassTwoVariablesNoRedundantTypeDoesNothing() {
        let input = """
        final class LGWebSocketClient: WebSocketClient, WebSocketLibraryDelegate {
            var webSocket: WebSocketLibraryProtocol
            var timeoutIntervalForRequest: TimeInterval = LGCoreKitConstants.websocketTimeOutTimeInterval
        }
        """
        let options = FormatOptions(redundantType: .inferred)
        testFormatting(for: input, rule: FormatRules.redundantType, options: options)
    }

    func testRedundantTypeRemovedIfValueOnNextLine() {
        let input = """
        let view: UIView
            = UIView()
        """
        let output = """
        let view
            = UIView()
        """
        let options = FormatOptions(redundantType: .inferred)
        testFormatting(for: input, output, rule: FormatRules.redundantType,
                       options: options)
    }

    func testRedundantTypeRemovedIfValueOnNextLine2() {
        let input = """
        let view: UIView =
            UIView()
        """
        let output = """
        let view =
            UIView()
        """
        let options = FormatOptions(redundantType: .inferred)
        testFormatting(for: input, output, rule: FormatRules.redundantType,
                       options: options)
    }

    func testAllRedundantTypesRemovedInCommaDelimitedDeclaration() {
        let input = "var foo: Int = 0, bar: Int = 0"
        let output = "var foo = 0, bar = 0"
        let options = FormatOptions(redundantType: .inferred)
        testFormatting(for: input, output, rule: FormatRules.redundantType,
                       options: options)
    }

    func testRedundantTypeRemovalWithComment() {
        let input = "var view: UIView /* view */ = UIView()"
        let output = "var view /* view */ = UIView()"
        let options = FormatOptions(redundantType: .inferred)
        testFormatting(for: input, output, rule: FormatRules.redundantType,
                       options: options)
    }

    func testRedundantTypeRemovalWithComment2() {
        let input = "var view: UIView = /* view */ UIView()"
        let output = "var view = /* view */ UIView()"
        let options = FormatOptions(redundantType: .inferred)
        testFormatting(for: input, output, rule: FormatRules.redundantType,
                       options: options)
    }

    func testNonRedundantTernaryConditionTypeNotRemoved() {
        let input = "let foo: Bar = Bar.baz() ? .bar1 : .bar2"
        let options = FormatOptions(redundantType: .inferred)
        testFormatting(for: input, rule: FormatRules.redundantType, options: options)
    }

    func testTernaryConditionAfterLetNotTreatedAsPartOfExpression() {
        let input = """
        let foo: Bar = Bar.baz()
        baz ? bar2() : bar2()
        """
        let output = """
        let foo = Bar.baz()
        baz ? bar2() : bar2()
        """
        let options = FormatOptions(redundantType: .inferred)
        testFormatting(for: input, output, rule: FormatRules.redundantType,
                       options: options)
    }

    func testNoRemoveRedundantTypeIfVoid() {
        let input = "let foo: Void = Void()"
        let options = FormatOptions(redundantType: .inferred)
        testFormatting(for: input, rule: FormatRules.redundantType,
                       options: options, exclude: ["void"])
    }

    func testNoRemoveRedundantTypeIfVoid2() {
        let input = "let foo: () = ()"
        let options = FormatOptions(redundantType: .inferred)
        testFormatting(for: input, rule: FormatRules.redundantType,
                       options: options, exclude: ["void"])
    }

    func testNoRemoveRedundantTypeIfVoid3() {
        let input = "let foo: [Void] = [Void]()"
        let options = FormatOptions(redundantType: .inferred)
        testFormatting(for: input, rule: FormatRules.redundantType, options: options)
    }

    func testNoRemoveRedundantTypeIfVoid4() {
        let input = "let foo: Array<Void> = Array<Void>()"
        let options = FormatOptions(redundantType: .inferred)
        testFormatting(for: input, rule: FormatRules.redundantType,
                       options: options, exclude: ["typeSugar"])
    }

    func testNoRemoveRedundantTypeIfVoid5() {
        let input = "let foo: Void? = Void?.none"
        let options = FormatOptions(redundantType: .inferred)
        testFormatting(for: input, rule: FormatRules.redundantType, options: options)
    }

    func testNoRemoveRedundantTypeIfVoid6() {
        let input = "let foo: Optional<Void> = Optional<Void>.none"
        let options = FormatOptions(redundantType: .inferred)
        testFormatting(for: input, rule: FormatRules.redundantType,
                       options: options, exclude: ["typeSugar"])
    }

    func testRedundantTypeWithLiterals() {
        let input = """
        let a1: Bool = true
        let a2: Bool = false

        let b1: String = "foo"
        let b2: String = "\\(b1)"

        let c1: Int = 1
        let c2: Int = 1.0

        let d1: Double = 3.14
        let d2: Double = 3

        let e1: [Double] = [3.14]
        let e2: [Double] = [3]

        let f1: [String: Int] = ["foo": 5]
        let f2: [String: Int?] = ["foo": nil]
        """
        let output = """
        let a1 = true
        let a2 = false

        let b1 = "foo"
        let b2 = "\\(b1)"

        let c1 = 1
        let c2: Int = 1.0

        let d1 = 3.14
        let d2: Double = 3

        let e1 = [3.14]
        let e2: [Double] = [3]

        let f1 = ["foo": 5]
        let f2: [String: Int?] = ["foo": nil]
        """
        let options = FormatOptions(redundantType: .inferred)
        testFormatting(for: input, output, rule: FormatRules.redundantType,
                       options: options)
    }

    func testRedundantTypePreservesLiteralRepresentableTypes() {
        let input = """
        let a: MyBoolRepresentable = true
        let b: MyStringRepresentable = "foo"
        let c: MyIntRepresentable = 1
        let d: MyDoubleRepresentable = 3.14
        let e: MyArrayRepresentable = ["bar"]
        let f: MyDictionaryRepresentable = ["baz": 1]
        """
        let options = FormatOptions(redundantType: .inferred)
        testFormatting(for: input, rule: FormatRules.redundantType, options: options)
    }

    func testPreservesTypeWithIfExpressionInSwift5_8() {
        let input = """
        let foo: Foo
        if condition {
            foo = Foo("foo")
        } else {
            foo = Foo("bar")
        }
        """
        let options = FormatOptions(redundantType: .inferred, swiftVersion: "5.8")
        testFormatting(for: input, rule: FormatRules.redundantType, options: options)
    }

    func testPreservesNonRedundantTypeWithIfExpression() {
        let input = """
        let foo: Foo = if condition {
            Foo("foo")
        } else {
            FooSubclass("bar")
        }
        """
        let options = FormatOptions(redundantType: .inferred, swiftVersion: "5.9")
        testFormatting(for: input, rule: FormatRules.redundantType, options: options)
    }

    func testRedundantTypeWithIfExpression_inferred() {
        let input = """
        let foo: Foo = if condition {
            Foo("foo")
        } else {
            Foo("bar")
        }
        """
        let output = """
        let foo = if condition {
            Foo("foo")
        } else {
            Foo("bar")
        }
        """
        let options = FormatOptions(redundantType: .inferred, swiftVersion: "5.9")
        testFormatting(for: input, output, rule: FormatRules.redundantType, options: options)
    }

    func testRedundantTypeWithIfExpression_explicit() {
        let input = """
        let foo: Foo = if condition {
            Foo("foo")
        } else {
            Foo("bar")
        }
        """
        let output = """
        let foo: Foo = if condition {
            .init("foo")
        } else {
            .init("bar")
        }
        """
        let options = FormatOptions(redundantType: .explicit, swiftVersion: "5.9")
        testFormatting(for: input, output, rule: FormatRules.redundantType, options: options)
    }

    func testRedundantTypeWithNestedIfExpression_inferred() {
        let input = """
        let foo: Foo = if condition {
            switch condition {
            case true:
                if condition {
                    Foo("foo")
                } else {
                    Foo("bar")
                }
            case false:
                Foo("baaz")
            }
        } else {
            Foo("quux")
        }
        """
        let output = """
        let foo = if condition {
            switch condition {
            case true:
                if condition {
                    Foo("foo")
                } else {
                    Foo("bar")
                }
            case false:
                Foo("baaz")
            }
        } else {
            Foo("quux")
        }
        """
        let options = FormatOptions(redundantType: .inferred, swiftVersion: "5.9")
        testFormatting(for: input, output, rule: FormatRules.redundantType, options: options)
    }

    func testRedundantTypeWithNestedIfExpression_explicit() {
        let input = """
        let foo: Foo = if condition {
            switch condition {
            case true:
                if condition {
                    Foo("foo")
                } else {
                    Foo("bar")
                }
            case false:
                Foo("baaz")
            }
        } else {
            Foo("quux")
        }
        """
        let output = """
        let foo: Foo = if condition {
            switch condition {
            case true:
                if condition {
                    .init("foo")
                } else {
                    .init("bar")
                }
            case false:
                .init("baaz")
            }
        } else {
            .init("quux")
        }
        """
        let options = FormatOptions(redundantType: .explicit, swiftVersion: "5.9")
        testFormatting(for: input, output, rule: FormatRules.redundantType, options: options)
    }

    func testRedundantTypeWithLiteralsInIfExpression() {
        let input = """
        let foo: String = if condition {
            "foo"
        } else {
            "bar"
        }
        """
        let output = """
        let foo = if condition {
            "foo"
        } else {
            "bar"
        }
        """
        let options = FormatOptions(redundantType: .inferred, swiftVersion: "5.9")
        testFormatting(for: input, output, rule: FormatRules.redundantType, options: options)
    }

    // --redundanttype explicit

    func testVarRedundantTypeRemovalExplicitType() {
        let input = "var view: UIView = UIView()"
        let output = "var view: UIView = .init()"
        let options = FormatOptions(redundantType: .explicit)
        testFormatting(for: input, output, rule: FormatRules.redundantType,
                       options: options)
    }

    func testVarRedundantTypeRemovalExplicitType2() {
        let input = "var view: UIView = UIView /* foo */()"
        let output = "var view: UIView = .init /* foo */()"
        let options = FormatOptions(redundantType: .explicit)
        testFormatting(for: input, output, rule: FormatRules.redundantType,
                       options: options, exclude: ["spaceAroundComments"])
    }

    func testLetRedundantGenericTypeRemovalExplicitType() {
        let input = "let relay: BehaviourRelay<Int?> = BehaviourRelay<Int?>(value: nil)"
        let output = "let relay: BehaviourRelay<Int?> = .init(value: nil)"
        let options = FormatOptions(redundantType: .explicit)
        testFormatting(for: input, output, rule: FormatRules.redundantType,
                       options: options)
    }

    func testLetRedundantGenericTypeRemovalExplicitTypeIfValueOnNextLine() {
        let input = "let relay: Foo<Int?> = Foo<Int?>\n    .default"
        let output = "let relay: Foo<Int?> = \n    .default"
        let options = FormatOptions(redundantType: .explicit)
        testFormatting(for: input, output, rule: FormatRules.redundantType,
                       options: options, exclude: ["trailingSpace"])
    }

    func testVarNonRedundantTypeDoesNothingExplicitType() {
        let input = "var view: UIView = UINavigationBar()"
        let options = FormatOptions(redundantType: .explicit)
        testFormatting(for: input, rule: FormatRules.redundantType, options: options)
    }

    func testLetRedundantTypeRemovalExplicitType() {
        let input = "let view: UIView = UIView()"
        let output = "let view: UIView = .init()"
        let options = FormatOptions(redundantType: .explicit)
        testFormatting(for: input, output, rule: FormatRules.redundantType,
                       options: options)
    }

    func testRedundantTypeRemovedIfValueOnNextLineExplicitType() {
        let input = """
        let view: UIView
            = UIView()
        """
        let output = """
        let view: UIView
            = .init()
        """
        let options = FormatOptions(redundantType: .explicit)
        testFormatting(for: input, output, rule: FormatRules.redundantType,
                       options: options)
    }

    func testRedundantTypeRemovedIfValueOnNextLine2ExplicitType() {
        let input = """
        let view: UIView =
            UIView()
        """
        let output = """
        let view: UIView =
            .init()
        """
        let options = FormatOptions(redundantType: .explicit)
        testFormatting(for: input, output, rule: FormatRules.redundantType,
                       options: options)
    }

    func testRedundantTypeRemovalWithCommentExplicitType() {
        let input = "var view: UIView /* view */ = UIView()"
        let output = "var view: UIView /* view */ = .init()"
        let options = FormatOptions(redundantType: .explicit)
        testFormatting(for: input, output, rule: FormatRules.redundantType,
                       options: options)
    }

    func testRedundantTypeRemovalWithComment2ExplicitType() {
        let input = "var view: UIView = /* view */ UIView()"
        let output = "var view: UIView = /* view */ .init()"
        let options = FormatOptions(redundantType: .explicit)
        testFormatting(for: input, output, rule: FormatRules.redundantType,
                       options: options)
    }

    func testRedundantTypeRemovalWithStaticMember() {
        let input = """
        let session: URLSession = URLSession.default

        init(foo: Foo, bar: Bar) {
            self.foo = foo
            self.bar = bar
        }
        """
        let output = """
        let session: URLSession = .default

        init(foo: Foo, bar: Bar) {
            self.foo = foo
            self.bar = bar
        }
        """
        let options = FormatOptions(redundantType: .explicit)
        testFormatting(for: input, output, rule: FormatRules.redundantType,
                       options: options)
    }

    func testRedundantTypeRemovalWithStaticFunc() {
        let input = """
        let session: URLSession = URLSession.default()

        init(foo: Foo, bar: Bar) {
            self.foo = foo
            self.bar = bar
        }
        """
        let output = """
        let session: URLSession = .default()

        init(foo: Foo, bar: Bar) {
            self.foo = foo
            self.bar = bar
        }
        """
        let options = FormatOptions(redundantType: .explicit)
        testFormatting(for: input, output, rule: FormatRules.redundantType,
                       options: options)
    }

    func testRedundantTypeDoesNothingWithChainedMember() {
        let input = "let session: URLSession = URLSession.default.makeCopy()"
        let options = FormatOptions(redundantType: .explicit)
        testFormatting(for: input, rule: FormatRules.redundantType, options: options)
    }

    func testRedundantRedundantChainedMemberTypeRemovedOnSwift5_4() {
        let input = "let session: URLSession = URLSession.default.makeCopy()"
        let output = "let session: URLSession = .default.makeCopy()"
        let options = FormatOptions(redundantType: .explicit, swiftVersion: "5.4")
        testFormatting(for: input, output, rule: FormatRules.redundantType,
                       options: options)
    }

    func testRedundantTypeDoesNothingWithChainedMember2() {
        let input = "let color: UIColor = UIColor.red.withAlphaComponent(0.5)"
        let options = FormatOptions(redundantType: .explicit)
        testFormatting(for: input, rule: FormatRules.redundantType, options: options)
    }

    func testRedundantTypeDoesNothingWithChainedMember3() {
        let input = "let url: URL = URL(fileURLWithPath: #file).deletingLastPathComponent()"
        let options = FormatOptions(redundantType: .explicit)
        testFormatting(for: input, rule: FormatRules.redundantType, options: options)
    }

    func testRedundantTypeRemovedWithChainedMemberOnSwift5_4() {
        let input = "let url: URL = URL(fileURLWithPath: #file).deletingLastPathComponent()"
        let output = "let url: URL = .init(fileURLWithPath: #file).deletingLastPathComponent()"
        let options = FormatOptions(redundantType: .explicit, swiftVersion: "5.4")
        testFormatting(for: input, output, rule: FormatRules.redundantType, options: options)
    }

    func testRedundantTypeDoesNothingIfLet() {
        let input = "if let foo: Foo = Foo() {}"
        let options = FormatOptions(redundantType: .explicit)
        testFormatting(for: input, rule: FormatRules.redundantType, options: options)
    }

    func testRedundantTypeDoesNothingGuardLet() {
        let input = "guard let foo: Foo = Foo() else {}"
        let options = FormatOptions(redundantType: .explicit)
        testFormatting(for: input, rule: FormatRules.redundantType, options: options)
    }

    func testRedundantTypeDoesNothingIfLetAfterComma() {
        let input = "if check == true, let foo: Foo = Foo() {}"
        let options = FormatOptions(redundantType: .explicit)
        testFormatting(for: input, rule: FormatRules.redundantType, options: options)
    }

    func testRedundantTypeWorksAfterIf() {
        let input = """
        if foo {}
        let foo: Foo = Foo()
        """
        let output = """
        if foo {}
        let foo: Foo = .init()
        """
        let options = FormatOptions(redundantType: .explicit)
        testFormatting(for: input, output, rule: FormatRules.redundantType,
                       options: options)
    }

    func testRedundantTypeIfVoid() {
        let input = "let foo: [Void] = [Void]()"
        let output = "let foo: [Void] = .init()"
        let options = FormatOptions(redundantType: .explicit)
        testFormatting(for: input, output, rule: FormatRules.redundantType,
                       options: options)
    }

    func testRedundantTypeWithIntegerLiteralNotMangled() {
        let input = "let foo: Int = 1.toFoo"
        let options = FormatOptions(redundantType: .explicit)
        testFormatting(for: input, rule: FormatRules.redundantType,
                       options: options)
    }

    func testRedundantTypeWithFloatLiteralNotMangled() {
        let input = "let foo: Double = 1.0.toFoo"
        let options = FormatOptions(redundantType: .explicit)
        testFormatting(for: input, rule: FormatRules.redundantType,
                       options: options)
    }

    func testRedundantTypeWithArrayLiteralNotMangled() {
        let input = "let foo: [Int] = [1].toFoo"
        let options = FormatOptions(redundantType: .explicit)
        testFormatting(for: input, rule: FormatRules.redundantType,
                       options: options)
    }

    func testRedundantTypeWithBoolLiteralNotMangled() {
        let input = "let foo: Bool = false.toFoo"
        let options = FormatOptions(redundantType: .explicit)
        testFormatting(for: input, rule: FormatRules.redundantType,
                       options: options)
    }

    // --redundanttype infer-locals-only

    func testRedundantTypeinferLocalsOnly() {
        let input = """
        let globalFoo: Foo = Foo()

        struct SomeType {
            let instanceFoo: Foo = Foo()

            func method() {
                let localFoo: Foo = Foo()
                let localString: String = "foo"
            }

            let instanceString: String = "foo"
        }

        let globalString: String = "foo"
        """

        let output = """
        let globalFoo: Foo = .init()

        struct SomeType {
            let instanceFoo: Foo = .init()

            func method() {
                let localFoo = Foo()
                let localString = "foo"
            }

            let instanceString: String = "foo"
        }

        let globalString: String = "foo"
        """

        let options = FormatOptions(redundantType: .inferLocalsOnly)
        testFormatting(for: input, output, rule: FormatRules.redundantType,
                       options: options)
    }

    // MARK: - redundantNilInit

    func testRemoveRedundantNilInit() {
        let input = "var foo: Int? = nil\nlet bar: Int? = nil"
        let output = "var foo: Int?\nlet bar: Int? = nil"
        testFormatting(for: input, output, rule: FormatRules.redundantNilInit)
    }

    func testNoRemoveLetNilInitAfterVar() {
        let input = "var foo: Int; let bar: Int? = nil"
        testFormatting(for: input, rule: FormatRules.redundantNilInit)
    }

    func testNoRemoveNonNilInit() {
        let input = "var foo: Int? = 0"
        testFormatting(for: input, rule: FormatRules.redundantNilInit)
    }

    func testRemoveRedundantImplicitUnwrapInit() {
        let input = "var foo: Int! = nil"
        let output = "var foo: Int!"
        testFormatting(for: input, output, rule: FormatRules.redundantNilInit)
    }

    func testRemoveMultipleRedundantNilInitsInSameLine() {
        let input = "var foo: Int? = nil, bar: Int? = nil"
        let output = "var foo: Int?, bar: Int?"
        testFormatting(for: input, output, rule: FormatRules.redundantNilInit)
    }

    func testNoRemoveLazyVarNilInit() {
        let input = "lazy var foo: Int? = nil"
        testFormatting(for: input, rule: FormatRules.redundantNilInit)
    }

    func testNoRemoveLazyPublicPrivateSetVarNilInit() {
        let input = "lazy private(set) public var foo: Int? = nil"
        testFormatting(for: input, rule: FormatRules.redundantNilInit,
                       exclude: ["modifierOrder", "specifiers"])
    }

    func testNoRemoveCodableNilInit() {
        let input = "struct Foo: Codable, Bar {\n    enum CodingKeys: String, CodingKey {\n        case bar = \"_bar\"\n    }\n\n    var bar: Int?\n    var baz: String? = nil\n}"
        testFormatting(for: input, rule: FormatRules.redundantNilInit)
    }

    func testNoRemoveNilInitWithPropertyWrapper() {
        let input = "@Foo var foo: Int? = nil"
        testFormatting(for: input, rule: FormatRules.redundantNilInit)
    }

    func testNoRemoveNilInitWithLowercasePropertyWrapper() {
        let input = "@foo var foo: Int? = nil"
        testFormatting(for: input, rule: FormatRules.redundantNilInit)
    }

    func testNoRemoveNilInitWithPropertyWrapperWithArgument() {
        let input = "@Foo(bar: baz) var foo: Int? = nil"
        testFormatting(for: input, rule: FormatRules.redundantNilInit)
    }

    func testNoRemoveNilInitWithLowercasePropertyWrapperWithArgument() {
        let input = "@foo(bar: baz) var foo: Int? = nil"
        testFormatting(for: input, rule: FormatRules.redundantNilInit)
    }

    func testRemoveNilInitWithObjcAttributes() {
        let input = "@objc var foo: Int? = nil"
        let output = "@objc var foo: Int?"
        testFormatting(for: input, output, rule: FormatRules.redundantNilInit)
    }

    func testNoRemoveNilInitInStructWithDefaultInit() {
        let input = """
        struct Foo {
            var bar: String? = nil
        }
        """
        testFormatting(for: input, rule: FormatRules.redundantNilInit)
    }

    func testRemoveNilInitInStructWithDefaultInitInSwiftVersion5_2() {
        let input = """
        struct Foo {
            var bar: String? = nil
        }
        """
        let output = """
        struct Foo {
            var bar: String?
        }
        """
        testFormatting(for: input, output, rule: FormatRules.redundantNilInit,
                       options: FormatOptions(swiftVersion: "5.2"))
    }

    func testRemoveNilInitInStructWithCustomInit() {
        let input = """
        struct Foo {
            var bar: String? = nil
            init() {
                bar = "bar"
            }
        }
        """
        let output = """
        struct Foo {
            var bar: String?
            init() {
                bar = "bar"
            }
        }
        """
        testFormatting(for: input, output, rule: FormatRules.redundantNilInit)
    }

    func testNoRemoveNilInitInViewBuilder() {
        let input = """
        struct TestView: View {
            var body: some View {
                var foo: String? = nil
                Text(foo ?? "")
            }
        }
        """
        testFormatting(for: input, rule: FormatRules.redundantNilInit)
    }

    func testNoRemoveNilInitInIfStatementInViewBuilder() {
        let input = """
        struct TestView: View {
            var body: some View {
                if true {
                    var foo: String?
                    Text(foo ?? "")
                } else {
                    EmptyView()
                }
            }
        }
        """
        testFormatting(for: input, rule: FormatRules.redundantNilInit)
    }

    func testNoRemoveNilInitInSwitchStatementInViewBuilder() {
        let input = """
        struct TestView: View {
            var body: some View {
                switch foo {
                case .bar:
                    var foo: String?
                    Text(foo ?? "")
                default:
                    EmptyView()
                }
            }
        }
        """
        testFormatting(for: input, rule: FormatRules.redundantNilInit)
    }

    // MARK: - redundantLet

    func testRemoveRedundantLet() {
        let input = "let _ = bar {}"
        let output = "_ = bar {}"
        testFormatting(for: input, output, rule: FormatRules.redundantLet)
    }

    func testNoRemoveLetWithType() {
        let input = "let _: String = bar {}"
        testFormatting(for: input, rule: FormatRules.redundantLet)
    }

    func testRemoveRedundantLetInCase() {
        let input = "if case .foo(let _) = bar {}"
        let output = "if case .foo(_) = bar {}"
        testFormatting(for: input, output, rule: FormatRules.redundantLet, exclude: ["redundantPattern"])
    }

    func testRemoveRedundantVarsInCase() {
        let input = "if case .foo(var _, var /* unused */ _) = bar {}"
        let output = "if case .foo(_, /* unused */ _) = bar {}"
        testFormatting(for: input, output, rule: FormatRules.redundantLet)
    }

    func testNoRemoveLetInIf() {
        let input = "if let _ = foo {}"
        testFormatting(for: input, rule: FormatRules.redundantLet)
    }

    func testNoRemoveLetInMultiIf() {
        let input = "if foo == bar, /* comment! */ let _ = baz {}"
        testFormatting(for: input, rule: FormatRules.redundantLet)
    }

    func testNoRemoveLetInGuard() {
        let input = "guard let _ = foo else {}"
        testFormatting(for: input, rule: FormatRules.redundantLet,
                       exclude: ["wrapConditionalBodies"])
    }

    func testNoRemoveLetInWhile() {
        let input = "while let _ = foo {}"
        testFormatting(for: input, rule: FormatRules.redundantLet)
    }

    func testNoRemoveLetInViewBuilder() {
        let input = """
        HStack {
            let _ = print("Hi")
            Text("Some text")
        }
        """
        testFormatting(for: input, rule: FormatRules.redundantLet)
    }

    func testNoRemoveLetInIfStatementInViewBuilder() {
        let input = """
        VStack {
            if visible == "YES" {
                let _ = print("")
            }
        }
        """
        testFormatting(for: input, rule: FormatRules.redundantLet)
    }

    func testNoRemoveLetInSwitchStatementInViewBuilder() {
        let input = """
        struct TestView: View {
            var body: some View {
                var foo = ""
                switch (self.min, self.max) {
                case let (nil, max as Int):
                    let _ = {
                        foo = "\\(max)"
                    }()
                default:
                    EmptyView()
                }

                Text(foo)
            }
        }
        """
        testFormatting(for: input, rule: FormatRules.redundantLet)
    }

    func testNoRemoveAsyncLet() {
        let input = "async let _ = foo()"
        testFormatting(for: input, rule: FormatRules.redundantLet)
    }

    // MARK: - redundantPattern

    func testRemoveRedundantPatternInIfCase() {
        let input = "if case let .foo(_, _) = bar {}"
        let output = "if case .foo = bar {}"
        testFormatting(for: input, output, rule: FormatRules.redundantPattern)
    }

    func testNoRemoveRequiredPatternInIfCase() {
        let input = "if case (_, _) = bar {}"
        testFormatting(for: input, rule: FormatRules.redundantPattern)
    }

    func testRemoveRedundantPatternInSwitchCase() {
        let input = "switch foo {\ncase let .bar(_, _): break\ndefault: break\n}"
        let output = "switch foo {\ncase .bar: break\ndefault: break\n}"
        testFormatting(for: input, output, rule: FormatRules.redundantPattern)
    }

    func testNoRemoveRequiredPatternLetInSwitchCase() {
        let input = "switch foo {\ncase let .bar(_, a): break\ndefault: break\n}"
        testFormatting(for: input, rule: FormatRules.redundantPattern)
    }

    func testNoRemoveRequiredPatternInSwitchCase() {
        let input = "switch foo {\ncase (_, _): break\ndefault: break\n}"
        testFormatting(for: input, rule: FormatRules.redundantPattern)
    }

    func testSimplifyLetPattern() {
        let input = "let(_, _) = bar"
        let output = "let _ = bar"
        testFormatting(for: input, output, rule: FormatRules.redundantPattern, exclude: ["redundantLet"])
    }

    func testNoRemoveVoidFunctionCall() {
        let input = "if case .foo() = bar {}"
        testFormatting(for: input, rule: FormatRules.redundantPattern)
    }

    func testNoRemoveMethodSignature() {
        let input = "func foo(_, _) {}"
        testFormatting(for: input, rule: FormatRules.redundantPattern)
    }

    // MARK: - redundantRawValues

    func testRemoveRedundantRawString() {
        let input = "enum Foo: String {\n    case bar = \"bar\"\n    case baz = \"baz\"\n}"
        let output = "enum Foo: String {\n    case bar\n    case baz\n}"
        testFormatting(for: input, output, rule: FormatRules.redundantRawValues)
    }

    func testRemoveCommaDelimitedCaseRawStringCases() {
        let input = "enum Foo: String { case bar = \"bar\", baz = \"baz\" }"
        let output = "enum Foo: String { case bar, baz }"
        testFormatting(for: input, output, rule: FormatRules.redundantRawValues,
                       exclude: ["wrapEnumCases"])
    }

    func testRemoveBacktickCaseRawStringCases() {
        let input = "enum Foo: String { case `as` = \"as\", `let` = \"let\" }"
        let output = "enum Foo: String { case `as`, `let` }"
        testFormatting(for: input, output, rule: FormatRules.redundantRawValues,
                       exclude: ["wrapEnumCases"])
    }

    func testNoRemoveRawStringIfNameDoesntMatch() {
        let input = "enum Foo: String {\n    case bar = \"foo\"\n}"
        testFormatting(for: input, rule: FormatRules.redundantRawValues)
    }

    // MARK: - redundantVoidReturnType

    func testRemoveRedundantVoidReturnType() {
        let input = "func foo() -> Void {}"
        let output = "func foo() {}"
        testFormatting(for: input, output, rule: FormatRules.redundantVoidReturnType)
    }

    func testRemoveRedundantVoidReturnType2() {
        let input = "func foo() ->\n    Void {}"
        let output = "func foo() {}"
        testFormatting(for: input, output, rule: FormatRules.redundantVoidReturnType)
    }

    func testRemoveRedundantSwiftDotVoidReturnType() {
        let input = "func foo() -> Swift.Void {}"
        let output = "func foo() {}"
        testFormatting(for: input, output, rule: FormatRules.redundantVoidReturnType)
    }

    func testRemoveRedundantSwiftDotVoidReturnType2() {
        let input = "func foo() -> Swift\n    .Void {}"
        let output = "func foo() {}"
        testFormatting(for: input, output, rule: FormatRules.redundantVoidReturnType)
    }

    func testRemoveRedundantEmptyReturnType() {
        let input = "func foo() -> () {}"
        let output = "func foo() {}"
        testFormatting(for: input, output, rule: FormatRules.redundantVoidReturnType)
    }

    func testRemoveRedundantVoidTupleReturnType() {
        let input = "func foo() -> (Void) {}"
        let output = "func foo() {}"
        testFormatting(for: input, output, rule: FormatRules.redundantVoidReturnType)
    }

    func testNoRemoveCommentFollowingRedundantVoidReturnType() {
        let input = "func foo() -> Void /* void */ {}"
        let output = "func foo() /* void */ {}"
        testFormatting(for: input, output, rule: FormatRules.redundantVoidReturnType)
    }

    func testNoRemoveRequiredVoidReturnType() {
        let input = "typealias Foo = () -> Void"
        testFormatting(for: input, rule: FormatRules.redundantVoidReturnType)
    }

    func testNoRemoveChainedVoidReturnType() {
        let input = "func foo() -> () -> Void {}"
        testFormatting(for: input, rule: FormatRules.redundantVoidReturnType)
    }

    func testRemoveRedundantVoidInClosureArguments() {
        let input = "{ (foo: Bar) -> Void in foo() }"
        let output = "{ (foo: Bar) in foo() }"
        testFormatting(for: input, output, rule: FormatRules.redundantVoidReturnType)
    }

    func testRemoveRedundantEmptyReturnTypeInClosureArguments() {
        let input = "{ (foo: Bar) -> () in foo() }"
        let output = "{ (foo: Bar) in foo() }"
        testFormatting(for: input, output, rule: FormatRules.redundantVoidReturnType)
    }

    func testRemoveRedundantVoidInClosureArguments2() {
        let input = "methodWithTrailingClosure { foo -> Void in foo() }"
        let output = "methodWithTrailingClosure { foo in foo() }"
        testFormatting(for: input, output, rule: FormatRules.redundantVoidReturnType)
    }

    func testRemoveRedundantSwiftDotVoidInClosureArguments2() {
        let input = "methodWithTrailingClosure { foo -> Swift.Void in foo() }"
        let output = "methodWithTrailingClosure { foo in foo() }"
        testFormatting(for: input, output, rule: FormatRules.redundantVoidReturnType)
    }

    func testNoRemoveRedundantVoidInClosureArgument() {
        let input = "{ (foo: Bar) -> Void in foo() }"
        let options = FormatOptions(closureVoidReturn: .preserve)
        testFormatting(for: input, rule: FormatRules.redundantVoidReturnType, options: options)
    }

    // MARK: - redundantReturn

    func testRemoveRedundantReturnInClosure() {
        let input = "foo(with: { return 5 })"
        let output = "foo(with: { 5 })"
        testFormatting(for: input, output, rule: FormatRules.redundantReturn, exclude: ["trailingClosures"])
    }

    func testRemoveRedundantReturnInClosureWithArgs() {
        let input = "foo(with: { foo in return foo })"
        let output = "foo(with: { foo in foo })"
        testFormatting(for: input, output, rule: FormatRules.redundantReturn, exclude: ["trailingClosures"])
    }

    func testRemoveRedundantReturnInMap() {
        let input = "let foo = bar.map { return 1 }"
        let output = "let foo = bar.map { 1 }"
        testFormatting(for: input, output, rule: FormatRules.redundantReturn)
    }

    func testNoRemoveReturnInComputedVar() {
        let input = "var foo: Int { return 5 }"
        testFormatting(for: input, rule: FormatRules.redundantReturn)
    }

    func testRemoveReturnInComputedVar() {
        let input = "var foo: Int { return 5 }"
        let output = "var foo: Int { 5 }"
        let options = FormatOptions(swiftVersion: "5.1")
        testFormatting(for: input, output, rule: FormatRules.redundantReturn, options: options)
    }

    func testNoRemoveReturnInGet() {
        let input = "var foo: Int {\n    get { return 5 }\n    set { _foo = newValue }\n}"
        testFormatting(for: input, rule: FormatRules.redundantReturn)
    }

    func testRemoveReturnInGet() {
        let input = "var foo: Int {\n    get { return 5 }\n    set { _foo = newValue }\n}"
        let output = "var foo: Int {\n    get { 5 }\n    set { _foo = newValue }\n}"
        let options = FormatOptions(swiftVersion: "5.1")
        testFormatting(for: input, output, rule: FormatRules.redundantReturn, options: options)
    }

    func testNoRemoveReturnInGetClosure() {
        let input = "let foo = get { return 5 }"
        let output = "let foo = get { 5 }"
        testFormatting(for: input, output, rule: FormatRules.redundantReturn)
    }

    func testRemoveReturnInVarClosure() {
        let input = "var foo = { return 5 }()"
        let output = "var foo = { 5 }()"
        testFormatting(for: input, output, rule: FormatRules.redundantReturn, exclude: ["redundantClosure"])
    }

    func testRemoveReturnInParenthesizedClosure() {
        let input = "var foo = ({ return 5 }())"
        let output = "var foo = ({ 5 }())"
        testFormatting(for: input, output, rule: FormatRules.redundantReturn, exclude: ["redundantParens", "redundantClosure"])
    }

    func testNoRemoveReturnInFunction() {
        let input = "func foo() -> Int { return 5 }"
        testFormatting(for: input, rule: FormatRules.redundantReturn)
    }

    func testRemoveReturnInFunction() {
        let input = "func foo() -> Int { return 5 }"
        let output = "func foo() -> Int { 5 }"
        let options = FormatOptions(swiftVersion: "5.1")
        testFormatting(for: input, output, rule: FormatRules.redundantReturn, options: options)
    }

    func testNoRemoveReturnInOperatorFunction() {
        let input = "func + (lhs: Int, rhs: Int) -> Int { return 5 }"
        testFormatting(for: input, rule: FormatRules.redundantReturn, exclude: ["unusedArguments"])
    }

    func testRemoveReturnInOperatorFunction() {
        let input = "func + (lhs: Int, rhs: Int) -> Int { return 5 }"
        let output = "func + (lhs: Int, rhs: Int) -> Int { 5 }"
        let options = FormatOptions(swiftVersion: "5.1")
        testFormatting(for: input, output, rule: FormatRules.redundantReturn, options: options,
                       exclude: ["unusedArguments"])
    }

    func testNoRemoveReturnInFailableInit() {
        let input = "init?() { return nil }"
        testFormatting(for: input, rule: FormatRules.redundantReturn)
    }

    func testRemoveReturnInFailableInit() {
        let input = "init?() { return nil }"
        let output = "init?() { nil }"
        let options = FormatOptions(swiftVersion: "5.1")
        testFormatting(for: input, output, rule: FormatRules.redundantReturn, options: options)
    }

    func testNoRemoveReturnInSubscript() {
        let input = "subscript(index: Int) -> String { return nil }"
        testFormatting(for: input, rule: FormatRules.redundantReturn, exclude: ["unusedArguments"])
    }

    func testRemoveReturnInSubscript() {
        let input = "subscript(index: Int) -> String { return nil }"
        let output = "subscript(index: Int) -> String { nil }"
        let options = FormatOptions(swiftVersion: "5.1")
        testFormatting(for: input, output, rule: FormatRules.redundantReturn, options: options,
                       exclude: ["unusedArguments"])
    }

    func testNoRemoveReturnInDoCatch() {
        let input = """
        func foo() -> Int {
            do {
                return try Bar()
            } catch {
                return -1
            }
        }
        """
        let options = FormatOptions(swiftVersion: "5.1")
        testFormatting(for: input, rule: FormatRules.redundantReturn, options: options)
    }

    func testNoRemoveReturnInDoCatchLet() {
        let input = """
        func foo() -> Int {
            do {
                return try Bar()
            } catch let e as Error {
                return -1
            }
        }
        """
        let options = FormatOptions(swiftVersion: "5.1")
        testFormatting(for: input, rule: FormatRules.redundantReturn, options: options)
    }

    func testNoRemoveReturnInForIn() {
        let input = "for foo in bar { return 5 }"
        testFormatting(for: input, rule: FormatRules.redundantReturn)
    }

    func testNoRemoveReturnInForWhere() {
        let input = "for foo in bar where baz { return 5 }"
        testFormatting(for: input, rule: FormatRules.redundantReturn)
    }

    func testNoRemoveReturnInIfLetTry() {
        let input = "if let foo = try? bar() { return 5 }"
        testFormatting(for: input, rule: FormatRules.redundantReturn,
                       exclude: ["wrapConditionalBodies"])
    }

    func testNoRemoveReturnInMultiIfLetTry() {
        let input = "if let foo = bar, let bar = baz { return 5 }"
        testFormatting(for: input, rule: FormatRules.redundantReturn,
                       exclude: ["wrapConditionalBodies"])
    }

    func testNoRemoveReturnAfterMultipleAs() {
        let input = "if foo as? bar as? baz { return 5 }"
        testFormatting(for: input, rule: FormatRules.redundantReturn,
                       exclude: ["wrapConditionalBodies"])
    }

    func testRemoveVoidReturn() {
        let input = "{ _ in return }"
        let output = "{ _ in }"
        testFormatting(for: input, output, rule: FormatRules.redundantReturn)
    }

    func testNoRemoveReturnAfterKeyPath() {
        let input = "func foo() { if bar == #keyPath(baz) { return 5 } }"
        testFormatting(for: input, rule: FormatRules.redundantReturn,
                       exclude: ["wrapConditionalBodies"])
    }

    func testNoRemoveReturnAfterParentheses() {
        let input = "if let foo = (bar as? String) { return foo }"
        testFormatting(for: input, rule: FormatRules.redundantReturn,
                       exclude: ["redundantParens", "wrapConditionalBodies"])
    }

    func testRemoveReturnInTupleVarGetter() {
        let input = "var foo: (Int, Int) { return (1, 2) }"
        let output = "var foo: (Int, Int) { (1, 2) }"
        let options = FormatOptions(swiftVersion: "5.1")
        testFormatting(for: input, output, rule: FormatRules.redundantReturn, options: options)
    }

    func testNoRemoveReturnInIfLetWithNoSpaceAfterParen() {
        let input = """
        var foo: String? {
            if let bar = baz(){
                return bar
            } else {
                return nil
            }
        }
        """
        let options = FormatOptions(swiftVersion: "5.1")
        testFormatting(for: input, rule: FormatRules.redundantReturn, options: options,
                       exclude: ["spaceAroundBraces", "spaceAroundParens"])
    }

    func testNoRemoveReturnInIfWithUnParenthesizedClosure() {
        let input = """
        if foo { $0.bar } {
            return true
        }
        """
        testFormatting(for: input, rule: FormatRules.redundantReturn)
    }

    func testRemoveBlankLineWithReturn() {
        let input = """
        foo {
            return
                bar
        }
        """
        let output = """
        foo {
            bar
        }
        """
        testFormatting(for: input, output, rule: FormatRules.redundantReturn,
                       exclude: ["indent"])
    }

    func testRemoveRedundantReturnInFunctionWithWhereClause() {
        let input = """
        func foo<T>(_ name: String) -> T where T: Equatable {
            return name
        }
        """
        let output = """
        func foo<T>(_ name: String) -> T where T: Equatable {
            name
        }
        """
        let options = FormatOptions(swiftVersion: "5.1")
        testFormatting(for: input, output, rule: FormatRules.redundantReturn,
                       options: options)
    }

    func testRemoveRedundantReturnInSubscriptWithWhereClause() {
        let input = """
        subscript<T>(_ name: String) -> T where T: Equatable {
            return name
        }
        """
        let output = """
        subscript<T>(_ name: String) -> T where T: Equatable {
            name
        }
        """
        let options = FormatOptions(swiftVersion: "5.1")
        testFormatting(for: input, output, rule: FormatRules.redundantReturn,
                       options: options)
    }

    func testNoRemoveReturnFollowedByMoreCode() {
        let input = """
        var foo: Bar = {
            return foo
            let bar = baz
            return bar
        }()
        """
        testFormatting(for: input, rule: FormatRules.redundantReturn)
    }

    func testNoRemoveReturnInForWhereLoop() {
        let input = """
        func foo() -> Bool {
            for bar in baz where !bar {
                return false
            }
            return true
        }
        """
        let options = FormatOptions(swiftVersion: "5.1")
        testFormatting(for: input, rule: FormatRules.redundantReturn, options: options)
    }

    func testRedundantReturnInVoidFunction() {
        let input = """
        func foo() {
            return
        }
        """
        let output = """
        func foo() {
        }
        """
        testFormatting(for: input, output, rule: FormatRules.redundantReturn,
                       exclude: ["emptyBraces"])
    }

    func testRedundantReturnInVoidFunction2() {
        let input = """
        func foo() {
            print("")
            return
        }
        """
        let output = """
        func foo() {
            print("")
        }
        """
        testFormatting(for: input, output, rule: FormatRules.redundantReturn)
    }

    func testRedundantReturnInVoidFunction3() {
        let input = """
        func foo() {
            // empty
            return
        }
        """
        let output = """
        func foo() {
            // empty
        }
        """
        testFormatting(for: input, output, rule: FormatRules.redundantReturn)
    }

    func testRedundantReturnInVoidFunction4() {
        let input = """
        func foo() {
            return // empty
        }
        """
        let output = """
        func foo() {
            // empty
        }
        """
        testFormatting(for: input, output, rule: FormatRules.redundantReturn)
    }

    func testNoRemoveVoidReturnInCatch() {
        let input = """
        func foo() {
            do {
                try Foo()
            } catch Feature.error {
                print("feature error")
                return
            }
            print("foo")
        }
        """
        testFormatting(for: input, rule: FormatRules.redundantReturn)
    }

    func testNoRemoveReturnInIfCase() {
        let input = """
        var isSessionDeinitializedError: Bool {
            if case .sessionDeinitialized = self { return true }
            return false
        }
        """
        testFormatting(for: input, rule: FormatRules.redundantReturn,
                       options: FormatOptions(swiftVersion: "5.1"),
                       exclude: ["wrapConditionalBodies"])
    }

    func testNoRemoveReturnInForCasewhere() {
        let input = """
        for case let .identifier(name) in formatter.tokens[startIndex ..< endIndex]
            where names.contains(name)
        {
            return true
        }
        """
        testFormatting(for: input, rule: FormatRules.redundantReturn,
                       options: FormatOptions(swiftVersion: "5.1"))
    }

    func testNoRemoveRequiredReturnInFunctionInsideClosure() {
        let input = """
        foo {
            func bar() -> Bar {
                let bar = Bar()
                return bar
            }
        }
        """
        testFormatting(for: input, rule: FormatRules.redundantReturn,
                       options: FormatOptions(swiftVersion: "5.1"))
    }

    func testRedundantIfStatementReturnSwift5_8() {
        let input = """
        func foo(condition: Bool) -> String {
            if condition {
                return "foo"
            } else {
                return "bar"
            }
        }
        """
        let options = FormatOptions(swiftVersion: "5.8")
        testFormatting(for: input, rule: FormatRules.redundantReturn,
                       options: options)
    }

    func testNonRedundantIfStatementReturnSwift5_9() {
        let input = """
        func foo(condition: Bool) -> String {
            if condition {
                return "foo"
            } else if !condition {
                return "bar"
            }
            return "baaz"
        }
        """
        let options = FormatOptions(swiftVersion: "5.9")
        testFormatting(for: input, rule: FormatRules.redundantReturn, options: options)
    }

    func testRedundantIfStatementReturnInFunction() {
        let input = """
        func foo(condition: Bool) -> String {
            if condition {
                return "foo"
            } else if otherCondition {
                if anotherCondition {
                    return "bar"
                } else {
                    return "baaz"
                }
            } else {
                return "quux"
            }
        }
        """
        let output = """
        func foo(condition: Bool) -> String {
            if condition {
                "foo"
            } else if otherCondition {
                if anotherCondition {
                    "bar"
                } else {
                    "baaz"
                }
            } else {
                "quux"
            }
        }
        """
        let options = FormatOptions(swiftVersion: "5.9")
        testFormatting(for: input, output, rule: FormatRules.redundantReturn, options: options)
    }

    func testRedundantIfStatementReturnInClosure() {
        let input = """
        let closure: (Bool) -> String = { condition in
            if condition {
                return "foo"
            } else {
                return "bar"
            }
        }
        """
        let output = """
        let closure: (Bool) -> String = { condition in
            if condition {
                "foo"
            } else {
                "bar"
            }
        }
        """
        let options = FormatOptions(swiftVersion: "5.9")
        testFormatting(for: input, output, rule: FormatRules.redundantReturn, options: options)
    }

    func testRedundantIfStatementReturnInRedundantClosure() {
        let input = """
        let value = {
            if condition {
                return "foo"
            } else {
                return "bar"
            }
        }()
        """
        let output = """
        let value = if condition {
            "foo"
        } else {
            "bar"
        }
        """
        let options = FormatOptions(swiftVersion: "5.9")
        testFormatting(for: input, [output], rules: [FormatRules.redundantReturn, FormatRules.redundantClosure, FormatRules.indent], options: options)
    }

    func testRedundantSwitchStatementReturnInFunction() {
        let input = """
        func foo(condition: Bool) -> String {
            switch condition {
            case true:
                return "foo"
            case false:
                return "bar"
            }
        }
        """
        let output = """
        func foo(condition: Bool) -> String {
            switch condition {
            case true:
                "foo"
            case false:
                "bar"
            }
        }
        """
        let options = FormatOptions(swiftVersion: "5.9")
        testFormatting(for: input, output, rule: FormatRules.redundantReturn, options: options)
    }

    func testNonRedundantSwitchStatementReturnInFunction() {
        let input = """
        func foo(condition: Bool) -> String {
            switch condition {
            case true:
                return "foo"
            case false:
                return "bar"
            }
        }
        """
        let options = FormatOptions(swiftVersion: "5.8")
        testFormatting(for: input, rule: FormatRules.redundantReturn, options: options)
    }

    func testRedundantSwitchStatementReturnInFunctionWithDefault() {
        let input = """
        func foo(condition: Bool) -> String {
            switch condition {
            case true:
                return "foo"
            default:
                return "bar"
            }
        }
        """
        let output = """
        func foo(condition: Bool) -> String {
            switch condition {
            case true:
                "foo"
            default:
                "bar"
            }
        }
        """
        let options = FormatOptions(swiftVersion: "5.9")
        testFormatting(for: input, output, rule: FormatRules.redundantReturn, options: options)
    }

    func testNonRedundantSwitchStatementReturnInFunctionWithDefault() {
        let input = """
        func foo(condition: Bool) -> String {
            switch condition {
            case true:
                return "foo"
            default:
                return "bar"
            }
        }
        """
        let options = FormatOptions(swiftVersion: "5.8")
        testFormatting(for: input, rule: FormatRules.redundantReturn, options: options)
    }

    func testRedundantNestedSwitchStatementReturnInFunction() {
        let input = """
        func foo(condition: Bool) -> String {
            switch condition {
            case true:
                switch condition {
                case true:
                    return "foo"
                case false:
                    if condition {
                        return "bar"
                    } else {
                        return "baaz"
                    }
                }
            case false:
                return "quux"
            }
        }
        """
        let output = """
        func foo(condition: Bool) -> String {
            switch condition {
            case true:
                switch condition {
                case true:
                    "foo"
                case false:
                    if condition {
                        "bar"
                    } else {
                        "baaz"
                    }
                }
            case false:
                "quux"
            }
        }
        """
        let options = FormatOptions(swiftVersion: "5.9")
        testFormatting(for: input, output, rule: FormatRules.redundantReturn, options: options)
    }

    // MARK: - redundantBackticks

    func testRemoveRedundantBackticksInLet() {
        let input = "let `foo` = bar"
        let output = "let foo = bar"
        testFormatting(for: input, output, rule: FormatRules.redundantBackticks)
    }

    func testNoRemoveBackticksAroundKeyword() {
        let input = "let `let` = foo"
        testFormatting(for: input, rule: FormatRules.redundantBackticks)
    }

    func testNoRemoveBackticksAroundSelf() {
        let input = "let `self` = foo"
        testFormatting(for: input, rule: FormatRules.redundantBackticks)
    }

    func testNoRemoveBackticksAroundClassSelfInTypealias() {
        let input = "typealias `Self` = Foo"
        testFormatting(for: input, rule: FormatRules.redundantBackticks)
    }

    func testRemoveBackticksAroundClassSelfAsReturnType() {
        let input = "func foo(bar: `Self`) { print(bar) }"
        let output = "func foo(bar: Self) { print(bar) }"
        testFormatting(for: input, output, rule: FormatRules.redundantBackticks)
    }

    func testRemoveBackticksAroundClassSelfAsParameterType() {
        let input = "func foo() -> `Self` {}"
        let output = "func foo() -> Self {}"
        testFormatting(for: input, output, rule: FormatRules.redundantBackticks)
    }

    func testRemoveBackticksAroundClassSelfArgument() {
        let input = "func foo(`Self`: Foo) { print(Self) }"
        let output = "func foo(Self: Foo) { print(Self) }"
        testFormatting(for: input, output, rule: FormatRules.redundantBackticks)
    }

    func testNoRemoveBackticksAroundKeywordFollowedByType() {
        let input = "let `default`: Int = foo"
        testFormatting(for: input, rule: FormatRules.redundantBackticks)
    }

    func testNoRemoveBackticksAroundContextualGet() {
        let input = "var foo: Int {\n    `get`()\n    return 5\n}"
        testFormatting(for: input, rule: FormatRules.redundantBackticks)
    }

    func testRemoveBackticksAroundGetArgument() {
        let input = "func foo(`get` value: Int) { print(value) }"
        let output = "func foo(get value: Int) { print(value) }"
        testFormatting(for: input, output, rule: FormatRules.redundantBackticks)
    }

    func testRemoveBackticksAroundTypeAtRootLevel() {
        let input = "enum `Type` {}"
        let output = "enum Type {}"
        testFormatting(for: input, output, rule: FormatRules.redundantBackticks)
    }

    func testNoRemoveBackticksAroundTypeInsideType() {
        let input = "struct Foo {\n    enum `Type` {}\n}"
        testFormatting(for: input, rule: FormatRules.redundantBackticks, exclude: ["enumNamespaces"])
    }

    func testNoRemoveBackticksAroundLetArgument() {
        let input = "func foo(`let`: Foo) { print(`let`) }"
        testFormatting(for: input, rule: FormatRules.redundantBackticks)
    }

    func testNoRemoveBackticksAroundTrueArgument() {
        let input = "func foo(`true`: Foo) { print(`true`) }"
        testFormatting(for: input, rule: FormatRules.redundantBackticks)
    }

    func testRemoveBackticksAroundTrueArgument() {
        let input = "func foo(`true`: Foo) { print(`true`) }"
        let output = "func foo(true: Foo) { print(`true`) }"
        let options = FormatOptions(swiftVersion: "4")
        testFormatting(for: input, output, rule: FormatRules.redundantBackticks, options: options)
    }

    func testNoRemoveBackticksAroundTypeProperty() {
        let input = "var type: Foo.`Type`"
        testFormatting(for: input, rule: FormatRules.redundantBackticks)
    }

    func testNoRemoveBackticksAroundTypePropertyInsideType() {
        let input = "struct Foo {\n    enum `Type` {}\n}"
        testFormatting(for: input, rule: FormatRules.redundantBackticks, exclude: ["enumNamespaces"])
    }

    func testNoRemoveBackticksAroundTrueProperty() {
        let input = "var type = Foo.`true`"
        testFormatting(for: input, rule: FormatRules.redundantBackticks)
    }

    func testRemoveBackticksAroundTrueProperty() {
        let input = "var type = Foo.`true`"
        let output = "var type = Foo.true"
        let options = FormatOptions(swiftVersion: "4")
        testFormatting(for: input, output, rule: FormatRules.redundantBackticks, options: options)
    }

    func testRemoveBackticksAroundProperty() {
        let input = "var type = Foo.`bar`"
        let output = "var type = Foo.bar"
        testFormatting(for: input, output, rule: FormatRules.redundantBackticks)
    }

    func testRemoveBackticksAroundKeywordProperty() {
        let input = "var type = Foo.`default`"
        let output = "var type = Foo.default"
        testFormatting(for: input, output, rule: FormatRules.redundantBackticks)
    }

    func testRemoveBackticksAroundKeypathProperty() {
        let input = "var type = \\.`bar`"
        let output = "var type = \\.bar"
        testFormatting(for: input, output, rule: FormatRules.redundantBackticks)
    }

    func testNoRemoveBackticksAroundKeypathKeywordProperty() {
        let input = "var type = \\.`default`"
        testFormatting(for: input, rule: FormatRules.redundantBackticks)
    }

    func testRemoveBackticksAroundKeypathKeywordPropertyInSwift5() {
        let input = "var type = \\.`default`"
        let output = "var type = \\.default"
        let options = FormatOptions(swiftVersion: "5")
        testFormatting(for: input, output, rule: FormatRules.redundantBackticks, options: options)
    }

    func testNoRemoveBackticksAroundInitPropertyInSwift5() {
        let input = "let foo: Foo = .`init`"
        let options = FormatOptions(swiftVersion: "5")
        testFormatting(for: input, rule: FormatRules.redundantBackticks, options: options)
    }

    func testNoRemoveBackticksAroundAnyProperty() {
        let input = "enum Foo {\n    case `Any`\n}"
        testFormatting(for: input, rule: FormatRules.redundantBackticks)
    }

    func testNoRemoveBackticksAroundGetInSubscript() {
        let input = """
        subscript<T>(_ name: String) -> T where T: Equatable {
            `get`(name)
        }
        """
        testFormatting(for: input, rule: FormatRules.redundantBackticks)
    }

    func testNoRemoveBackticksAroundActorProperty() {
        let input = "let `actor`: Foo"
        testFormatting(for: input, rule: FormatRules.redundantBackticks)
    }

    func testRemoveBackticksAroundActorRvalue() {
        let input = "let foo = `actor`"
        let output = "let foo = actor"
        testFormatting(for: input, output, rule: FormatRules.redundantBackticks)
    }

    func testRemoveBackticksAroundActorLabel() {
        let input = "init(`actor`: Foo)"
        let output = "init(actor: Foo)"
        testFormatting(for: input, output, rule: FormatRules.redundantBackticks)
    }

    func testRemoveBackticksAroundActorLabel2() {
        let input = "init(`actor` foo: Foo)"
        let output = "init(actor foo: Foo)"
        testFormatting(for: input, output, rule: FormatRules.redundantBackticks)
    }

    func testNoRemoveBackticksAroundUnderscore() {
        let input = "func `_`<T>(_ foo: T) -> T { foo }"
        testFormatting(for: input, rule: FormatRules.redundantBackticks)
    }

    func testNoRemoveBackticksAroundShadowedSelf() {
        let input = """
        struct Foo {
            let `self`: URL

            func printURL() {
                print("My URL is \\(self.`self`)")
            }
        }
        """
        let options = FormatOptions(swiftVersion: "4.1")
        testFormatting(for: input, rule: FormatRules.redundantBackticks, options: options)
    }

    func testNoRemoveBackticksAroundDollar() {
        let input = "@attached(peer, names: prefixed(`$`))"
        testFormatting(for: input, rule: FormatRules.redundantBackticks)
    }

    // MARK: - redundantSelf

    // explicitSelf = .remove

    func testSimpleRemoveRedundantSelf() {
        let input = "func foo() { self.bar() }"
        let output = "func foo() { bar() }"
        testFormatting(for: input, output, rule: FormatRules.redundantSelf)
    }

    func testRemoveSelfInsideStringInterpolation() {
        let input = "class Foo {\n    var bar: String?\n    func baz() {\n        print(\"\\(self.bar)\")\n    }\n}"
        let output = "class Foo {\n    var bar: String?\n    func baz() {\n        print(\"\\(bar)\")\n    }\n}"
        testFormatting(for: input, output, rule: FormatRules.redundantSelf)
    }

    func testNoRemoveSelfForArgument() {
        let input = "func foo(bar: Int) { self.bar = bar }"
        testFormatting(for: input, rule: FormatRules.redundantSelf)
    }

    func testNoRemoveSelfForLocalVariable() {
        let input = "func foo() { var bar = self.bar }"
        testFormatting(for: input, rule: FormatRules.redundantSelf)
    }

    func testRemoveSelfForLocalVariableOn5_4() {
        let input = "func foo() { var bar = self.bar }"
        let output = "func foo() { var bar = bar }"
        let options = FormatOptions(swiftVersion: "5.4")
        testFormatting(for: input, output, rule: FormatRules.redundantSelf,
                       options: options)
    }

    func testNoRemoveSelfForCommaDelimitedLocalVariables() {
        let input = "func foo() { let foo = self.foo, bar = self.bar }"
        testFormatting(for: input, rule: FormatRules.redundantSelf)
    }

    func testRemoveSelfForCommaDelimitedLocalVariablesOn5_4() {
        let input = "func foo() { let foo = self.foo, bar = self.bar }"
        let output = "func foo() { let foo = self.foo, bar = bar }"
        let options = FormatOptions(swiftVersion: "5.4")
        testFormatting(for: input, output, rule: FormatRules.redundantSelf,
                       options: options)
    }

    func testNoRemoveSelfForCommaDelimitedLocalVariables2() {
        let input = "func foo() {\n    let foo: Foo, bar: Bar\n    foo = self.foo\n    bar = self.bar\n}"
        testFormatting(for: input, rule: FormatRules.redundantSelf)
    }

    func testNoRemoveSelfForTupleAssignedVariables() {
        let input = "func foo() { let (bar, baz) = (self.bar, self.baz) }"
        testFormatting(for: input, rule: FormatRules.redundantSelf)
    }

    // TODO: make this work
//    func testRemoveSelfForTupleAssignedVariablesOn5_4() {
//        let input = "func foo() { let (bar, baz) = (self.bar, self.baz) }"
//        let output = "func foo() { let (bar, baz) = (bar, baz) }"
//        let options = FormatOptions(swiftVersion: "5.4")
//        testFormatting(for: input, output, rule: FormatRules.redundantSelf,
//                       options: options)
//    }

    func testNoRemoveSelfForTupleAssignedVariablesFollowedByRegularVariable() {
        let input = "func foo() {\n    let (foo, bar) = (self.foo, self.bar), baz = self.baz\n}"
        testFormatting(for: input, rule: FormatRules.redundantSelf)
    }

    func testNoRemoveSelfForTupleAssignedVariablesFollowedByRegularLet() {
        let input = "func foo() {\n    let (foo, bar) = (self.foo, self.bar)\n    let baz = self.baz\n}"
        testFormatting(for: input, rule: FormatRules.redundantSelf)
    }

    func testNoRemoveNonRedundantNestedFunctionSelf() {
        let input = "func foo() { func bar() { self.bar() } }"
        testFormatting(for: input, rule: FormatRules.redundantSelf)
    }

    func testNoRemoveNonRedundantNestedFunctionSelf2() {
        let input = "func foo() {\n    func bar() {}\n    self.bar()\n}"
        testFormatting(for: input, rule: FormatRules.redundantSelf)
    }

    func testNoRemoveNonRedundantNestedFunctionSelf3() {
        let input = "func foo() { let bar = 5; func bar() { self.bar = bar } }"
        testFormatting(for: input, rule: FormatRules.redundantSelf)
    }

    func testNoRemoveClosureSelf() {
        let input = "func foo() { bar { self.bar = 5 } }"
        testFormatting(for: input, rule: FormatRules.redundantSelf)
    }

    func testNoRemoveSelfAfterOptionalReturn() {
        let input = "func foo() -> String? {\n    var index = startIndex\n    if !matching(self[index]) {\n        break\n    }\n    index = self.index(after: index)\n}"
        testFormatting(for: input, rule: FormatRules.redundantSelf)
    }

    func testNoRemoveRequiredSelfInExtensions() {
        let input = "extension Foo {\n    func foo() {\n        var index = 5\n        if true {\n            break\n        }\n        index = self.index(after: index)\n    }\n}"
        testFormatting(for: input, rule: FormatRules.redundantSelf)
    }

    func testNoRemoveSelfBeforeInit() {
        let input = "convenience init() { self.init(5) }"
        testFormatting(for: input, rule: FormatRules.redundantSelf)
    }

    func testRemoveSelfInsideSwitch() {
        let input = "func foo() {\n    switch self.bar {\n    case .foo:\n        self.baz()\n    }\n}"
        let output = "func foo() {\n    switch bar {\n    case .foo:\n        baz()\n    }\n}"
        testFormatting(for: input, output, rule: FormatRules.redundantSelf)
    }

    func testRemoveSelfInsideSwitchWhere() {
        let input = "func foo() {\n    switch self.bar {\n    case .foo where a == b:\n        self.baz()\n    }\n}"
        let output = "func foo() {\n    switch bar {\n    case .foo where a == b:\n        baz()\n    }\n}"
        testFormatting(for: input, output, rule: FormatRules.redundantSelf)
    }

    func testRemoveSelfInsideSwitchWhereAs() {
        let input = "func foo() {\n    switch self.bar {\n    case .foo where a == b as C:\n        self.baz()\n    }\n}"
        let output = "func foo() {\n    switch bar {\n    case .foo where a == b as C:\n        baz()\n    }\n}"
        testFormatting(for: input, output, rule: FormatRules.redundantSelf)
    }

    func testRemoveSelfInsideClassInit() {
        let input = "class Foo {\n    var bar = 5\n    init() { self.bar = 6 }\n}"
        let output = "class Foo {\n    var bar = 5\n    init() { bar = 6 }\n}"
        testFormatting(for: input, output, rule: FormatRules.redundantSelf)
    }

    func testNoRemoveSelfInClosureInsideIf() {
        let input = "if foo { bar { self.baz() } }"
        testFormatting(for: input, rule: FormatRules.redundantSelf,
                       exclude: ["wrapConditionalBodies"])
    }

    func testNoRemoveSelfForErrorInCatch() {
        let input = "do {} catch { self.error = error }"
        testFormatting(for: input, rule: FormatRules.redundantSelf)
    }

    func testNoRemoveSelfForNewValueInSet() {
        let input = "var foo: Int { set { self.newValue = newValue } get { return 0 } }"
        testFormatting(for: input, rule: FormatRules.redundantSelf)
    }

    func testNoRemoveSelfForCustomNewValueInSet() {
        let input = "var foo: Int { set(n00b) { self.n00b = n00b } get { return 0 } }"
        testFormatting(for: input, rule: FormatRules.redundantSelf)
    }

    func testNoRemoveSelfForNewValueInWillSet() {
        let input = "var foo: Int { willSet { self.newValue = newValue } }"
        testFormatting(for: input, rule: FormatRules.redundantSelf)
    }

    func testNoRemoveSelfForCustomNewValueInWillSet() {
        let input = "var foo: Int { willSet(n00b) { self.n00b = n00b } }"
        testFormatting(for: input, rule: FormatRules.redundantSelf)
    }

    func testNoRemoveSelfForOldValueInDidSet() {
        let input = "var foo: Int { didSet { self.oldValue = oldValue } }"
        testFormatting(for: input, rule: FormatRules.redundantSelf)
    }

    func testNoRemoveSelfForCustomOldValueInDidSet() {
        let input = "var foo: Int { didSet(oldz) { self.oldz = oldz } }"
        testFormatting(for: input, rule: FormatRules.redundantSelf)
    }

    func testNoRemoveSelfForIndexVarInFor() {
        let input = "for foo in bar { self.foo = foo }"
        testFormatting(for: input, rule: FormatRules.redundantSelf)
    }

    func testNoRemoveSelfForKeyValueTupleInFor() {
        let input = "for (foo, bar) in baz { self.foo = foo; self.bar = bar }"
        testFormatting(for: input, rule: FormatRules.redundantSelf)
    }

    func testRemoveSelfFromComputedVar() {
        let input = "var foo: Int { return self.bar }"
        let output = "var foo: Int { return bar }"
        testFormatting(for: input, output, rule: FormatRules.redundantSelf)
    }

    func testRemoveSelfFromOptionalComputedVar() {
        let input = "var foo: Int? { return self.bar }"
        let output = "var foo: Int? { return bar }"
        testFormatting(for: input, output, rule: FormatRules.redundantSelf)
    }

    func testRemoveSelfFromNamespacedComputedVar() {
        let input = "var foo: Swift.String { return self.bar }"
        let output = "var foo: Swift.String { return bar }"
        testFormatting(for: input, output, rule: FormatRules.redundantSelf)
    }

    func testRemoveSelfFromGenericComputedVar() {
        let input = "var foo: Foo<Int> { return self.bar }"
        let output = "var foo: Foo<Int> { return bar }"
        testFormatting(for: input, output, rule: FormatRules.redundantSelf)
    }

    func testRemoveSelfFromComputedArrayVar() {
        let input = "var foo: [Int] { return self.bar }"
        let output = "var foo: [Int] { return bar }"
        testFormatting(for: input, output, rule: FormatRules.redundantSelf)
    }

    func testRemoveSelfFromVarSetter() {
        let input = "var foo: Int { didSet { self.bar() } }"
        let output = "var foo: Int { didSet { bar() } }"
        testFormatting(for: input, output, rule: FormatRules.redundantSelf)
    }

    func testNoRemoveSelfFromVarClosure() {
        let input = "var foo = { self.bar }"
        testFormatting(for: input, rule: FormatRules.redundantSelf)
    }

    func testNoRemoveSelfFromLazyVar() {
        let input = "lazy var foo = self.bar"
        testFormatting(for: input, rule: FormatRules.redundantSelf)
    }

    func testRemoveSelfFromLazyVar() {
        let input = "lazy var foo = self.bar"
        let output = "lazy var foo = bar"
        let options = FormatOptions(swiftVersion: "4")
        testFormatting(for: input, output, rule: FormatRules.redundantSelf, options: options)
    }

    func testNoRemoveSelfFromLazyVarImmediatelyAfterOtherVar() {
        let input = """
        var baz = bar
        lazy var foo = self.bar
        """
        testFormatting(for: input, rule: FormatRules.redundantSelf)
    }

    func testRemoveSelfFromLazyVarImmediatelyAfterOtherVar() {
        let input = """
        var baz = bar
        lazy var foo = self.bar
        """
        let output = """
        var baz = bar
        lazy var foo = bar
        """
        let options = FormatOptions(swiftVersion: "4")
        testFormatting(for: input, output, rule: FormatRules.redundantSelf, options: options)
    }

    func testNoRemoveSelfFromLazyVarClosure() {
        let input = "lazy var foo = { self.bar }()"
        testFormatting(for: input, rule: FormatRules.redundantSelf, exclude: ["redundantClosure"])
    }

    func testNoRemoveSelfFromLazyVarClosure2() {
        let input = "lazy var foo = { let bar = self.baz }()"
        testFormatting(for: input, rule: FormatRules.redundantSelf)
    }

    func testNoRemoveSelfFromLazyVarClosure3() {
        let input = "lazy var foo = { [unowned self] in let bar = self.baz }()"
        testFormatting(for: input, rule: FormatRules.redundantSelf)
    }

    func testRemoveSelfFromVarInFuncWithUnusedArgument() {
        let input = "func foo(bar _: Int) { self.baz = 5 }"
        let output = "func foo(bar _: Int) { baz = 5 }"
        testFormatting(for: input, output, rule: FormatRules.redundantSelf)
    }

    func testRemoveSelfFromVarMatchingUnusedArgument() {
        let input = "func foo(bar _: Int) { self.bar = 5 }"
        let output = "func foo(bar _: Int) { bar = 5 }"
        testFormatting(for: input, output, rule: FormatRules.redundantSelf)
    }

    func testNoRemoveSelfFromVarMatchingRenamedArgument() {
        let input = "func foo(bar baz: Int) { self.baz = baz }"
        testFormatting(for: input, rule: FormatRules.redundantSelf)
    }

    func testNoRemoveSelfFromVarRedeclaredInSubscope() {
        let input = "func foo() {\n    if quux {\n        let bar = 5\n    }\n    let baz = self.bar\n}"
        let output = "func foo() {\n    if quux {\n        let bar = 5\n    }\n    let baz = bar\n}"
        testFormatting(for: input, output, rule: FormatRules.redundantSelf)
    }

    func testNoRemoveSelfFromVarDeclaredLaterInScope() {
        let input = "func foo() {\n    let bar = self.baz\n    let baz = quux\n}"
        testFormatting(for: input, rule: FormatRules.redundantSelf)
    }

    func testNoRemoveSelfFromVarDeclaredLaterInOuterScope() {
        let input = "func foo() {\n    if quux {\n        let bar = self.baz\n    }\n    let baz = 6\n}"
        testFormatting(for: input, rule: FormatRules.redundantSelf)
    }

    func testNoRemoveSelfInWhilePreceededByVarDeclaration() {
        let input = "var index = start\nwhile index < end {\n    index = self.index(after: index)\n}"
        testFormatting(for: input, rule: FormatRules.redundantSelf)
    }

    func testNoRemoveSelfInLocalVarPrecededByLocalVarFollowedByIfComma() {
        let input = "func foo() {\n    let bar = Bar()\n    let baz = Baz()\n    self.baz = baz\n    if let bar = bar, bar > 0 {}\n}"
        testFormatting(for: input, rule: FormatRules.redundantSelf)
    }

    func testNoRemoveSelfInLocalVarPrecededByIfLetContainingClosure() {
        let input = "func foo() {\n    if let bar = 5 { baz { _ in } }\n    let quux = self.quux\n}"
        testFormatting(for: input, rule: FormatRules.redundantSelf,
                       exclude: ["wrapConditionalBodies"])
    }

    func testNoRemoveSelfForVarCreatedInGuardScope() {
        let input = "func foo() {\n    guard let bar = 5 else {}\n    let baz = self.bar\n}"
        testFormatting(for: input, rule: FormatRules.redundantSelf,
                       exclude: ["wrapConditionalBodies"])
    }

    func testRemoveSelfForVarCreatedInIfScope() {
        let input = "func foo() {\n    if let bar = bar {}\n    let baz = self.bar\n}"
        let output = "func foo() {\n    if let bar = bar {}\n    let baz = bar\n}"
        testFormatting(for: input, output, rule: FormatRules.redundantSelf)
    }

    func testNoRemoveSelfForVarDeclaredInWhileCondition() {
        let input = "while let foo = bar { self.foo = foo }"
        testFormatting(for: input, rule: FormatRules.redundantSelf)
    }

    func testRemoveSelfForVarNotDeclaredInWhileCondition() {
        let input = "while let foo == bar { self.baz = 5 }"
        let output = "while let foo == bar { baz = 5 }"
        testFormatting(for: input, output, rule: FormatRules.redundantSelf)
    }

    func testNoRemoveSelfForVarDeclaredInSwitchCase() {
        let input = "switch foo {\ncase bar: let baz = self.baz\n}"
        testFormatting(for: input, rule: FormatRules.redundantSelf)
    }

    func testNoRemoveSelfAfterGenericInit() {
        let input = "init(bar: Int) {\n    self = Foo<Bar>()\n    self.bar(bar)\n}"
        testFormatting(for: input, rule: FormatRules.redundantSelf)
    }

    func testRemoveSelfInClassFunction() {
        let input = "class Foo {\n    class func foo() {\n        func bar() { self.foo() }\n    }\n}"
        let output = "class Foo {\n    class func foo() {\n        func bar() { foo() }\n    }\n}"
        testFormatting(for: input, output, rule: FormatRules.redundantSelf)
    }

    func testRemoveSelfInStaticFunction() {
        let input = "struct Foo {\n    static func foo() {\n        func bar() { self.foo() }\n    }\n}"
        let output = "struct Foo {\n    static func foo() {\n        func bar() { foo() }\n    }\n}"
        testFormatting(for: input, output, rule: FormatRules.redundantSelf, exclude: ["enumNamespaces"])
    }

    func testRemoveSelfInClassFunctionWithModifiers() {
        let input = "class Foo {\n    class private func foo() {\n        func bar() { self.foo() }\n    }\n}"
        let output = "class Foo {\n    class private func foo() {\n        func bar() { foo() }\n    }\n}"
        testFormatting(for: input, output, rule: FormatRules.redundantSelf,
                       exclude: ["modifierOrder", "specifiers"])
    }

    func testNoRemoveSelfInClassFunction() {
        let input = "class Foo {\n    class func foo() {\n        var foo: Int\n        func bar() { self.foo() }\n    }\n}"
        testFormatting(for: input, rule: FormatRules.redundantSelf)
    }

    func testNoRemoveSelfForVarDeclaredAfterRepeatWhile() {
        let input = "class Foo {\n    let foo = 5\n    func bar() {\n        repeat {} while foo\n        let foo = 6\n        self.foo()\n    }\n}"
        testFormatting(for: input, rule: FormatRules.redundantSelf)
    }

    func testNoRemoveSelfForVarInClosureAfterRepeatWhile() {
        let input = "class Foo {\n    let foo = 5\n    func bar() {\n        repeat {} while foo\n        ({ self.foo() })()\n    }\n}"
        testFormatting(for: input, rule: FormatRules.redundantSelf)
    }

    func testNoRemoveSelfInClosureAfterVar() {
        let input = "var foo: String\nbar { self.baz() }"
        testFormatting(for: input, rule: FormatRules.redundantSelf)
    }

    func testNoRemoveSelfInClosureAfterNamespacedVar() {
        let input = "var foo: Swift.String\nbar { self.baz() }"
        testFormatting(for: input, rule: FormatRules.redundantSelf)
    }

    func testNoRemoveSelfInClosureAfterOptionalVar() {
        let input = "var foo: String?\nbar { self.baz() }"
        testFormatting(for: input, rule: FormatRules.redundantSelf)
    }

    func testNoRemoveSelfInClosureAfterGenericVar() {
        let input = "var foo: Foo<Int>\nbar { self.baz() }"
        testFormatting(for: input, rule: FormatRules.redundantSelf)
    }

    func testNoRemoveSelfInClosureAfterArray() {
        let input = "var foo: [Int]\nbar { self.baz() }"
        testFormatting(for: input, rule: FormatRules.redundantSelf)
    }

    func testNoRemoveSelfInExpectFunction() { // Special case to support the Nimble framework
        let input = """
        class FooTests: XCTestCase {
            let foo = 1
            func testFoo() {
                expect(self.foo) == 1
            }
        }
        """
        let options = FormatOptions(swiftVersion: "5.4")
        testFormatting(for: input, rule: FormatRules.redundantSelf, options: options)
    }

    func testNoRemoveNestedSelfInExpectFunction() {
        let input = """
        func testFoo() {
            expect(Foo.validate(bar: self.bar)).to(equal(1))
        }
        """
        let options = FormatOptions(swiftVersion: "5.4")
        testFormatting(for: input, rule: FormatRules.redundantSelf, options: options)
    }

    func testNoRemoveNestedSelfInArrayInExpectFunction() {
        let input = """
        func testFoo() {
            expect(Foo.validate(bar: [self.bar])).to(equal(1))
        }
        """
        let options = FormatOptions(swiftVersion: "5.4")
        testFormatting(for: input, rule: FormatRules.redundantSelf, options: options)
    }

    func testNoRemoveNestedSelfInSubscriptInExpectFunction() {
        let input = """
        func testFoo() {
            expect(Foo.validations[self.bar]).to(equal(1))
        }
        """
        let options = FormatOptions(swiftVersion: "5.4")
        testFormatting(for: input, rule: FormatRules.redundantSelf, options: options)
    }

    func testNoRemoveSelfInExcludedFunction() {
        let input = """
        class Foo {
            let foo = 1
            func testFoo() {
                log(self.foo)
            }
        }
        """
        let options = FormatOptions(selfRequired: ["log"])
        testFormatting(for: input, rule: FormatRules.redundantSelf, options: options)
    }

    func testNoRemoveSelfForExcludedFunction() {
        let input = """
        class Foo {
            let foo = 1
            func testFoo() {
                self.log(foo)
            }
        }
        """
        let options = FormatOptions(selfRequired: ["log"])
        testFormatting(for: input, rule: FormatRules.redundantSelf, options: options)
    }

    func testNoRemoveSelfInInterpolatedStringInExcludedFunction() {
        let input = """
        class Foo {
            let foo = 1
            func testFoo() {
                log("\\(self.foo)")
            }
        }
        """
        let options = FormatOptions(selfRequired: ["log"])
        testFormatting(for: input, rule: FormatRules.redundantSelf, options: options)
    }

    func testNoRemoveSelfInExcludedInitializer() {
        let input = """
        let vc = UIHostingController(rootView: InspectionView(inspection: self.inspection))
        """
        let options = FormatOptions(selfRequired: ["InspectionView"])
        testFormatting(for: input, rule: FormatRules.redundantSelf, options: options)
    }

    func testNoMistakeProtocolClassModifierForClassFunction() {
        let input = "protocol Foo: class {}\nfunc bar() {}"
        XCTAssertNoThrow(try format(input, rules: [FormatRules.redundantSelf]))
        XCTAssertNoThrow(try format(input, rules: FormatRules.all))
    }

    func testSelfRemovedFromSwitchCaseWhere() {
        let input = """
        class Foo {
            var bar: Bar
            var bazziestBar: Bar? {
                switch x {
                case let foo where self.bar.baz:
                    return self.bar
                default:
                    return nil
                }
            }
        }
        """
        let output = """
        class Foo {
            var bar: Bar
            var bazziestBar: Bar? {
                switch x {
                case let foo where bar.baz:
                    return bar
                default:
                    return nil
                }
            }
        }
        """
        testFormatting(for: input, output, rule: FormatRules.redundantSelf)
    }

    func testSwitchCaseLetVarRecognized() {
        let input = """
        switch foo {
        case .bar:
            baz = nil
        case let baz:
            self.baz = baz
        }
        """
        testFormatting(for: input, rule: FormatRules.redundantSelf)
    }

    func testSwitchCaseHoistedLetVarRecognized() {
        let input = """
        switch foo {
        case .bar:
            baz = nil
        case let .foo(baz):
            self.baz = baz
        }
        """
        testFormatting(for: input, rule: FormatRules.redundantSelf)
    }

    func testSwitchCaseWhereMemberNotTreatedAsVar() {
        let input = """
        class Foo {
            var bar: Bar
            var bazziestBar: Bar? {
                switch x {
                case let bar where self.bar.baz:
                    return self.bar
                default:
                    return nil
                }
            }
        }
        """
        testFormatting(for: input, rule: FormatRules.redundantSelf)
    }

    func testSelfNotRemovedInClosureAfterSwitch() {
        let input = """
        switch x {
        default:
            break
        }
        let foo = { y in
            switch y {
            default:
                self.bar()
            }
        }
        """
        testFormatting(for: input, rule: FormatRules.redundantSelf)
    }

    func testSelfNotRemovedInClosureInCaseWithWhereClause() {
        let input = """
        switch foo {
        case bar where baz:
            quux = { self.foo }
        }
        """
        testFormatting(for: input, rule: FormatRules.redundantSelf)
    }

    func testSelfRemovedInDidSet() {
        let input = """
        class Foo {
            var bar = false {
                didSet {
                    self.bar = !self.bar
                }
            }
        }
        """
        let output = """
        class Foo {
            var bar = false {
                didSet {
                    bar = !bar
                }
            }
        }
        """
        testFormatting(for: input, output, rule: FormatRules.redundantSelf)
    }

    func testSelfNotRemovedInGetter() {
        let input = """
        class Foo {
            var bar: Int {
                return self.bar
            }
        }
        """
        testFormatting(for: input, rule: FormatRules.redundantSelf)
    }

    func testSelfNotRemovedInIfdef() {
        let input = """
        func foo() {
            #if os(macOS)
                let bar = self.bar
            #endif
        }
        """
        testFormatting(for: input, rule: FormatRules.redundantSelf)
    }

    func testRedundantSelfRemovedWhenFollowedBySwitchContainingIfdef() {
        let input = """
        struct Foo {
            func bar() {
                self.method(self.value)
                switch x {
                #if BAZ
                    case .baz:
                        break
                #endif
                default:
                    break
                }
            }
        }
        """
        let output = """
        struct Foo {
            func bar() {
                method(value)
                switch x {
                #if BAZ
                    case .baz:
                        break
                #endif
                default:
                    break
                }
            }
        }
        """
        testFormatting(for: input, output, rule: FormatRules.redundantSelf)
    }

    func testRedundantSelfRemovedInsideConditionalCase() {
        let input = """
        struct Foo {
            func bar() {
                let method2 = () -> Void
                switch x {
                #if BAZ
                    case .baz:
                        self.method1(self.value)
                #else
                    case .quux:
                        self.method2(self.value)
                #endif
                default:
                    break
                }
            }
        }
        """
        let output = """
        struct Foo {
            func bar() {
                let method2 = () -> Void
                switch x {
                #if BAZ
                    case .baz:
                        method1(value)
                #else
                    case .quux:
                        self.method2(value)
                #endif
                default:
                    break
                }
            }
        }
        """
        testFormatting(for: input, output, rule: FormatRules.redundantSelf)
    }

    func testRedundantSelfRemovedAfterConditionalLet() {
        let input = """
        class Foo {
            var bar: Int?
            var baz: Bool

            func foo() {
                if let bar = bar, self.baz {
                    // ...
                }
            }
        }
        """
        let output = """
        class Foo {
            var bar: Int?
            var baz: Bool

            func foo() {
                if let bar = bar, baz {
                    // ...
                }
            }
        }
        """
        testFormatting(for: input, output, rule: FormatRules.redundantSelf)
    }

    func testNestedClosureInNotMistakenForForLoop() {
        let input = """
        func f() {
            let str = "hello"
            try! str.withCString(encodedAs: UTF8.self) { _ throws in
                try! str.withCString(encodedAs: UTF8.self) { _ throws in }
            }
        }
        """
        testFormatting(for: input, rule: FormatRules.redundantSelf)
    }

    func testRedundantSelfPreservesSelfInClosureWithExplicitStrongCaptureBefore5_3() {
        let input = """
        class Foo {
            let bar: Int

            func baaz() {
                closure { [self] in
                    print(self.bar)
                }
            }
        }
        """

        let options = FormatOptions(swiftVersion: "5.2")
        testFormatting(for: input, rule: FormatRules.redundantSelf, options: options)
    }

    func testRedundantSelfRemovesSelfInClosureWithExplicitStrongCapture() {
        let input = """
        class Foo {
            let foo: Int

            func baaz() {
                closure { [self, bar] baaz, quux in
                    print(self.foo)
                }
            }
        }
        """

        let output = """
        class Foo {
            let foo: Int

            func baaz() {
                closure { [self, bar] baaz, quux in
                    print(foo)
                }
            }
        }
        """
        let options = FormatOptions(swiftVersion: "5.3")
        testFormatting(for: input, output, rule: FormatRules.redundantSelf, options: options, exclude: ["unusedArguments"])
    }

    func testRedundantSelfRemovesSelfInClosureWithNestedExplicitStrongCapture() {
        let input = """
        class Foo {
            let bar: Int

            func baaz() {
                closure {
                    print(self.bar)
                    closure { [self] in
                        print(self.bar)
                    }
                    print(self.bar)
                }
            }
        }
        """

        let output = """
        class Foo {
            let bar: Int

            func baaz() {
                closure {
                    print(self.bar)
                    closure { [self] in
                        print(bar)
                    }
                    print(self.bar)
                }
            }
        }
        """
        let options = FormatOptions(swiftVersion: "5.3")
        testFormatting(for: input, output, rule: FormatRules.redundantSelf, options: options)
    }

    func testRedundantSelfKeepsSelfInNestedClosureWithNoExplicitStrongCapture() {
        let input = """
        class Foo {
            let bar: Int
            let baaz: Int?

            func baaz() {
                closure { [self] in
                    print(self.bar)
                    closure {
                        print(self.bar)
                        if let baaz = self.baaz {
                            print(baaz)
                        }
                    }
                    print(self.bar)
                    if let baaz = self.baaz {
                        print(baaz)
                    }
                }
            }
        }
        """

        let output = """
        class Foo {
            let bar: Int
            let baaz: Int?

            func baaz() {
                closure { [self] in
                    print(bar)
                    closure {
                        print(self.bar)
                        if let baaz = self.baaz {
                            print(baaz)
                        }
                    }
                    print(bar)
                    if let baaz = baaz {
                        print(baaz)
                    }
                }
            }
        }
        """
        let options = FormatOptions(swiftVersion: "5.3")
        testFormatting(for: input, output, rule: FormatRules.redundantSelf, options: options)
    }

    func testRedundantSelfRemovesSelfInClosureCapturingStruct() {
        let input = """
        struct Foo {
            let bar: Int

            func baaz() {
                closure {
                    print(self.bar)
                }
            }
        }
        """

        let output = """
        struct Foo {
            let bar: Int

            func baaz() {
                closure {
                    print(bar)
                }
            }
        }
        """
        let options = FormatOptions(swiftVersion: "5.3")
        testFormatting(for: input, output, rule: FormatRules.redundantSelf, options: options)
    }

    func testRedundantSelfRemovesSelfInClosureCapturingSelfWeakly() {
        let input = """
        class Foo {
            let bar: Int

            func baaz() {
                closure { [weak self] in
                    print(self?.bar)
                    guard let self else {
                        return
                    }
                    print(self.bar)
                    closure {
                        print(self.bar)
                    }
                    closure { [self] in
                        print(self.bar)
                    }
                    print(self.bar)
                }

                closure { [weak self] in
                    guard let self = self else {
                        return
                    }

                    print(self.bar)
                }

                closure { [weak self] in
                    guard let self = self ?? somethingElse else {
                        return
                    }

                    print(self.bar)
                }
            }
        }
        """

        let output = """
        class Foo {
            let bar: Int

            func baaz() {
                closure { [weak self] in
                    print(self?.bar)
                    guard let self else {
                        return
                    }
                    print(bar)
                    closure {
                        print(self.bar)
                    }
                    closure { [self] in
                        print(bar)
                    }
                    print(bar)
                }

                closure { [weak self] in
                    guard let self = self else {
                        return
                    }

                    print(bar)
                }

                closure { [weak self] in
                    guard let self = self ?? somethingElse else {
                        return
                    }

                    print(self.bar)
                }
            }
        }
        """
        let options = FormatOptions(swiftVersion: "5.8")
        testFormatting(for: input, output, rule: FormatRules.redundantSelf,
                       options: options, exclude: ["redundantOptionalBinding"])
    }

    func testWeakSelfNotRemovedIfNotUnwrapped() {
        let input = """
        class A {
            weak var delegate: ADelegate?

            func testFunction() {
                DispatchQueue.main.async { [weak self] in
                    self.flatMap { $0.delegate?.aDidSomething($0) }
                }
            }
        }
        """
        let options = FormatOptions(swiftVersion: "5.8")
        testFormatting(for: input, rule: FormatRules.redundantSelf, options: options)
    }

    func testClosureParameterListShadowingPropertyOnSelf() {
        let input = """
        class Foo {
            var bar = "bar"

            func method() {
                closure { [self] bar in
                    self.bar = bar
                }
            }
        }
        """

        let options = FormatOptions(swiftVersion: "5.3")
        testFormatting(for: input, rule: FormatRules.redundantSelf, options: options)
    }

    func testClosureParameterListShadowingPropertyOnSelfInStruct() {
        let input = """
        struct Foo {
            var bar = "bar"

            func method() {
                closure { bar in
                    self.bar = bar
                }
            }
        }
        """

        let options = FormatOptions(swiftVersion: "5.3")
        testFormatting(for: input, rule: FormatRules.redundantSelf, options: options)
    }

    func testClosureCaptureListShadowingPropertyOnSelf() {
        let input = """
        class Foo {
            var bar = "bar"
            var baaz = "baaz"

            func method() {
                closure { [self, bar, baaz = bar] in
                    self.bar = bar
                    self.baaz = baaz
                }
            }
        }
        """

        let options = FormatOptions(swiftVersion: "5.3")
        testFormatting(for: input, rule: FormatRules.redundantSelf, options: options)
    }

    func testRedundantSelfKeepsSelfInClosureCapturingSelfWeaklyBefore5_8() {
        let input = """
        class Foo {
            let bar: Int

            func baaz() {
                closure { [weak self] in
                    print(self?.bar)
                    guard let self else {
                        return
                    }
                    print(self.bar)
                }
            }
        }
        """
        let options = FormatOptions(swiftVersion: "5.7")
        testFormatting(for: input, rule: FormatRules.redundantSelf, options: options)
    }

    func testNonRedundantSelfNotRemovedAfterConditionalLet() {
        let input = """
        class Foo {
            var bar: Int?
            var baz: Bool

            func foo() {
                let baz = 5
                if let bar = bar, self.baz {
                    // ...
                }
            }
        }
        """
        testFormatting(for: input, rule: FormatRules.redundantSelf)
    }

    func testRedundantSelfDoesntGetStuckIfNoParensFound() {
        let input = "init<T>_ foo: T {}"
        testFormatting(for: input, rule: FormatRules.redundantSelf,
                       exclude: ["spaceAroundOperators"])
    }

    func testNoRemoveSelfInIfLetSelf() {
        let input = """
        func foo() {
            if let self = self as? Foo {
                self.bar()
            }
            self.bar()
        }
        """
        let output = """
        func foo() {
            if let self = self as? Foo {
                self.bar()
            }
            bar()
        }
        """
        testFormatting(for: input, output, rule: FormatRules.redundantSelf)
    }

    func testNoRemoveSelfInIfLetEscapedSelf() {
        let input = """
        func foo() {
            if let `self` = self as? Foo {
                self.bar()
            }
            self.bar()
        }
        """
        let output = """
        func foo() {
            if let `self` = self as? Foo {
                self.bar()
            }
            bar()
        }
        """
        testFormatting(for: input, output, rule: FormatRules.redundantSelf)
    }

    func testNoRemoveSelfAfterGuardLetSelf() {
        let input = """
        func foo() {
            guard let self = self as? Foo else {
                return
            }
            self.bar()
        }
        """
        testFormatting(for: input, rule: FormatRules.redundantSelf)
    }

    func testNoRemoveSelfInClosureInIfCondition() {
        let input = """
        class Foo {
            func foo() {
                if bar({ self.baz() }) {}
            }
        }
        """
        testFormatting(for: input, rule: FormatRules.redundantSelf)
    }

    func testNoRemoveSelfInTrailingClosureInVarAssignment() {
        let input = """
        func broken() {
            var bad = abc {
                self.foo()
                self.bar
            }
        }
        """
        testFormatting(for: input, rule: FormatRules.redundantSelf)
    }

    func testSelfNotRemovedWhenPropertyIsKeyword() {
        let input = """
        class Foo {
            let `default` = 5
            func foo() {
                print(self.default)
            }
        }
        """
        testFormatting(for: input, rule: FormatRules.redundantSelf)
    }

    func testSelfNotRemovedWhenPropertyIsContextualKeyword() {
        let input = """
        class Foo {
            let `self` = 5
            func foo() {
                print(self.self)
            }
        }
        """
        testFormatting(for: input, rule: FormatRules.redundantSelf)
    }

    func testSelfRemovedForContextualKeywordThatRequiresNoEscaping() {
        let input = """
        class Foo {
            let get = 5
            func foo() {
                print(self.get)
            }
        }
        """
        let output = """
        class Foo {
            let get = 5
            func foo() {
                print(get)
            }
        }
        """
        testFormatting(for: input, output, rule: FormatRules.redundantSelf)
    }

    func testRemoveSelfForMemberNamedLazy() {
        let input = "func foo() { self.lazy() }"
        let output = "func foo() { lazy() }"
        testFormatting(for: input, output, rule: FormatRules.redundantSelf)
    }

    func testRemoveRedundantSelfInArrayLiteral() {
        let input = """
        class Foo {
            func foo() {
                print([self.bar.x, self.bar.y])
            }
        }
        """
        let output = """
        class Foo {
            func foo() {
                print([bar.x, bar.y])
            }
        }
        """
        testFormatting(for: input, output, rule: FormatRules.redundantSelf)
    }

    func testRemoveRedundantSelfInArrayLiteralVar() {
        let input = """
        class Foo {
            func foo() {
                var bars = [self.bar.x, self.bar.y]
                print(bars)
            }
        }
        """
        let output = """
        class Foo {
            func foo() {
                var bars = [bar.x, bar.y]
                print(bars)
            }
        }
        """
        testFormatting(for: input, output, rule: FormatRules.redundantSelf)
    }

    func testRemoveRedundantSelfInGuardLet() {
        let input = """
        class Foo {
            func foo() {
                guard let bar = self.baz else {
                    return
                }
            }
        }
        """
        let output = """
        class Foo {
            func foo() {
                guard let bar = baz else {
                    return
                }
            }
        }
        """
        testFormatting(for: input, output, rule: FormatRules.redundantSelf)
    }

    func testSelfNotRemovedInClosureInIf() {
        let input = """
        if let foo = bar(baz: { [weak self] in
            guard let self = self else { return }
            _ = self.myVar
        }) {}
        """
        testFormatting(for: input, rule: FormatRules.redundantSelf,
                       exclude: ["wrapConditionalBodies"])
    }

    func testStructSelfRemovedInTrailingClosureInIfCase() {
        let input = """
        struct A {
            func doSomething() {
                B.method { mode in
                    if case .edit = mode {
                        self.doA()
                    } else {
                        self.doB()
                    }
                }
            }

            func doA() {}
            func doB() {}
        }
        """
        let output = """
        struct A {
            func doSomething() {
                B.method { mode in
                    if case .edit = mode {
                        doA()
                    } else {
                        doB()
                    }
                }
            }

            func doA() {}
            func doB() {}
        }
        """
        testFormatting(for: input, output, rule: FormatRules.redundantSelf,
                       options: FormatOptions(swiftVersion: "5.8"))
    }

    func testSelfNotRemovedInDynamicMemberLookup() {
        let input = """
        @dynamicMemberLookup
        struct Foo {
            subscript(dynamicMember foo: String) -> String {
                foo + "bar"
            }

            func bar() {
                if self.foo == "foobar" {
                    return
                }
            }
        }
        """
        let options = FormatOptions(swiftVersion: "5.4")
        testFormatting(for: input, rule: FormatRules.redundantSelf, options: options)
    }

    func testSelfNotRemovedInDeclarationWithDynamicMemberLookup() {
        let input = """
        @dynamicMemberLookup
        struct Foo {
            subscript(dynamicMember foo: String) -> String {
                foo + "bar"
            }

            func bar() {
                let foo = self.foo
                print(foo)
            }
        }
        """
        let options = FormatOptions(swiftVersion: "5.4")
        testFormatting(for: input, rule: FormatRules.redundantSelf, options: options)
    }

    func testSelfNotRemovedInExtensionOfTypeWithDynamicMemberLookup() {
        let input = """
        @dynamicMemberLookup
        struct Foo {}

        extension Foo {
            subscript(dynamicMember foo: String) -> String {
                foo + "bar"
            }

            func bar() {
                if self.foo == "foobar" {
                    return
                }
            }
        }
        """
        let options = FormatOptions(swiftVersion: "5.4")
        testFormatting(for: input, rule: FormatRules.redundantSelf, options: options)
    }

    func testSelfRemovedInNestedExtensionOfTypeWithDynamicMemberLookup() {
        let input = """
        @dynamicMemberLookup
        struct Foo {
            var foo: Int
            struct Foo {}
            extension Foo {
                func bar() {
                    if self.foo == "foobar" {
                        return
                    }
                }
            }
        }
        """
        let output = """
        @dynamicMemberLookup
        struct Foo {
            var foo: Int
            struct Foo {}
            extension Foo {
                func bar() {
                    if foo == "foobar" {
                        return
                    }
                }
            }
        }
        """
        let options = FormatOptions(swiftVersion: "5.4")
        testFormatting(for: input, output, rule: FormatRules.redundantSelf,
                       options: options)
    }

    func testNoRemoveSelfAfterGuardCaseLetWithExplicitNamespace() {
        let input = """
        class Foo {
            var name: String?

            func bug(element: Something) {
                guard case let Something.a(name) = element
                else { return }
                self.name = name
            }
        }
        """
        testFormatting(for: input, rule: FormatRules.redundantSelf,
                       exclude: ["wrapConditionalBodies"])
    }

    func testNoRemoveSelfInAssignmentInsideIfAsStatement() {
        let input = """
        if let foo = foo as? Foo, let bar = baz {
            self.bar = bar
        }
        """
        testFormatting(for: input, rule: FormatRules.redundantSelf)
    }

    func testNoRemoveSelfInAssignmentInsideIfLetWithPostfixOperator() {
        let input = """
        if let foo = baz?.foo, let bar = baz?.bar {
            self.foo = foo
            self.bar = bar
        }
        """
        testFormatting(for: input, rule: FormatRules.redundantSelf)
    }

    func testRedundantSelfParsingBug() {
        let input = """
        private class Foo {
            mutating func bar() -> Statement? {
                let start = self
                guard case Token.identifier(let name)? = self.popFirst() else {
                    self = start
                    return nil
                }
                return Statement.declaration(name: name)
            }
        }
        """
        let output = """
        private class Foo {
            mutating func bar() -> Statement? {
                let start = self
                guard case Token.identifier(let name)? = popFirst() else {
                    self = start
                    return nil
                }
                return Statement.declaration(name: name)
            }
        }
        """
        testFormatting(for: input, output, rule: FormatRules.redundantSelf,
                       exclude: ["hoistPatternLet"])
    }

    func testRedundantSelfParsingBug2() {
        let input = """
        extension Foo {
            private enum NonHashableEnum: RawRepresentable {
                case foo
                case bar

                var rawValue: RuntimeTypeTests.TestStruct {
                    return TestStruct(foo: 0)
                }

                init?(rawValue: RuntimeTypeTests.TestStruct) {
                    switch rawValue.foo {
                    case 0:
                        self = .foo
                    case 1:
                        self = .bar
                    default:
                        return nil
                    }
                }
            }
        }
        """
        testFormatting(for: input, rule: FormatRules.redundantSelf)
    }

    func testRedundantSelfParsingBug3() {
        let input = """
        final class ViewController {
          private func bottomBarModels() -> [BarModeling] {
            if let url = URL(string: "..."){
              // ...
            }

            models.append(
              Footer.barModel(
                content: FooterContent(
                  primaryTitleText: "..."),
                style: style)
                .setBehaviors { context in
                  context.view.primaryButtonState = self.isLoading ? .waiting : .normal
                  context.view.primaryActionHandler = { [weak self] _ in
                    self?.acceptButtonWasTapped()
                  }
                })
          }

        }
        """
        XCTAssertNoThrow(try format(input, rules: [FormatRules.redundantSelf]))
    }

    func testRedundantSelfParsingBug4() {
        let input = """
        func tableView(_ tableView: UITableView, cellForRowAt indexPath: IndexPath) -> UITableViewCell {
            guard let row: Row = promotionSections[indexPath.section][indexPath.row] else { return UITableViewCell() }
            let cell = tableView.dequeueReusable(RowTableViewCell.self, forIndexPath: indexPath)
            cell.update(row: row)
            return cell
        }
        """
        XCTAssertNoThrow(try format(input, rules: [FormatRules.redundantSelf]))
    }

    func testRedundantSelfParsingBug5() {
        let input = """
        Button.primary(
            title: "Title",
            tapHandler: { [weak self] in
                self?.dismissBlock? {
                    // something
                }
            }
        )
        """
        XCTAssertNoThrow(try format(input, rules: [FormatRules.redundantSelf]))
    }

    func testRedundantSelfParsingBug6() {
        let input = """
        if let foo = bar, foo.tracking[jsonDict: "something"] != nil {}
        """
        XCTAssertNoThrow(try format(input, rules: [FormatRules.redundantSelf]))
    }

    func testRedundantSelfWithStaticMethodAfterForLoop() {
        let input = """
        struct Foo {
            init() {
                for foo in self.bar {}
            }

            static func foo() {}
        }

        """
        let output = """
        struct Foo {
            init() {
                for foo in bar {}
            }

            static func foo() {}
        }

        """
        testFormatting(for: input, output, rule: FormatRules.redundantSelf)
    }

    func testRedundantSelfWithStaticMethodAfterForWhereLoop() {
        let input = """
        struct Foo {
            init() {
                for foo in self.bar where !bar.isEmpty {}
            }

            static func foo() {}
        }

        """
        let output = """
        struct Foo {
            init() {
                for foo in bar where !bar.isEmpty {}
            }

            static func foo() {}
        }

        """
        testFormatting(for: input, output, rule: FormatRules.redundantSelf)
    }

    func testRedundantSelfRuleDoesntErrorInForInTryLoop() {
        let input = "for foo in try bar() {}"
        testFormatting(for: input, rule: FormatRules.redundantSelf)
    }

    func testRedundantSelfInInitWithActorLabel() {
        let input = """
        class Foo {
            init(actor: Actor, bar: Bar) {
                self.actor = actor
                self.bar = bar
            }
        }
        """
        testFormatting(for: input, rule: FormatRules.redundantSelf)
    }

    func testRedundantSelfRuleFailsInGuardWithParenthesizedClosureAfterComma() {
        let input = """
        guard let foo = bar, foo.bar(baz: { $0 }) else {
            return nil
        }
        """
        testFormatting(for: input, rule: FormatRules.redundantSelf)
    }

    func testMinSelfNotRemoved() {
        let input = """
        extension Array where Element: Comparable {
            func foo() -> Int {
                self.min()
            }
        }
        """
        testFormatting(for: input, rule: FormatRules.redundantSelf)
    }

    func testMinSelfNotRemovedOnSwift5_4() {
        let input = """
        extension Array where Element == Foo {
            func smallest() -> Foo? {
                let bar = self.min(by: { rect1, rect2 -> Bool in
                    rect1.perimeter < rect2.perimeter
                })
                return bar
            }
        }
        """
        let options = FormatOptions(swiftVersion: "5.4")
        testFormatting(for: input, rule: FormatRules.redundantSelf, options: options)
    }

    func testDisableRedundantSelfDirective() {
        let input = """
        func smallest() -> Foo? {
            // swiftformat:disable:next redundantSelf
            let bar = self.foo { rect1, rect2 -> Bool in
                rect1.perimeter < rect2.perimeter
            }
            return bar
        }
        """
        let options = FormatOptions(swiftVersion: "5.4")
        testFormatting(for: input, rule: FormatRules.redundantSelf, options: options)
    }

    func testDisableRedundantSelfDirective2() {
        let input = """
        func smallest() -> Foo? {
            let bar =
                // swiftformat:disable:next redundantSelf
                self.foo { rect1, rect2 -> Bool in
                    rect1.perimeter < rect2.perimeter
                }
            return bar
        }
        """
        let options = FormatOptions(swiftVersion: "5.4")
        testFormatting(for: input, rule: FormatRules.redundantSelf, options: options)
    }

    func testSelfInsertDirective() {
        let input = """
        func smallest() -> Foo? {
            // swiftformat:options:next --self insert
            let bar = self.foo { rect1, rect2 -> Bool in
                rect1.perimeter < rect2.perimeter
            }
            return bar
        }
        """
        let options = FormatOptions(swiftVersion: "5.4")
        testFormatting(for: input, rule: FormatRules.redundantSelf, options: options)
    }

    func testNoRemoveVariableShadowedLaterInScopeInOlderSwiftVersions() {
        let input = """
        func foo() -> Bar? {
            guard let baz = self.bar else {
                return nil
            }

            let bar = Foo()
            return Bar(baz)
        }
        """
        let options = FormatOptions(swiftVersion: "4.2")
        testFormatting(for: input, rule: FormatRules.redundantSelf, options: options)
    }

    func testStillRemoveVariableShadowedInSameDecalarationInOlderSwiftVersions() {
        let input = """
        func foo() -> Bar? {
            guard let bar = self.bar else {
                return nil
            }
            return bar
        }
        """
        let output = """
        func foo() -> Bar? {
            guard let bar = bar else {
                return nil
            }
            return bar
        }
        """
        let options = FormatOptions(swiftVersion: "5.0")
        testFormatting(for: input, output, rule: FormatRules.redundantSelf, options: options)
    }

    func testShadowedSelfRemovedInGuardLet() {
        let input = """
        func foo() {
            guard let optional = self.optional else {
                return
            }
            print(optional)
        }
        """
        let output = """
        func foo() {
            guard let optional = optional else {
                return
            }
            print(optional)
        }
        """
        testFormatting(for: input, output, rule: FormatRules.redundantSelf)
    }

    func testShadowedStringValueNotRemovedInInit() {
        let input = """
        init() {
            let value = "something"
            self.value = value
        }
        """
        let options = FormatOptions(swiftVersion: "5.4")
        testFormatting(for: input, rule: FormatRules.redundantSelf, options: options)
    }

    func testShadowedIntValueNotRemovedInInit() {
        let input = """
        init() {
            let value = 5
            self.value = value
        }
        """
        let options = FormatOptions(swiftVersion: "5.4")
        testFormatting(for: input, rule: FormatRules.redundantSelf, options: options)
    }

    func testShadowedPropertyValueNotRemovedInInit() {
        let input = """
        init() {
            let value = foo
            self.value = value
        }
        """
        let options = FormatOptions(swiftVersion: "5.4")
        testFormatting(for: input, rule: FormatRules.redundantSelf, options: options)
    }

    func testShadowedFuncCallValueNotRemovedInInit() {
        let input = """
        init() {
            let value = foo()
            self.value = value
        }
        """
        let options = FormatOptions(swiftVersion: "5.4")
        testFormatting(for: input, rule: FormatRules.redundantSelf, options: options)
    }

    func testShadowedFuncParamRemovedInInit() {
        let input = """
        init() {
            let value = foo(self.value)
        }
        """
        let output = """
        init() {
            let value = foo(value)
        }
        """
        let options = FormatOptions(swiftVersion: "5.4")
        testFormatting(for: input, output, rule: FormatRules.redundantSelf, options: options)
    }

    // explicitSelf = .insert

    func testInsertSelf() {
        let input = "class Foo {\n    let foo: Int\n    init() { foo = 5 }\n}"
        let output = "class Foo {\n    let foo: Int\n    init() { self.foo = 5 }\n}"
        let options = FormatOptions(explicitSelf: .insert)
        testFormatting(for: input, output, rule: FormatRules.redundantSelf, options: options)
    }

    func testInsertSelfInActor() {
        let input = "actor Foo {\n    let foo: Int\n    init() { foo = 5 }\n}"
        let output = "actor Foo {\n    let foo: Int\n    init() { self.foo = 5 }\n}"
        let options = FormatOptions(explicitSelf: .insert)
        testFormatting(for: input, output, rule: FormatRules.redundantSelf, options: options)
    }

    func testInsertSelfAfterReturn() {
        let input = "class Foo {\n    let foo: Int\n    func bar() -> Int { return foo }\n}"
        let output = "class Foo {\n    let foo: Int\n    func bar() -> Int { return self.foo }\n}"
        let options = FormatOptions(explicitSelf: .insert)
        testFormatting(for: input, output, rule: FormatRules.redundantSelf, options: options)
    }

    func testInsertSelfInsideStringInterpolation() {
        let input = "class Foo {\n    var bar: String?\n    func baz() {\n        print(\"\\(bar)\")\n    }\n}"
        let output = "class Foo {\n    var bar: String?\n    func baz() {\n        print(\"\\(self.bar)\")\n    }\n}"
        let options = FormatOptions(explicitSelf: .insert)
        testFormatting(for: input, output, rule: FormatRules.redundantSelf, options: options)
    }

    func testNoInterpretGenericTypesAsMembers() {
        let input = "class Foo {\n    let foo: Bar<Int, Int>\n    init() { self.foo = Int(5) }\n}"
        let options = FormatOptions(explicitSelf: .insert)
        testFormatting(for: input, rule: FormatRules.redundantSelf, options: options)
    }

    func testInsertSelfForStaticMemberInClassFunction() {
        let input = "class Foo {\n    static var foo: Int\n    class func bar() { foo = 5 }\n}"
        let output = "class Foo {\n    static var foo: Int\n    class func bar() { self.foo = 5 }\n}"
        let options = FormatOptions(explicitSelf: .insert)
        testFormatting(for: input, output, rule: FormatRules.redundantSelf, options: options)
    }

    func testNoInsertSelfForInstanceMemberInClassFunction() {
        let input = "class Foo {\n    var foo: Int\n    class func bar() { foo = 5 }\n}"
        let options = FormatOptions(explicitSelf: .insert)
        testFormatting(for: input, rule: FormatRules.redundantSelf, options: options)
    }

    func testNoInsertSelfForStaticMemberInInstanceFunction() {
        let input = "class Foo {\n    static var foo: Int\n    func bar() { foo = 5 }\n}"
        let options = FormatOptions(explicitSelf: .insert)
        testFormatting(for: input, rule: FormatRules.redundantSelf, options: options)
    }

    func testNoInsertSelfForShadowedClassMemberInClassFunction() {
        let input = "class Foo {\n    class func foo() {\n        var foo: Int\n        func bar() { foo = 5 }\n    }\n}"
        let options = FormatOptions(explicitSelf: .insert)
        testFormatting(for: input, rule: FormatRules.redundantSelf, options: options)
    }

    func testNoInsertSelfInForLoopTuple() {
        let input = "class Foo {\n    var bar: Int\n    func foo() { for (bar, baz) in quux {} }\n}"
        let options = FormatOptions(explicitSelf: .insert)
        testFormatting(for: input, rule: FormatRules.redundantSelf, options: options)
    }

    func testNoInsertSelfForTupleTypeMembers() {
        let input = "class Foo {\n    var foo: (Int, UIColor) {\n        let bar = UIColor.red\n    }\n}"
        let options = FormatOptions(explicitSelf: .insert)
        testFormatting(for: input, rule: FormatRules.redundantSelf, options: options)
    }

    func testNoInsertSelfForArrayElements() {
        let input = "class Foo {\n    var foo = [1, 2, nil]\n    func bar() { baz(nil) }\n}"
        let options = FormatOptions(explicitSelf: .insert)
        testFormatting(for: input, rule: FormatRules.redundantSelf, options: options)
    }

    func testNoInsertSelfForNestedVarReference() {
        let input = "class Foo {\n    func bar() {\n        var bar = 5\n        repeat { bar = 6 } while true\n    }\n}"
        let options = FormatOptions(explicitSelf: .insert)
        testFormatting(for: input, rule: FormatRules.redundantSelf, options: options)
    }

    func testNoInsertSelfInSwitchCaseLet() {
        let input = "class Foo {\n    var foo: Bar? {\n        switch bar {\n        case let .baz(foo, _):\n            return nil\n        }\n    }\n}"
        let options = FormatOptions(explicitSelf: .insert)
        testFormatting(for: input, rule: FormatRules.redundantSelf, options: options)
    }

    func testNoInsertSelfInFuncAfterImportedClass() {
        let input = "import class Foo.Bar\nfunc foo() {\n    var bar = 5\n    if true {\n        bar = 6\n    }\n}"
        let options = FormatOptions(explicitSelf: .insert)
        testFormatting(for: input, rule: FormatRules.redundantSelf, options: options,
                       exclude: ["blankLineAfterImports"])
    }

    func testNoInsertSelfForSubscriptGetSet() {
        let input = "class Foo {\n    func get() {}\n    func set() {}\n    subscript(key: String) -> String {\n        get { return get(key) }\n        set { set(key, newValue) }\n    }\n}"
        let output = "class Foo {\n    func get() {}\n    func set() {}\n    subscript(key: String) -> String {\n        get { return self.get(key) }\n        set { self.set(key, newValue) }\n    }\n}"
        let options = FormatOptions(explicitSelf: .insert)
        testFormatting(for: input, output, rule: FormatRules.redundantSelf, options: options)
    }

    func testNoInsertSelfInIfCaseLet() {
        let input = "enum Foo {\n    case bar(Int)\n    var value: Int? {\n        if case let .bar(value) = self { return value }\n    }\n}"
        let options = FormatOptions(explicitSelf: .insert)
        testFormatting(for: input, rule: FormatRules.redundantSelf, options: options,
                       exclude: ["wrapConditionalBodies"])
    }

    func testNoInsertSelfForPatternLet() {
        let input = "class Foo {\n    func foo() {}\n    func bar() {\n        switch x {\n        case .bar(let foo, var bar): print(foo + bar)\n        }\n    }\n}"
        let options = FormatOptions(explicitSelf: .insert)
        testFormatting(for: input, rule: FormatRules.redundantSelf, options: options)
    }

    func testNoInsertSelfForPatternLet2() {
        let input = "class Foo {\n    func foo() {}\n    func bar() {\n        switch x {\n        case let .foo(baz): print(baz)\n        case .bar(let foo, var bar): print(foo + bar)\n        }\n    }\n}"
        let options = FormatOptions(explicitSelf: .insert)
        testFormatting(for: input, rule: FormatRules.redundantSelf, options: options)
    }

    func testNoInsertSelfForTypeOf() {
        let input = "class Foo {\n    var type: String?\n    func bar() {\n        print(\"\\(type(of: self))\")\n    }\n}"
        let options = FormatOptions(explicitSelf: .insert)
        testFormatting(for: input, rule: FormatRules.redundantSelf, options: options)
    }

    func testNoInsertSelfForConditionalLocal() {
        let input = "class Foo {\n    func foo() {\n        #if os(watchOS)\n            var foo: Int\n        #else\n            var foo: Float\n        #endif\n        print(foo)\n    }\n}"
        let options = FormatOptions(explicitSelf: .insert)
        testFormatting(for: input, rule: FormatRules.redundantSelf, options: options)
    }

    func testInsertSelfInExtension() {
        let input = """
        struct Foo {
            var bar = 5
        }

        extension Foo {
            func baz() {
                bar = 6
            }
        }
        """
        let output = """
        struct Foo {
            var bar = 5
        }

        extension Foo {
            func baz() {
                self.bar = 6
            }
        }
        """
        let options = FormatOptions(explicitSelf: .insert)
        testFormatting(for: input, output, rule: FormatRules.redundantSelf, options: options)
    }

    func testGlobalAfterTypeNotTreatedAsMember() {
        let input = """
        struct Foo {
            var foo = 1
        }

        var bar = 5

        extension Foo {
            func baz() {
                bar = 6
            }
        }
        """
        let options = FormatOptions(explicitSelf: .insert)
        testFormatting(for: input, rule: FormatRules.redundantSelf, options: options)
    }

    func testForWhereVarNotTreatedAsMember() {
        let input = """
        class Foo {
            var bar: Bar
            var bazziestBar: Bar? {
                for bar in self where bar.baz {
                    return bar
                }
                return nil
            }
        }
        """
        let options = FormatOptions(explicitSelf: .insert)
        testFormatting(for: input, rule: FormatRules.redundantSelf, options: options)
    }

    func testSwitchCaseWhereVarNotTreatedAsMember() {
        let input = """
        class Foo {
            var bar: Bar
            var bazziestBar: Bar? {
                switch x {
                case let bar where bar.baz:
                    return bar
                default:
                    return nil
                }
            }
        }
        """
        let options = FormatOptions(explicitSelf: .insert)
        testFormatting(for: input, rule: FormatRules.redundantSelf, options: options)
    }

    func testSwitchCaseVarDoesntLeak() {
        let input = """
        class Foo {
            var bar: Bar
            var bazziestBar: Bar? {
                switch x {
                case let bar:
                    return bar
                default:
                    return bar
                }
            }
        }
        """
        let output = """
        class Foo {
            var bar: Bar
            var bazziestBar: Bar? {
                switch x {
                case let bar:
                    return bar
                default:
                    return self.bar
                }
            }
        }
        """
        let options = FormatOptions(explicitSelf: .insert)
        testFormatting(for: input, output, rule: FormatRules.redundantSelf, options: options)
    }

    func testSelfInsertedInSwitchCaseLet() {
        let input = """
        class Foo {
            var bar: Bar
            var bazziestBar: Bar? {
                switch x {
                case let foo:
                    return bar
                default:
                    return bar
                }
            }
        }
        """
        let output = """
        class Foo {
            var bar: Bar
            var bazziestBar: Bar? {
                switch x {
                case let foo:
                    return self.bar
                default:
                    return self.bar
                }
            }
        }
        """
        let options = FormatOptions(explicitSelf: .insert)
        testFormatting(for: input, output, rule: FormatRules.redundantSelf, options: options)
    }

    func testSelfInsertedInSwitchCaseWhere() {
        let input = """
        class Foo {
            var bar: Bar
            var bazziestBar: Bar? {
                switch x {
                case let foo where bar.baz:
                    return bar
                default:
                    return bar
                }
            }
        }
        """
        let output = """
        class Foo {
            var bar: Bar
            var bazziestBar: Bar? {
                switch x {
                case let foo where self.bar.baz:
                    return self.bar
                default:
                    return self.bar
                }
            }
        }
        """
        let options = FormatOptions(explicitSelf: .insert)
        testFormatting(for: input, output, rule: FormatRules.redundantSelf, options: options)
    }

    func testSelfInsertedInDidSet() {
        let input = """
        class Foo {
            var bar = false {
                didSet {
                    bar = !bar
                }
            }
        }
        """
        let output = """
        class Foo {
            var bar = false {
                didSet {
                    self.bar = !self.bar
                }
            }
        }
        """
        let options = FormatOptions(explicitSelf: .insert)
        testFormatting(for: input, output, rule: FormatRules.redundantSelf, options: options)
    }

    func testSelfInsertedAfterLet() {
        let input = """
        struct Foo {
            let foo = "foo"
            func bar() {
                let x = foo
                baz(x)
            }

            func baz(_: String) {}
        }
        """
        let output = """
        struct Foo {
            let foo = "foo"
            func bar() {
                let x = self.foo
                self.baz(x)
            }

            func baz(_: String) {}
        }
        """
        let options = FormatOptions(explicitSelf: .insert)
        testFormatting(for: input, output, rule: FormatRules.redundantSelf, options: options)
    }

    func testSelfNotInsertedInParameterNames() {
        let input = """
        class Foo {
            let a: String

            func bar() {
                foo(a: a)
            }
        }
        """
        let output = """
        class Foo {
            let a: String

            func bar() {
                foo(a: self.a)
            }
        }
        """
        let options = FormatOptions(explicitSelf: .insert)
        testFormatting(for: input, output, rule: FormatRules.redundantSelf, options: options)
    }

    func testSelfNotInsertedInCaseLet() {
        let input = """
        class Foo {
            let a: String?
            let b: String

            func bar() {
                if case let .some(a) = self.a, case var .some(b) = self.b {}
            }
        }
        """
        let options = FormatOptions(explicitSelf: .insert)
        testFormatting(for: input, rule: FormatRules.redundantSelf, options: options)
    }

    func testSelfNotInsertedInCaseLet2() {
        let input = """
        class Foo {
            let a: String?
            let b: String

            func baz() {
                if case let .foos(a, b) = foo, case let .bars(a, b) = bar {}
            }
        }
        """
        let options = FormatOptions(explicitSelf: .insert)
        testFormatting(for: input, rule: FormatRules.redundantSelf, options: options)
    }

    func testSelfInsertedInTupleAssignment() {
        let input = """
        class Foo {
            let a: String?
            let b: String

            func bar() {
                (a, b) = ("foo", "bar")
            }
        }
        """
        let output = """
        class Foo {
            let a: String?
            let b: String

            func bar() {
                (self.a, self.b) = ("foo", "bar")
            }
        }
        """
        let options = FormatOptions(explicitSelf: .insert)
        testFormatting(for: input, output, rule: FormatRules.redundantSelf, options: options)
    }

    func testSelfNotInsertedInTupleAssignment() {
        let input = """
        class Foo {
            let a: String?
            let b: String

            func bar() {
                let (a, b) = (self.a, self.b)
            }
        }
        """
        let options = FormatOptions(explicitSelf: .insert)
        testFormatting(for: input, rule: FormatRules.redundantSelf, options: options)
    }

    func testInsertSelfForMemberNamedLazy() {
        let input = """
        class Foo {
            var lazy = "foo"
            func foo() {
                print(lazy)
            }
        }
        """
        let output = """
        class Foo {
            var lazy = "foo"
            func foo() {
                print(self.lazy)
            }
        }
        """
        let options = FormatOptions(explicitSelf: .insert)
        testFormatting(for: input, output, rule: FormatRules.redundantSelf, options: options)
    }

    func testNoInsertSelfForVarDefinedInIfCaseLet() {
        let input = """
        struct A {
            var localVar = ""

            var B: String {
                if case let .c(localVar) = self.d, localVar == .e {
                    print(localVar)
                }
            }
        }
        """
        let options = FormatOptions(explicitSelf: .insert)
        testFormatting(for: input, rule: FormatRules.redundantSelf, options: options)
    }

    func testNoInsertSelfForVarDefinedInUnhoistedIfCaseLet() {
        let input = """
        struct A {
            var localVar = ""

            var B: String {
                if case .c(let localVar) = self.d, localVar == .e {
                    print(localVar)
                }
            }
        }
        """
        let options = FormatOptions(explicitSelf: .insert)
        testFormatting(for: input, rule: FormatRules.redundantSelf, options: options,
                       exclude: ["hoistPatternLet"])
    }

    func testNoInsertSelfForVarDefinedInFor() {
        let input = """
        struct A {
            var localVar = ""

            var B: String {
                for localVar in 0 ..< 6 where localVar < 5 {
                    print(localVar)
                }
            }
        }
        """
        let options = FormatOptions(explicitSelf: .insert)
        testFormatting(for: input, rule: FormatRules.redundantSelf, options: options)
    }

    func testNoInsertSelfForVarDefinedInWhileLet() {
        let input = """
        struct A {
            var localVar = ""

            var B: String {
                while let localVar = self.localVar, localVar < 5 {
                    print(localVar)
                }
            }
        }
        """
        let options = FormatOptions(explicitSelf: .insert)
        testFormatting(for: input, rule: FormatRules.redundantSelf, options: options)
    }

    func testNoInsertSelfInCaptureList() {
        let input = """
        class Thing {
            var a: String? { nil }

            func foo() {
                let b = ""
                { [weak a = b] _ in }
            }
        }
        """
        let options = FormatOptions(explicitSelf: .insert)
        testFormatting(for: input, rule: FormatRules.redundantSelf, options: options)
    }

    func testNoInsertSelfInCaptureList2() {
        let input = """
        class Thing {
            var a: String? { nil }

            func foo() {
                { [weak a] _ in }
            }
        }
        """
        let options = FormatOptions(explicitSelf: .insert)
        testFormatting(for: input, rule: FormatRules.redundantSelf, options: options)
    }

    func testNoInsertSelfInCaptureList3() {
        let input = """
        class A {
            var thing: B? { fatalError() }

            func foo() {
                let thing2 = B()
                let _: (Bool) -> Void = { [weak thing = thing2] _ in
                    thing?.bar()
                }
            }
        }
        """
        let options = FormatOptions(explicitSelf: .insert)
        testFormatting(for: input, rule: FormatRules.redundantSelf, options: options)
    }

    // explicitSelf = .initOnly

    func testPreserveSelfInsideClassInit() {
        let input = """
        class Foo {
            var bar = 5
            init() {
                self.bar = 6
            }
        }
        """
        let options = FormatOptions(explicitSelf: .initOnly)
        testFormatting(for: input, rule: FormatRules.redundantSelf, options: options)
    }

    func testRemoveSelfIfNotInsideClassInit() {
        let input = """
        class Foo {
            var bar = 5
            func baz() {
                self.bar = 6
            }
        }
        """
        let output = """
        class Foo {
            var bar = 5
            func baz() {
                bar = 6
            }
        }
        """
        let options = FormatOptions(explicitSelf: .initOnly)
        testFormatting(for: input, output, rule: FormatRules.redundantSelf, options: options)
    }

    func testInsertSelfInsideClassInit() {
        let input = """
        class Foo {
            var bar = 5
            init() {
                bar = 6
            }
        }
        """
        let output = """
        class Foo {
            var bar = 5
            init() {
                self.bar = 6
            }
        }
        """
        let options = FormatOptions(explicitSelf: .initOnly)
        testFormatting(for: input, output, rule: FormatRules.redundantSelf, options: options)
    }

    func testNoInsertSelfInsideClassInitIfNotLvalue() {
        let input = """
        class Foo {
            var bar = 5
            let baz = 6
            init() {
                bar = baz
            }
        }
        """
        let output = """
        class Foo {
            var bar = 5
            let baz = 6
            init() {
                self.bar = baz
            }
        }
        """
        let options = FormatOptions(explicitSelf: .initOnly)
        testFormatting(for: input, output, rule: FormatRules.redundantSelf, options: options)
    }

    func testRemoveSelfInsideClassInitIfNotLvalue() {
        let input = """
        class Foo {
            var bar = 5
            let baz = 6
            init() {
                self.bar = self.baz
            }
        }
        """
        let output = """
        class Foo {
            var bar = 5
            let baz = 6
            init() {
                self.bar = baz
            }
        }
        """
        let options = FormatOptions(explicitSelf: .initOnly)
        testFormatting(for: input, output, rule: FormatRules.redundantSelf, options: options)
    }

    func testSelfDotTypeInsideClassInitEdgeCase() {
        let input = """
        class Foo {
            let type: Int

            init() {
                self.type = 5
            }

            func baz() {
                switch type {}
            }
        }
        """
        let options = FormatOptions(explicitSelf: .initOnly)
        testFormatting(for: input, rule: FormatRules.redundantSelf, options: options)
    }

    func testSelfInsertedInTupleInInit() {
        let input = """
        class Foo {
            let a: String?
            let b: String

            init() {
                (a, b) = ("foo", "bar")
            }
        }
        """
        let output = """
        class Foo {
            let a: String?
            let b: String

            init() {
                (self.a, self.b) = ("foo", "bar")
            }
        }
        """
        let options = FormatOptions(explicitSelf: .initOnly)
        testFormatting(for: input, output, rule: FormatRules.redundantSelf, options: options)
    }

    func testSelfInsertedAfterLetInInit() {
        let input = """
        class Foo {
            var foo: String
            init(bar: Bar) {
                let baz = bar.quux
                foo = baz
            }
        }
        """
        let output = """
        class Foo {
            var foo: String
            init(bar: Bar) {
                let baz = bar.quux
                self.foo = baz
            }
        }
        """
        let options = FormatOptions(explicitSelf: .initOnly)
        testFormatting(for: input, output, rule: FormatRules.redundantSelf, options: options)
    }

    func testRedundantSelfRuleDoesntErrorForStaticFuncInProtocolWithWhere() {
        let input = """
        protocol Foo where Self: Bar {
            static func baz() -> Self
        }
        """
        let options = FormatOptions(explicitSelf: .initOnly)
        testFormatting(for: input, rule: FormatRules.redundantSelf, options: options)
    }

    func testRedundantSelfRuleDoesntErrorForStaticFuncInStructWithWhere() {
        let input = """
        struct Foo<T> where T: Bar {
            static func baz() -> Foo {}
        }
        """
        let options = FormatOptions(explicitSelf: .initOnly)
        testFormatting(for: input, rule: FormatRules.redundantSelf, options: options)
    }

    func testRedundantSelfRuleDoesntErrorForClassFuncInClassWithWhere() {
        let input = """
        class Foo<T> where T: Bar {
            class func baz() -> Foo {}
        }
        """
        let options = FormatOptions(explicitSelf: .initOnly)
        testFormatting(for: input, rule: FormatRules.redundantSelf, options: options)
    }

    func testRedundantSelfRuleFailsInInitOnlyMode() {
        let input = """
        class Foo {
            func foo() -> Foo? {
                guard let bar = { nil }() else {
                    return nil
                }
            }

            static func baz() -> String? {}
        }
        """
        let options = FormatOptions(explicitSelf: .initOnly)
        testFormatting(for: input, rule: FormatRules.redundantSelf, options: options, exclude: ["redundantClosure"])
    }

    func testRedundantSelfRuleFailsInInitOnlyMode2() {
        let input = """
        struct Mesh {
            var storage: Storage
            init(vertices: [Vertex]) {
                let isConvex = pointsAreConvex(vertices)
                storage = Storage(vertices: vertices)
            }
        }
        """
        let output = """
        struct Mesh {
            var storage: Storage
            init(vertices: [Vertex]) {
                let isConvex = pointsAreConvex(vertices)
                self.storage = Storage(vertices: vertices)
            }
        }
        """
        let options = FormatOptions(explicitSelf: .initOnly)
        testFormatting(for: input, output, rule: FormatRules.redundantSelf,
                       options: options)
    }

    func testSelfNotRemovedInInitForSwift5_4() {
        let input = """
        init() {
            let foo = 1234
            self.bar = foo
        }
        """
        let options = FormatOptions(explicitSelf: .initOnly, swiftVersion: "5.4")
        testFormatting(for: input, rule: FormatRules.redundantSelf, options: options)
    }

    // parsing bugs

    func testSelfRemovalParsingBug() {
        let input = """
        extension Dictionary where Key == String {
            func requiredValue<T>(for keyPath: String) throws -> T {
                return keyPath as! T
            }

            func optionalValue<T>(for keyPath: String) throws -> T? {
                guard let anyValue = self[keyPath] else {
                    return nil
                }
                guard let value = anyValue as? T else {
                    return nil
                }
                return value
            }
        }
        """
        testFormatting(for: input, rule: FormatRules.redundantSelf)
    }

    func testSelfRemovalParsingBug2() {
        let input = """
        if let test = value()["hi"] {
            print("hi")
        }
        """
        testFormatting(for: input, rule: FormatRules.redundantSelf)
    }

    func testSelfRemovalParsingBug3() {
        let input = """
        func handleGenericError(_ error: Error) {
            if let requestableError = error as? RequestableError,
               case let .underlying(error as NSError) = requestableError,
               error.code == NSURLErrorNotConnectedToInternet
            {}
        }
        """
        let options = FormatOptions(explicitSelf: .initOnly)
        testFormatting(for: input, rule: FormatRules.redundantSelf, options: options)
    }

    func testSelfRemovalParsingBug4() {
        let input = """
        struct Foo {
            func bar() {
                for flag in [] where [].filter({ true }) {}
            }

            static func baz() {}
        }
        """
        let options = FormatOptions(explicitSelf: .insert)
        testFormatting(for: input, rule: FormatRules.redundantSelf, options: options)
    }

    func testSelfRemovalParsingBug5() {
        let input = """
        extension Foo {
            func method(foo: Bar) {
                self.foo = foo

                switch foo {
                case let .foo(bar):
                    closure {
                        Foo.draw()
                    }
                }
            }

            private static func draw() {}
        }
        """

        testFormatting(for: input, rule: FormatRules.redundantSelf)
    }

    func testSelfRemovalParsingBug6() {
        let input = """
        something.do(onSuccess: { result in
            if case .success((let d, _)) = result {
                self.relay.onNext(d)
            }
        })
        """
        testFormatting(for: input, rule: FormatRules.redundantSelf,
                       exclude: ["hoistPatternLet"])
    }

    func testSelfNotRemovedInCaseIfElse() {
        let input = """
        class Foo {
            let bar = true
            let someOptionalBar: String? = "bar"

            func test() {
                guard let bar: String = someOptionalBar else {
                    return
                }

                let result = Result<Any, Error>.success(bar)
                switch result {
                case let .success(value):
                    if self.bar {
                        if self.bar {
                            print(self.bar)
                        }
                    } else {
                        if self.bar {
                            print(self.bar)
                        }
                    }
                case .failure:
                    if self.bar {
                        print(self.bar)
                    }
                }
            }
        }
        """

        testFormatting(for: input, rule: FormatRules.redundantSelf)
    }

    func testSelfCallAfterIfStatementInSwitchStatement() {
        let input = """
        closure { [weak self] in
            guard let self else {
                return
            }

            switch result {
            case let .success(value):
                if value != nil {
                    if value != nil {
                        self.method()
                    }
                }
                self.method()
            case .failure:
                break
            }
        }
        """

        let options = FormatOptions(swiftVersion: "5.3")
        testFormatting(for: input, rule: FormatRules.redundantSelf, options: options)
    }

    func testSelfNotRemovedFollowingNestedSwitchStatements() {
        let input = """
        class Foo {
            let bar = true
            let someOptionalBar: String? = "bar"

            func test() {
                guard let bar: String = someOptionalBar else {
                    return
                }

                let result = Result<Any, Error>.success(bar)
                switch result {
                case let .success(value):
                    switch result {
                    case .success:
                        print("success")
                    case .value:
                        print("value")
                    }
                case .failure:
                    guard self.bar else {
                        print(self.bar)
                        return
                    }
                    print(self.bar)
                }
            }
        }
        """

        testFormatting(for: input, rule: FormatRules.redundantSelf)
    }

    func testRedundantSelfWithStaticAsyncSendableClosureFunction() {
        let input = """
        class Foo: Bar {
            static func bar(
                _ closure: @escaping @Sendable () async -> Foo
            ) -> @Sendable () async -> Foo {
                self.foo = closure
                return closure
            }

            static func bar() {}
        }
        """
        let output = """
        class Foo: Bar {
            static func bar(
                _ closure: @escaping @Sendable () async -> Foo
            ) -> @Sendable () async -> Foo {
                foo = closure
                return closure
            }

            static func bar() {}
        }
        """
        testFormatting(for: input, output, rule: FormatRules.redundantSelf)
    }

    // enable/disable

    func testDisableRemoveSelf() {
        let input = """
        class Foo {
            var bar: Int
            func baz() {
                // swiftformat:disable redundantSelf
                self.bar = 1
                // swiftformat:enable redundantSelf
                self.bar = 2
            }
        }
        """
        let output = """
        class Foo {
            var bar: Int
            func baz() {
                // swiftformat:disable redundantSelf
                self.bar = 1
                // swiftformat:enable redundantSelf
                bar = 2
            }
        }
        """
        testFormatting(for: input, output, rule: FormatRules.redundantSelf)
    }

    func testDisableRemoveSelfCaseInsensitive() {
        let input = """
        class Foo {
            var bar: Int
            func baz() {
                // swiftformat:disable redundantself
                self.bar = 1
                // swiftformat:enable RedundantSelf
                self.bar = 2
            }
        }
        """
        let output = """
        class Foo {
            var bar: Int
            func baz() {
                // swiftformat:disable redundantself
                self.bar = 1
                // swiftformat:enable RedundantSelf
                bar = 2
            }
        }
        """
        testFormatting(for: input, output, rule: FormatRules.redundantSelf)
    }

    func testDisableNextRemoveSelf() {
        let input = """
        class Foo {
            var bar: Int
            func baz() {
                // swiftformat:disable:next redundantSelf
                self.bar = 1
                self.bar = 2
            }
        }
        """
        let output = """
        class Foo {
            var bar: Int
            func baz() {
                // swiftformat:disable:next redundantSelf
                self.bar = 1
                bar = 2
            }
        }
        """
        testFormatting(for: input, output, rule: FormatRules.redundantSelf)
    }

    func testMultilineDisableRemoveSelf() {
        let input = """
        class Foo {
            var bar: Int
            func baz() {
                /* swiftformat:disable redundantSelf */ self.bar = 1 /* swiftformat:enable all */
                self.bar = 2
            }
        }
        """
        let output = """
        class Foo {
            var bar: Int
            func baz() {
                /* swiftformat:disable redundantSelf */ self.bar = 1 /* swiftformat:enable all */
                bar = 2
            }
        }
        """
        testFormatting(for: input, output, rule: FormatRules.redundantSelf)
    }

    func testMultilineDisableNextRemoveSelf() {
        let input = """
        class Foo {
            var bar: Int
            func baz() {
                /* swiftformat:disable:next redundantSelf */
                self.bar = 1
                self.bar = 2
            }
        }
        """
        let output = """
        class Foo {
            var bar: Int
            func baz() {
                /* swiftformat:disable:next redundantSelf */
                self.bar = 1
                bar = 2
            }
        }
        """
        testFormatting(for: input, output, rule: FormatRules.redundantSelf)
    }

    func testRemovesSelfInNestedFunctionInStrongSelfClosure() {
        let input = """
        class Test {
            func doWork(_ escaping: @escaping () -> Void) {
                escaping()
            }

            func test() {
                doWork { [self] in
                    doWork {
                        // Not allowed. Warning in Swift 5 and error in Swift 6.
                        self.test()
                    }

                    func innerFunc() {
                        // Allowed: https://forums.swift.org/t/why-does-se-0269-have-different-rules-for-inner-closures-vs-inner-functions/64334/2
                        self.test()
                    }

                    innerFunc()
                }
            }
        }
        """

        let output = """
        class Test {
            func doWork(_ escaping: @escaping () -> Void) {
                escaping()
            }

            func test() {
                doWork { [self] in
                    doWork {
                        // Not allowed. Warning in Swift 5 and error in Swift 6.
                        self.test()
                    }

                    func innerFunc() {
                        // Allowed: https://forums.swift.org/t/why-does-se-0269-have-different-rules-for-inner-closures-vs-inner-functions/64334/2
                        test()
                    }

                    innerFunc()
                }
            }
        }
        """
        testFormatting(for: input, output, rule: FormatRules.redundantSelf, options: FormatOptions(swiftVersion: "5.8"))
    }

    func testPreservesSelfInNestedFunctionInWeakSelfClosure() {
        let input = """
        class Test {
            func doWork(_ escaping: @escaping () -> Void) {
                escaping()
            }

            func test() {
                doWork { [weak self] in
                    func innerFunc() {
                        self?.test()
                    }

                    guard let self else {
                        return
                    }

                    self.test()

                    func innerFunc() {
                        self.test()
                    }

                    self.test()
                }
            }
        }
        """

        let output = """
        class Test {
            func doWork(_ escaping: @escaping () -> Void) {
                escaping()
            }

            func test() {
                doWork { [weak self] in
                    func innerFunc() {
                        self?.test()
                    }

                    guard let self else {
                        return
                    }

                    test()

                    func innerFunc() {
                        self.test()
                    }

                    test()
                }
            }
        }
        """

        testFormatting(for: input, output, rule: FormatRules.redundantSelf,
                       options: FormatOptions(swiftVersion: "5.8"))
    }

<<<<<<< HEAD
=======
    func testRedundantSelfAfterScopedImport() {
        let input = """
        import struct Foundation.Date

        struct Foo {
            let foo: String
            init(bar: String) {
                self.foo = bar
            }
        }
        """
        let output = """
        import struct Foundation.Date

        struct Foo {
            let foo: String
            init(bar: String) {
                foo = bar
            }
        }
        """
        testFormatting(for: input, output, rule: FormatRules.redundantSelf)
    }

>>>>>>> 40bb25ea
    // MARK: - redundantStaticSelf

    func testRedundantStaticSelfInStaticVar() {
        let input = "enum E { static var x: Int { Self.y } }"
        let output = "enum E { static var x: Int { y } }"
        testFormatting(for: input, output, rule: FormatRules.redundantStaticSelf)
    }

    func testRedundantStaticSelfInStaticMethod() {
        let input = "enum E { static func foo() { Self.bar() } }"
        let output = "enum E { static func foo() { bar() } }"
        testFormatting(for: input, output, rule: FormatRules.redundantStaticSelf)
    }

    func testRedundantStaticSelfOnNextLine() {
        let input = """
        enum E {
            static func foo() {
                Self
                    .bar()
            }
        }
        """
        let output = """
        enum E {
            static func foo() {
                bar()
            }
        }
        """
        testFormatting(for: input, output, rule: FormatRules.redundantStaticSelf)
    }

    func testRedundantStaticSelfWithReturn() {
        let input = "enum E { static func foo() { return Self.bar() } }"
        let output = "enum E { static func foo() { return bar() } }"
        testFormatting(for: input, output, rule: FormatRules.redundantStaticSelf)
    }

    func testRedundantStaticSelfInConditional() {
        let input = """
        enum E {
            static func foo() {
                if Bool.random() {
                    Self.bar()
                }
            }
        }
        """
        let output = """
        enum E {
            static func foo() {
                if Bool.random() {
                    bar()
                }
            }
        }
        """
        testFormatting(for: input, output, rule: FormatRules.redundantStaticSelf)
    }

    func testRedundantStaticSelfInNestedFunction() {
        let input = """
        enum E {
            static func foo() {
                func bar() {
                    Self.foo()
                }
            }
        }
        """
        let output = """
        enum E {
            static func foo() {
                func bar() {
                    foo()
                }
            }
        }
        """
        testFormatting(for: input, output, rule: FormatRules.redundantStaticSelf)
    }

    func testRedundantStaticSelfInNestedType() {
        let input = """
        enum Outer {
            enum Inner {
                static func foo() {}
                static func bar() { Self.foo() }
            }
        }
        """
        let output = """
        enum Outer {
            enum Inner {
                static func foo() {}
                static func bar() { foo() }
            }
        }
        """
        testFormatting(for: input, output, rule: FormatRules.redundantStaticSelf)
    }

    func testStaticSelfNotRemovedWhenUsedAsImplicitInitializer() {
        let input = "enum E { static func foo() { Self().bar() } }"
        testFormatting(for: input, rule: FormatRules.redundantStaticSelf)
    }

    func testStaticSelfNotRemovedWhenUsedAsExplicitInitializer() {
        let input = "enum E { static func foo() { Self.init().bar() } }"
        testFormatting(for: input, rule: FormatRules.redundantStaticSelf, exclude: ["redundantInit"])
    }

    func testPreservesStaticSelfInFunctionAfterStaticVar() {
        let input = """
        public enum MyFeatureCacheStrategy {
            case networkOnly
            case cacheFirst

            public static let defaultCacheAge: TimeInterval = .minutes(5)

            public func requestStrategy<Outcome>() -> SingleRequestStrategy<Outcome> {
                switch self {
                case .networkOnly:
                    return .networkOnly(writeResultToCache: true)
                case .cacheFirst:
                    return .cacheFirst(maxCacheAge: Self.defaultCacheAge)
                }
            }
        }
        """

        testFormatting(for: input, rule: FormatRules.redundantStaticSelf)
    }

    // MARK: - semicolons

    func testSemicolonRemovedAtEndOfLine() {
        let input = "print(\"hello\");\n"
        let output = "print(\"hello\")\n"
        testFormatting(for: input, output, rule: FormatRules.semicolons)
    }

    func testSemicolonRemovedAtStartOfLine() {
        let input = "\n;print(\"hello\")"
        let output = "\nprint(\"hello\")"
        testFormatting(for: input, output, rule: FormatRules.semicolons)
    }

    func testSemicolonRemovedAtEndOfProgram() {
        let input = "print(\"hello\");"
        let output = "print(\"hello\")"
        testFormatting(for: input, output, rule: FormatRules.semicolons)
    }

    func testSemicolonRemovedAtStartOfProgram() {
        let input = ";print(\"hello\")"
        let output = "print(\"hello\")"
        testFormatting(for: input, output, rule: FormatRules.semicolons)
    }

    func testIgnoreInlineSemicolon() {
        let input = "print(\"hello\"); print(\"goodbye\")"
        let options = FormatOptions(allowInlineSemicolons: true)
        testFormatting(for: input, rule: FormatRules.semicolons, options: options)
    }

    func testReplaceInlineSemicolon() {
        let input = "print(\"hello\"); print(\"goodbye\")"
        let output = "print(\"hello\")\nprint(\"goodbye\")"
        let options = FormatOptions(allowInlineSemicolons: false)
        testFormatting(for: input, output, rule: FormatRules.semicolons, options: options)
    }

    func testReplaceSemicolonFollowedByComment() {
        let input = "print(\"hello\"); // comment\nprint(\"goodbye\")"
        let output = "print(\"hello\") // comment\nprint(\"goodbye\")"
        let options = FormatOptions(allowInlineSemicolons: true)
        testFormatting(for: input, output, rule: FormatRules.semicolons, options: options)
    }

    func testSemicolonNotReplacedAfterReturn() {
        let input = "return;\nfoo()"
        testFormatting(for: input, rule: FormatRules.semicolons)
    }

    func testSemicolonReplacedAfterReturnIfEndOfScope() {
        let input = "do { return; }"
        let output = "do { return }"
        testFormatting(for: input, output, rule: FormatRules.semicolons)
    }

    func testRequiredSemicolonNotRemovedAfterInferredVar() {
        let input = """
        func foo() {
            @Environment(\\.colorScheme) var colorScheme;
            print(colorScheme)
        }
        """
        testFormatting(for: input, rule: FormatRules.semicolons)
    }

    // MARK: - duplicateImports

    func testRemoveDuplicateImport() {
        let input = "import Foundation\nimport Foundation"
        let output = "import Foundation"
        testFormatting(for: input, output, rule: FormatRules.duplicateImports)
    }

    func testRemoveDuplicateConditionalImport() {
        let input = "#if os(iOS)\n    import Foo\n    import Foo\n#else\n    import Bar\n    import Bar\n#endif"
        let output = "#if os(iOS)\n    import Foo\n#else\n    import Bar\n#endif"
        testFormatting(for: input, output, rule: FormatRules.duplicateImports)
    }

    func testNoRemoveOverlappingImports() {
        let input = "import MyModule\nimport MyModule.Private"
        testFormatting(for: input, rule: FormatRules.duplicateImports)
    }

    func testNoRemoveCaseDifferingImports() {
        let input = "import Auth0.Authentication\nimport Auth0.authentication"
        testFormatting(for: input, rule: FormatRules.duplicateImports)
    }

    func testRemoveDuplicateImportFunc() {
        let input = "import func Foo.bar\nimport func Foo.bar"
        let output = "import func Foo.bar"
        testFormatting(for: input, output, rule: FormatRules.duplicateImports)
    }

    func testNoRemoveTestableDuplicateImport() {
        let input = "import Foo\n@testable import Foo"
        let output = "\n@testable import Foo"
        testFormatting(for: input, output, rule: FormatRules.duplicateImports)
    }

    func testNoRemoveTestableDuplicateImport2() {
        let input = "@testable import Foo\nimport Foo"
        let output = "@testable import Foo"
        testFormatting(for: input, output, rule: FormatRules.duplicateImports)
    }

    func testNoRemoveExportedDuplicateImport() {
        let input = "import Foo\n@_exported import Foo"
        let output = "\n@_exported import Foo"
        testFormatting(for: input, output, rule: FormatRules.duplicateImports)
    }

    func testNoRemoveExportedDuplicateImport2() {
        let input = "@_exported import Foo\nimport Foo"
        let output = "@_exported import Foo"
        testFormatting(for: input, output, rule: FormatRules.duplicateImports)
    }

    // MARK: - unusedArguments

    // closures

    func testUnusedTypedClosureArguments() {
        let input = "let foo = { (bar: Int, baz: String) in\n    print(\"Hello \\(baz)\")\n}"
        let output = "let foo = { (_: Int, baz: String) in\n    print(\"Hello \\(baz)\")\n}"
        testFormatting(for: input, output, rule: FormatRules.unusedArguments)
    }

    func testUnusedUntypedClosureArguments() {
        let input = "let foo = { bar, baz in\n    print(\"Hello \\(baz)\")\n}"
        let output = "let foo = { _, baz in\n    print(\"Hello \\(baz)\")\n}"
        testFormatting(for: input, output, rule: FormatRules.unusedArguments)
    }

    func testNoRemoveClosureReturnType() {
        let input = "let foo = { () -> Foo.Bar in baz() }"
        testFormatting(for: input, rule: FormatRules.unusedArguments)
    }

    func testNoRemoveClosureThrows() {
        let input = "let foo = { () throws in }"
        testFormatting(for: input, rule: FormatRules.unusedArguments)
    }

    func testNoRemoveClosureGenericReturnTypes() {
        let input = "let foo = { () -> Promise<String> in bar }"
        testFormatting(for: input, rule: FormatRules.unusedArguments)
    }

    func testNoRemoveClosureTupleReturnTypes() {
        let input = "let foo = { () -> (Int, Int) in (5, 6) }"
        testFormatting(for: input, rule: FormatRules.unusedArguments)
    }

    func testNoRemoveClosureGenericArgumentTypes() {
        let input = "let foo = { (_: Foo<Bar, Baz>) in }"
        testFormatting(for: input, rule: FormatRules.unusedArguments)
    }

    func testNoRemoveFunctionNameBeforeForLoop() {
        let input = "{\n    func foo() -> Int {}\n    for a in b {}\n}"
        testFormatting(for: input, rule: FormatRules.unusedArguments)
    }

    func testClosureTypeInClosureArgumentsIsNotMangled() {
        let input = "{ (foo: (Int) -> Void) in }"
        let output = "{ (_: (Int) -> Void) in }"
        testFormatting(for: input, output, rule: FormatRules.unusedArguments)
    }

    func testUnusedUnnamedClosureArguments() {
        let input = "{ (_ foo: Int, _ bar: Int) in }"
        let output = "{ (_: Int, _: Int) in }"
        testFormatting(for: input, output, rule: FormatRules.unusedArguments)
    }

    func testUnusedInoutClosureArgumentsNotMangled() {
        let input = "{ (foo: inout Foo, bar: inout Bar) in }"
        let output = "{ (_: inout Foo, _: inout Bar) in }"
        testFormatting(for: input, output, rule: FormatRules.unusedArguments)
    }

    func testMalformedFunctionNotMisidentifiedAsClosure() {
        let input = "func foo() { bar(5) {} in }"
        testFormatting(for: input, rule: FormatRules.unusedArguments)
    }

    func testShadowedUsedArguments() {
        let input = """
        forEach { foo, bar in
            guard let foo = foo, let bar = bar else {
                return
            }
        }
        """
        testFormatting(for: input, rule: FormatRules.unusedArguments)
    }

    func testShadowedPartUsedArguments() {
        let input = """
        forEach { foo, bar in
            guard let foo = baz, bar == baz else {
                return
            }
        }
        """
        let output = """
        forEach { _, bar in
            guard let foo = baz, bar == baz else {
                return
            }
        }
        """
        testFormatting(for: input, output, rule: FormatRules.unusedArguments)
    }

    func testShadowedParameterUsedInSameGuard() {
        let input = """
        forEach { foo in
            guard let foo = bar, baz = foo else {
                return
            }
        }
        """
        let output = """
        forEach { _ in
            guard let foo = bar, baz = foo else {
                return
            }
        }
        """
        testFormatting(for: input, output, rule: FormatRules.unusedArguments)
    }

    func testParameterUsedInForIn() {
        let input = """
        forEach { foos in
            for foo in foos {
                print(foo)
            }
        }
        """
        testFormatting(for: input, rule: FormatRules.unusedArguments)
    }

    func testParameterUsedInWhereClause() {
        let input = """
        forEach { foo in
            if bar where foo {
                print(bar)
            }
        }
        """
        testFormatting(for: input, rule: FormatRules.unusedArguments)
    }

    func testParameterUsedInSwitchCase() {
        let input = """
        forEach { foo in
            switch bar {
            case let baz:
                foo = baz
            }
        }
        """
        testFormatting(for: input, rule: FormatRules.unusedArguments)
    }

    func testParameterUsedInStringInterpolation() {
        let input = """
        forEach { foo in
            print("\\(foo)")
        }
        """
        testFormatting(for: input, rule: FormatRules.unusedArguments)
    }

    func testShadowedClosureArgument() {
        let input = """
        _ = Parser<String, String> { input in
            let parser = Parser<String, String>.with(input)
            return parser
        }
        """
        testFormatting(for: input, rule: FormatRules.unusedArguments)
    }

    func testShadowedClosureArgument2() {
        let input = """
        _ = foo { input in
            let input = ["foo": "Foo", "bar": "Bar"][input]
            return input
        }
        """
        testFormatting(for: input, rule: FormatRules.unusedArguments)
    }

    func testUnusedPropertyWrapperArgument() {
        let input = """
        ForEach($list.notes) { $note in
            Text(note.foobar)
        }
        """
        testFormatting(for: input, rule: FormatRules.unusedArguments)
    }

    func testUnusedThrowingClosureArgument() {
        let input = "foo = { bar throws in \"\" }"
        let output = "foo = { _ throws in \"\" }"
        testFormatting(for: input, output, rule: FormatRules.unusedArguments)
    }

    func testUsedThrowingClosureArgument() {
        let input = "let foo = { bar throws in bar + \"\" }"
        testFormatting(for: input, rule: FormatRules.unusedArguments)
    }

    func testUnusedTrailingAsyncClosureArgument() {
        let input = """
        app.get { foo async in
            print("No foo")
        }
        """
        let output = """
        app.get { _ async in
            print("No foo")
        }
        """
        testFormatting(for: input, output, rule: FormatRules.unusedArguments)
    }

    func testUnusedTrailingAsyncClosureArgument2() {
        let input = """
        app.get { foo async -> String in
            "No foo"
        }
        """
        let output = """
        app.get { _ async -> String in
            "No foo"
        }
        """
        testFormatting(for: input, output, rule: FormatRules.unusedArguments)
    }

    func testUnusedTrailingAsyncClosureArgument3() {
        let input = """
        app.get { (foo: String) async -> String in
            "No foo"
        }
        """
        let output = """
        app.get { (_: String) async -> String in
            "No foo"
        }
        """
        testFormatting(for: input, output, rule: FormatRules.unusedArguments)
    }

    func testUsedTrailingAsyncClosureArgument() {
        let input = """
        app.get { foo async -> String in
            "\\(foo)"
        }
        """
        testFormatting(for: input, rule: FormatRules.unusedArguments)
    }

    func testTrailingAsyncClosureArgumentAlreadyMarkedUnused() {
        let input = "app.get { _ async in 5 }"
        testFormatting(for: input, rule: FormatRules.unusedArguments)
    }

    func testUnusedTrailingClosureArgumentCalledAsync() {
        let input = """
        app.get { async -> String in
            "No async"
        }
        """
        let output = """
        app.get { _ -> String in
            "No async"
        }
        """
        testFormatting(for: input, output, rule: FormatRules.unusedArguments)
    }

    // init

    func testParameterUsedInInit() {
        let input = """
        init(m: Rotation) {
            let x = sqrt(max(0, m)) / 2
        }
        """
        testFormatting(for: input, rule: FormatRules.unusedArguments)
    }

    func testUnusedParametersShadowedInTupleAssignment() {
        let input = """
        init(x: Int, y: Int, v: Vector) {
            let (x, y) = v
        }
        """
        let output = """
        init(x _: Int, y _: Int, v: Vector) {
            let (x, y) = v
        }
        """
        testFormatting(for: input, output, rule: FormatRules.unusedArguments)
    }

    func testUsedParametersShadowedInAssignmentFromFunctionCall() {
        let input = """
        init(r: Double) {
            let r = max(abs(r), epsilon)
        }
        """
        testFormatting(for: input, rule: FormatRules.unusedArguments)
    }

    func testShadowedUsedArgumentInSwitch() {
        let input = """
        init(_ action: Action, hub: Hub) {
            switch action {
            case let .get(hub, key):
                self = .get(key, hub)
            }
        }
        """
        testFormatting(for: input, rule: FormatRules.unusedArguments)
    }

    func testParameterUsedInSwitchCaseAfterShadowing() {
        let input = """
        func issue(name: String) -> String {
            switch self {
            case .b(let name): return name
            case .a: return name
            }
        }
        """
        testFormatting(for: input, rule: FormatRules.unusedArguments,
                       exclude: ["hoistPatternLet"])
    }

    // functions

    func testMarkUnusedFunctionArgument() {
        let input = "func foo(bar: Int, baz: String) {\n    print(\"Hello \\(baz)\")\n}"
        let output = "func foo(bar _: Int, baz: String) {\n    print(\"Hello \\(baz)\")\n}"
        testFormatting(for: input, output, rule: FormatRules.unusedArguments)
    }

    func testMarkUnusedArgumentsInNonVoidFunction() {
        let input = "func foo(bar: Int, baz: String) -> (A<B, C>, D & E, [F: G]) { return baz.quux }"
        let output = "func foo(bar _: Int, baz: String) -> (A<B, C>, D & E, [F: G]) { return baz.quux }"
        testFormatting(for: input, output, rule: FormatRules.unusedArguments)
    }

    func testMarkUnusedArgumentsInThrowsFunction() {
        let input = "func foo(bar: Int, baz: String) throws {\n    print(\"Hello \\(baz)\")\n}"
        let output = "func foo(bar _: Int, baz: String) throws {\n    print(\"Hello \\(baz)\")\n}"
        testFormatting(for: input, output, rule: FormatRules.unusedArguments)
    }

    func testMarkUnusedArgumentsInOptionalReturningFunction() {
        let input = "func foo(bar: Int, baz: String) -> String? {\n    return \"Hello \\(baz)\"\n}"
        let output = "func foo(bar _: Int, baz: String) -> String? {\n    return \"Hello \\(baz)\"\n}"
        testFormatting(for: input, output, rule: FormatRules.unusedArguments)
    }

    func testNoMarkUnusedArgumentsInProtocolFunction() {
        let input = "protocol Foo {\n    func foo(bar: Int) -> Int\n    var bar: Int { get }\n}"
        testFormatting(for: input, rule: FormatRules.unusedArguments)
    }

    func testUnusedUnnamedFunctionArgument() {
        let input = "func foo(_ foo: Int) {}"
        let output = "func foo(_: Int) {}"
        testFormatting(for: input, output, rule: FormatRules.unusedArguments)
    }

    func testUnusedInoutFunctionArgumentIsNotMangled() {
        let input = "func foo(_ foo: inout Foo) {}"
        let output = "func foo(_: inout Foo) {}"
        testFormatting(for: input, output, rule: FormatRules.unusedArguments)
    }

    func testUnusedInternallyRenamedFunctionArgument() {
        let input = "func foo(foo bar: Int) {}"
        let output = "func foo(foo _: Int) {}"
        testFormatting(for: input, output, rule: FormatRules.unusedArguments)
    }

    func testNoMarkProtocolFunctionArgument() {
        let input = "func foo(foo bar: Int)\nvar bar: Bool { get }"
        testFormatting(for: input, rule: FormatRules.unusedArguments)
    }

    func testMembersAreNotArguments() {
        let input = "func foo(bar: Int, baz: String) {\n    print(\"Hello \\(bar.baz)\")\n}"
        let output = "func foo(bar: Int, baz _: String) {\n    print(\"Hello \\(bar.baz)\")\n}"
        testFormatting(for: input, output, rule: FormatRules.unusedArguments)
    }

    func testLabelsAreNotArguments() {
        let input = "func foo(bar: Int, baz: String) {\n    bar: while true { print(baz) }\n}"
        let output = "func foo(bar _: Int, baz: String) {\n    bar: while true { print(baz) }\n}"
        testFormatting(for: input, output, rule: FormatRules.unusedArguments)
    }

    func testDictionaryLiteralsRuinEverything() {
        let input = "func foo(bar: Int, baz: Int) {\n    let quux = [bar: 1, baz: 2]\n}"
        testFormatting(for: input, rule: FormatRules.unusedArguments)
    }

    func testOperatorArgumentsAreUnnamed() {
        let input = "func == (lhs: Int, rhs: Int) { false }"
        let output = "func == (_: Int, _: Int) { false }"
        testFormatting(for: input, output, rule: FormatRules.unusedArguments)
    }

    func testUnusedtFailableInitArgumentsAreNotMangled() {
        let input = "init?(foo: Bar) {}"
        let output = "init?(foo _: Bar) {}"
        testFormatting(for: input, output, rule: FormatRules.unusedArguments)
    }

    func testTreatEscapedArgumentsAsUsed() {
        let input = "func foo(default: Int) -> Int {\n    return `default`\n}"
        testFormatting(for: input, rule: FormatRules.unusedArguments)
    }

    func testPartiallyMarkedUnusedArguments() {
        let input = "func foo(bar: Bar, baz _: Baz) {}"
        let output = "func foo(bar _: Bar, baz _: Baz) {}"
        testFormatting(for: input, output, rule: FormatRules.unusedArguments)
    }

    func testPartiallyMarkedUnusedArguments2() {
        let input = "func foo(bar _: Bar, baz: Baz) {}"
        let output = "func foo(bar _: Bar, baz _: Baz) {}"
        testFormatting(for: input, output, rule: FormatRules.unusedArguments)
    }

    func testUnownedUnsafeNotStripped() {
        let input = """
        func foo() {
            var num = 0
            Just(1)
                .sink { [unowned(unsafe) self] in
                    num += $0
                }
        }
        """
        testFormatting(for: input, rule: FormatRules.unusedArguments)
    }

    func testShadowedUnusedArguments() {
        let input = """
        func foo(bar: String, baz: Int) {
            let bar = "bar", baz = 5
            print(bar, baz)
        }
        """
        let output = """
        func foo(bar _: String, baz _: Int) {
            let bar = "bar", baz = 5
            print(bar, baz)
        }
        """
        testFormatting(for: input, output, rule: FormatRules.unusedArguments)
    }

    func testShadowedUsedArguments2() {
        let input = """
        func foo(things: [String], form: Form) {
            let form = FormRequest(
                things: things,
                form: form
            )
            print(form)
        }
        """
        testFormatting(for: input, rule: FormatRules.unusedArguments)
    }

    func testShadowedUsedArguments3() {
        let input = """
        func zoomTo(locations: [Foo], count: Int) {
            let num = count
            guard num > 0, locations.count >= count else {
                return
            }
            print(locations)
        }
        """
        testFormatting(for: input, rule: FormatRules.unusedArguments)
    }

    func testShadowedUsedArguments4() {
        let input = """
        func foo(bar: Int) {
            if let bar = baz {
                return
            }
            print(bar)
        }
        """
        testFormatting(for: input, rule: FormatRules.unusedArguments)
    }

    func testShadowedUsedArguments5() {
        let input = """
        func doSomething(with number: Int) {
            if let number = Int?(123),
               number == 456
            {
                print("Not likely")
            }

            if number == 180 {
                print("Bullseye!")
            }
        }
        """
        testFormatting(for: input, rule: FormatRules.unusedArguments)
    }

    func testShadowedUsedArgumentInSwitchCase() {
        let input = """
        func foo(bar baz: Foo) -> Foo? {
            switch (a, b) {
            case (0, _),
                 (_, nil):
                return .none
            case let (1, baz?):
                return .bar(baz)
            default:
                return baz
            }
        }
        """
        testFormatting(for: input, rule: FormatRules.unusedArguments,
                       exclude: ["sortedSwitchCases"])
    }

    func testTryArgumentNotMarkedUnused() {
        let input = """
        func foo(bar: String) throws -> String? {
            let bar =
                try parse(bar)
            return bar
        }
        """
        testFormatting(for: input, rule: FormatRules.unusedArguments)
    }

    func testTryAwaitArgumentNotMarkedUnused() {
        let input = """
        func foo(bar: String) async throws -> String? {
            let bar = try
                await parse(bar)
            return bar
        }
        """
        testFormatting(for: input, rule: FormatRules.unusedArguments)
    }

    func testConditionalIfLetMarkedAsUnused() {
        let input = """
        func foo(bar: UIViewController) {
            if let bar = baz {
                bar.loadViewIfNeeded()
            }
        }
        """
        let output = """
        func foo(bar _: UIViewController) {
            if let bar = baz {
                bar.loadViewIfNeeded()
            }
        }
        """
        testFormatting(for: input, output, rule: FormatRules.unusedArguments)
    }

    func testConditionAfterIfCaseHoistedLetNotMarkedUnused() {
        let input = """
        func isLoadingFirst(for tabID: String) -> Bool {
            if case let .loading(.first(loadingTabID, _)) = requestState.status, loadingTabID == tabID {
                return true
            } else {
                return false
            }

            print(tabID)
        }
        """
        let options = FormatOptions(hoistPatternLet: true)
        testFormatting(for: input, rule: FormatRules.unusedArguments, options: options)
    }

    func testConditionAfterIfCaseInlineLetNotMarkedUnused2() {
        let input = """
        func isLoadingFirst(for tabID: String) -> Bool {
            if case .loading(.first(let loadingTabID, _)) = requestState.status, loadingTabID == tabID {
                return true
            } else {
                return false
            }

            print(tabID)
        }
        """
        let options = FormatOptions(hoistPatternLet: false)
        testFormatting(for: input, rule: FormatRules.unusedArguments, options: options)
    }

    func testConditionAfterIfCaseInlineLetNotMarkedUnused3() {
        let input = """
        private func isFocusedView(formDataID: FormDataID) -> Bool {
            guard
                case .selected(let selectedFormDataID) = currentState.selectedFormItemAction,
                selectedFormDataID == formDataID
            else {
                return false
            }

            return true
        }
        """
        let options = FormatOptions(hoistPatternLet: false)
        testFormatting(for: input, rule: FormatRules.unusedArguments, options: options)
    }

    func testConditionAfterIfCaseInlineLetNotMarkedUnused4() {
        let input = """
        private func totalRowContent(priceItemsCount: Int, priceBreakdownStyle: PriceBreakdownStyle) {
            if
                case .all(let shouldCollapseByDefault, _) = priceBreakdownStyle,
                priceItemsCount > 0
            {
                // ..
            }
        }
        """
        let options = FormatOptions(hoistPatternLet: false)
        testFormatting(for: input, rule: FormatRules.unusedArguments, options: options)
    }

    func testConditionAfterIfCaseInlineLetNotMarkedUnused5() {
        let input = """
        private mutating func clearPendingRemovals(itemIDs: Set<String>) {
            for change in changes {
                if case .removal(itemID: let itemID) = change, !itemIDs.contains(itemID) {
                    // ..
                }
            }
        }
        """
        let options = FormatOptions(hoistPatternLet: false)
        testFormatting(for: input, rule: FormatRules.unusedArguments, options: options)
    }

    func testSecondConditionAfterTupleMarkedUnused() {
        let input = """
        func foobar(bar: Int) {
            let (foo, baz) = (1, 2), bar = 3
            print(foo, bar, baz)
        }
        """
        let output = """
        func foobar(bar _: Int) {
            let (foo, baz) = (1, 2), bar = 3
            print(foo, bar, baz)
        }
        """
        testFormatting(for: input, output, rule: FormatRules.unusedArguments)
    }

    func testUnusedParamsInTupleAssignment() {
        let input = """
        func foobar(_ foo: Int, _ bar: Int, _ baz: Int, _ quux: Int) {
            let ((foo, bar), baz) = ((foo, quux), bar)
            print(foo, bar, baz, quux)
        }
        """
        let output = """
        func foobar(_ foo: Int, _ bar: Int, _: Int, _ quux: Int) {
            let ((foo, bar), baz) = ((foo, quux), bar)
            print(foo, bar, baz, quux)
        }
        """
        testFormatting(for: input, output, rule: FormatRules.unusedArguments)
    }

    func testShadowedIfLetNotMarkedAsUnused() {
        let input = """
        func method(_ foo: Int?, _ bar: String?) {
            if let foo = foo, let bar = bar {}
        }
        """
        testFormatting(for: input, rule: FormatRules.unusedArguments)
    }

    func testShorthandIfLetNotMarkedAsUnused() {
        let input = """
        func method(_ foo: Int?, _ bar: String?) {
            if let foo, let bar {}
        }
        """
        testFormatting(for: input, rule: FormatRules.unusedArguments)
    }

    func testShorthandLetMarkedAsUnused() {
        let input = """
        func method(_ foo: Int?, _ bar: Int?) {
            var foo, bar: Int?
        }
        """
        let output = """
        func method(_: Int?, _: Int?) {
            var foo, bar: Int?
        }
        """
        testFormatting(for: input, output, rule: FormatRules.unusedArguments)
    }

    func testShadowedClosureNotMarkedUnused() {
        let input = """
        func foo(bar: () -> Void) {
            let bar = {
                print("log")
                bar()
            }
            bar()
        }
        """
        testFormatting(for: input, rule: FormatRules.unusedArguments)
    }

    func testShadowedClosureMarkedUnused() {
        let input = """
        func foo(bar: () -> Void) {
            let bar = {
                print("log")
            }
            bar()
        }
        """
        let output = """
        func foo(bar _: () -> Void) {
            let bar = {
                print("log")
            }
            bar()
        }
        """
        testFormatting(for: input, output, rule: FormatRules.unusedArguments)
    }

    func testViewBuilderAnnotationDoesntBreakUnusedArgDetection() {
        let input = """
        struct Foo {
            let content: View

            public init(
                responsibleFileID: StaticString = #fileID,
                @ViewBuilder content: () -> View)
            {
                self.content = content()
            }
        }
        """
        let output = """
        struct Foo {
            let content: View

            public init(
                responsibleFileID _: StaticString = #fileID,
                @ViewBuilder content: () -> View)
            {
                self.content = content()
            }
        }
        """
        testFormatting(for: input, output, rule: FormatRules.unusedArguments,
                       exclude: ["braces", "wrapArguments"])
    }

    func testArgumentUsedInDictionaryLiteral() {
        let input = """
        class MyClass {
            func testMe(value: String) {
                let value = [
                    "key": value
                ]
                print(value)
            }
        }
        """
        testFormatting(for: input, rule: FormatRules.unusedArguments,
                       exclude: ["trailingCommas"])
    }

    func testArgumentUsedAfterIfDefInsideSwitchBlock() {
        let input = """
        func test(string: String) {
            let number = 5
            switch number {
            #if DEBUG
                case 1:
                    print("ONE")
            #endif
            default:
                print("NOT ONE")
            }
            print(string)
        }
        """
        testFormatting(for: input, rule: FormatRules.unusedArguments)
    }

    func testUsedConsumingArgument() {
        let input = """
        func close(file: consuming FileHandle) {
            file.close()
        }
        """
        testFormatting(for: input, rule: FormatRules.unusedArguments)
    }

    func testUsedConsumingBorrowingArguments() {
        let input = """
        func foo(a: consuming Foo, b: borrowing Bar) {
            consume(a)
            borrow(b)
        }
        """
        testFormatting(for: input, rule: FormatRules.unusedArguments)
    }

    func testUnusedConsumingArgument() {
        let input = """
        func close(file: consuming FileHandle) {
            print("no-op")
        }
        """
        let output = """
        func close(file _: consuming FileHandle) {
            print("no-op")
        }
        """
        testFormatting(for: input, output, rule: FormatRules.unusedArguments)
    }

    func testUnusedConsumingBorrowingArguments() {
        let input = """
        func foo(a: consuming Foo, b: borrowing Bar) {
            print("no-op")
        }
        """
        let output = """
        func foo(a _: consuming Foo, b _: borrowing Bar) {
            print("no-op")
        }
        """
        testFormatting(for: input, output, rule: FormatRules.unusedArguments)
    }

    // functions (closure-only)

    func testNoMarkFunctionArgument() {
        let input = "func foo(_ bar: Int, baz: String) {\n    print(\"Hello \\(baz)\")\n}"
        let options = FormatOptions(stripUnusedArguments: .closureOnly)
        testFormatting(for: input, rule: FormatRules.unusedArguments, options: options)
    }

    // functions (unnamed-only)

    func testNoMarkNamedFunctionArgument() {
        let input = "func foo(bar: Int, baz: String) {\n    print(\"Hello \\(baz)\")\n}"
        let options = FormatOptions(stripUnusedArguments: .unnamedOnly)
        testFormatting(for: input, rule: FormatRules.unusedArguments, options: options)
    }

    func testRemoveUnnamedFunctionArgument() {
        let input = "func foo(_ foo: Int) {}"
        let output = "func foo(_: Int) {}"
        let options = FormatOptions(stripUnusedArguments: .unnamedOnly)
        testFormatting(for: input, output, rule: FormatRules.unusedArguments, options: options)
    }

    func testNoRemoveInternalFunctionArgumentName() {
        let input = "func foo(foo bar: Int) {}"
        let options = FormatOptions(stripUnusedArguments: .unnamedOnly)
        testFormatting(for: input, rule: FormatRules.unusedArguments, options: options)
    }

    // init

    func testMarkUnusedInitArgument() {
        let input = "init(bar: Int, baz: String) {\n    self.baz = baz\n}"
        let output = "init(bar _: Int, baz: String) {\n    self.baz = baz\n}"
        testFormatting(for: input, output, rule: FormatRules.unusedArguments)
    }

    // subscript

    func testMarkUnusedSubscriptArgument() {
        let input = "subscript(foo: Int, baz: String) -> String {\n    return get(baz)\n}"
        let output = "subscript(_: Int, baz: String) -> String {\n    return get(baz)\n}"
        testFormatting(for: input, output, rule: FormatRules.unusedArguments)
    }

    func testMarkUnusedUnnamedSubscriptArgument() {
        let input = "subscript(_ foo: Int, baz: String) -> String {\n    return get(baz)\n}"
        let output = "subscript(_: Int, baz: String) -> String {\n    return get(baz)\n}"
        testFormatting(for: input, output, rule: FormatRules.unusedArguments)
    }

    func testMarkUnusedNamedSubscriptArgument() {
        let input = "subscript(foo foo: Int, baz: String) -> String {\n    return get(baz)\n}"
        let output = "subscript(foo _: Int, baz: String) -> String {\n    return get(baz)\n}"
        testFormatting(for: input, output, rule: FormatRules.unusedArguments)
    }

    // MARK: redundantClosure

    func testRemoveRedundantClosureInSingleLinePropertyDeclaration() {
        let input = """
        let foo = { "Foo" }()
        let bar = { "Bar" }()

        let baaz = { "baaz" }()

        let quux = { "quux" }()
        """

        let output = """
        let foo = "Foo"
        let bar = "Bar"

        let baaz = "baaz"

        let quux = "quux"
        """

        testFormatting(for: input, output, rule: FormatRules.redundantClosure)
    }

    func testKeepsClosureThatIsNotCalled() {
        let input = """
        let foo = { "Foo" }
        """

        testFormatting(for: input, rule: FormatRules.redundantClosure)
    }

    func testKeepsEmptyClosures() {
        let input = """
        let foo = {}()
        let bar = { /* comment */ }()
        """

        testFormatting(for: input, rule: FormatRules.redundantClosure)
    }

    func testRemoveRedundantClosureInMultiLinePropertyDeclaration() {
        let input = """
        lazy var bar = {
            Bar()
        }()
        """

        let output = """
        lazy var bar = Bar()
        """

        testFormatting(for: input, output, rule: FormatRules.redundantClosure)
    }

    func testRemoveRedundantClosureInMultiLinePropertyDeclarationWithString() {
        let input = #"""
        lazy var bar = {
            """
            Multiline string literal
            """
        }()
        """#

        let output = #"""
        lazy var bar = """
        Multiline string literal
        """
        """#

        testFormatting(for: input, [output], rules: [FormatRules.redundantClosure, FormatRules.indent])
    }

    func testRemoveRedundantClosureInMultiLinePropertyDeclarationInClass() {
        let input = """
        class Foo {
            lazy var bar = {
                return Bar();
            }()
        }
        """

        let output = """
        class Foo {
            lazy var bar = Bar()
        }
        """

        testFormatting(for: input, [output], rules: [FormatRules.redundantClosure, FormatRules.semicolons])
    }

    func testRemoveRedundantClosureInWrappedPropertyDeclaration_beforeFirst() {
        let input = """
        lazy var baaz = {
            Baaz(
                foo: foo,
                bar: bar)
        }()
        """

        let output = """
        lazy var baaz = Baaz(
            foo: foo,
            bar: bar)
        """

        let options = FormatOptions(wrapArguments: .beforeFirst, closingParenOnSameLine: true)
        testFormatting(for: input, [output],
                       rules: [FormatRules.redundantClosure, FormatRules.wrapArguments],
                       options: options)
    }

    func testRemoveRedundantClosureInWrappedPropertyDeclaration_afterFirst() {
        let input = """
        lazy var baaz = {
            Baaz(foo: foo,
                 bar: bar)
        }()
        """

        let output = """
        lazy var baaz = Baaz(foo: foo,
                             bar: bar)
        """

        let options = FormatOptions(wrapArguments: .afterFirst, closingParenOnSameLine: true)
        testFormatting(for: input, [output],
                       rules: [FormatRules.redundantClosure, FormatRules.wrapArguments],
                       options: options)
    }

    func testRedundantClosureKeepsMultiStatementClosureThatSetsProperty() {
        let input = """
        lazy var baaz = {
            let baaz = Baaz(foo: foo, bar: bar)
            baaz.foo = foo2
            return baaz
        }()
        """

        testFormatting(for: input, rule: FormatRules.redundantClosure)
    }

    func testRedundantClosureKeepsMultiStatementClosureWithMultipleStatements() {
        let input = """
        lazy var quux = {
            print("hello world")
            return "quux"
        }()
        """

        testFormatting(for: input, rule: FormatRules.redundantClosure)
    }

    func testRedundantClosureKeepsClosureWithInToken() {
        let input = """
        lazy var double = { () -> Double in
            100
        }()
        """

        testFormatting(for: input, rule: FormatRules.redundantClosure)
    }

    func testRedundantClosureKeepsMultiStatementClosureOnSameLine() {
        let input = """
        lazy var baaz = {
            print("Foo"); return baaz
        }()
        """

        testFormatting(for: input, rule: FormatRules.redundantClosure)
    }

    func testRedundantClosureRemovesComplexMultilineClosure() {
        let input = """
        lazy var closureInClosure = {
            {
              print("Foo")
              print("Bar"); return baaz
            }
        }()
        """

        let output = """
        lazy var closureInClosure = {
            print("Foo")
            print("Bar"); return baaz
        }
        """

        testFormatting(for: input, [output], rules: [FormatRules.redundantClosure, FormatRules.indent])
    }

    func testKeepsClosureWithIfStatement() {
        let input = """
        lazy var baaz = {
            if let foo == foo {
                return foo
            } else {
                return Foo()
            }
        }()
        """

        testFormatting(for: input, rule: FormatRules.redundantClosure)
    }

    func testKeepsClosureWithIfStatementOnSingleLine() {
        let input = """
        lazy var baaz = {
            if let foo == foo { return foo } else { return Foo() }
        }()
        """

        testFormatting(for: input, rule: FormatRules.redundantClosure,
                       exclude: ["wrapConditionalBodies"])
    }

    func testRemovesClosureWithIfStatementInsideOtherClosure() {
        let input = """
        lazy var baaz = {
            {
                if let foo == foo {
                    return foo
                } else {
                    return Foo()
                }
            }
        }()
        """

        let output = """
        lazy var baaz = {
            if let foo == foo {
                return foo
            } else {
                return Foo()
            }
        }
        """

        testFormatting(for: input, [output],
                       rules: [FormatRules.redundantClosure, FormatRules.indent])
    }

    func testKeepsClosureWithSwitchStatement() {
        let input = """
        lazy var baaz = {
            switch foo {
            case let .some(foo):
                return foo:
            case .none:
                return Foo()
            }
        }()
        """

        testFormatting(for: input, rule: FormatRules.redundantClosure)
    }

    func testKeepsClosureWithIfDirective() {
        let input = """
        lazy var baaz = {
            #if DEBUG
                return DebugFoo()
            #else
                return Foo()
            #endif
        }()
        """

        testFormatting(for: input, rule: FormatRules.redundantClosure)
    }

    func testKeepsClosureThatCallsMethodThatReturnsNever() {
        let input = """
        lazy var foo: String = { fatalError("no default value has been set") }()
        lazy var bar: String = { return preconditionFailure("no default value has been set") }()
        """

        testFormatting(for: input, rule: FormatRules.redundantClosure,
                       exclude: ["redundantReturn"])
    }

    func testRemovesClosureThatHasNestedFatalError() {
        let input = """
        lazy var foo = {
            Foo(handle: { fatalError() })
        }()
        """

        let output = """
        lazy var foo = Foo(handle: { fatalError() })
        """

        testFormatting(for: input, output, rule: FormatRules.redundantClosure)
    }

    func testPreservesClosureWithMultipleVoidMethodCalls() {
        let input = """
        lazy var triggerSomething: Void = {
            logger.trace("log some stuff before Triggering")
            TriggerClass.triggerTheThing()
            logger.trace("Finished triggering the thing")
        }()
        """

        testFormatting(for: input, rule: FormatRules.redundantClosure)
    }

    func testRemovesClosureWithMultipleNestedVoidMethodCalls() {
        let input = """
        lazy var foo: Foo = {
            Foo(handle: {
                logger.trace("log some stuff before Triggering")
                TriggerClass.triggerTheThing()
                logger.trace("Finished triggering the thing")
            })
        }()
        """

        let output = """
        lazy var foo: Foo = Foo(handle: {
            logger.trace("log some stuff before Triggering")
            TriggerClass.triggerTheThing()
            logger.trace("Finished triggering the thing")
        })
        """

        testFormatting(for: input, [output], rules: [FormatRules.redundantClosure, FormatRules.indent], exclude: ["redundantType"])
    }

    func testKeepsClosureThatThrowsError() {
        let input = "let foo = try bar ?? { throw NSError() }()"
        testFormatting(for: input, rule: FormatRules.redundantClosure)
    }

    func testKeepsDiscardableResultClosure() {
        let input = """
        @discardableResult
        func discardableResult() -> String { "hello world" }

        /// We can't remove this closure, since the method called inline
        /// would return a String instead.
        let void: Void = { discardableResult() }()
        """
        testFormatting(for: input, rule: FormatRules.redundantClosure)
    }

    func testKeepsDiscardableResultClosure2() {
        let input = """
        @discardableResult
        func discardableResult() -> String { "hello world" }

        /// We can't remove this closure, since the method called inline
        /// would return a String instead.
        let void: () = { discardableResult() }()
        """
        testFormatting(for: input, rule: FormatRules.redundantClosure)
    }

    // MARK: Redundant optional binding

    func testRemovesRedundantOptionalBindingsInSwift5_7() {
        let input = """
        if let foo = foo {
            print(foo)
        }

        else if var bar = bar {
            print(bar)
        }

        guard let self = self else {
            return
        }

        while var quux = quux {
            break
        }
        """

        let output = """
        if let foo {
            print(foo)
        }

        else if var bar {
            print(bar)
        }

        guard let self else {
            return
        }

        while var quux {
            break
        }
        """

        let options = FormatOptions(swiftVersion: "5.7")
        testFormatting(for: input, output, rule: FormatRules.redundantOptionalBinding, options: options, exclude: ["elseOnSameLine"])
    }

    func testRemovesMultipleOptionalBindings() {
        let input = """
        if let foo = foo, let bar = bar, let baaz = baaz {
            print(foo, bar, baaz)
        }

        guard let foo = foo, let bar = bar, let baaz = baaz else {
            return
        }
        """

        let output = """
        if let foo, let bar, let baaz {
            print(foo, bar, baaz)
        }

        guard let foo, let bar, let baaz else {
            return
        }
        """

        let options = FormatOptions(swiftVersion: "5.7")
        testFormatting(for: input, output, rule: FormatRules.redundantOptionalBinding, options: options)
    }

    func testRemovesMultipleOptionalBindingsOnSeparateLines() {
        let input = """
        if
          let foo = foo,
          let bar = bar,
          let baaz = baaz
        {
          print(foo, bar, baaz)
        }

        guard
          let foo = foo,
          let bar = bar,
          let baaz = baaz
        else {
          return
        }
        """

        let output = """
        if
          let foo,
          let bar,
          let baaz
        {
          print(foo, bar, baaz)
        }

        guard
          let foo,
          let bar,
          let baaz
        else {
          return
        }
        """

        let options = FormatOptions(indent: "  ", swiftVersion: "5.7")
        testFormatting(for: input, output, rule: FormatRules.redundantOptionalBinding, options: options)
    }

    func testKeepsRedundantOptionalBeforeSwift5_7() {
        let input = """
        if let foo = foo {
            print(foo)
        }
        """

        let options = FormatOptions(swiftVersion: "5.6")
        testFormatting(for: input, rule: FormatRules.redundantOptionalBinding, options: options)
    }

    func testKeepsNonRedundantOptional() {
        let input = """
        if let foo = bar {
            print(foo)
        }
        """

        let options = FormatOptions(swiftVersion: "5.7")
        testFormatting(for: input, rule: FormatRules.redundantOptionalBinding, options: options)
    }

    func testKeepsOptionalNotEligibleForShorthand() {
        let input = """
        if let foo = self.foo, let bar = bar(), let baaz = baaz[0] {
            print(foo, bar, baaz)
        }
        """

        let options = FormatOptions(swiftVersion: "5.7")
        testFormatting(for: input, rule: FormatRules.redundantOptionalBinding, options: options, exclude: ["redundantSelf"])
    }

    func testRedundantSelfAndRedundantOptionalTogether() {
        let input = """
        if let foo = self.foo {
            print(foo)
        }
        """

        let output = """
        if let foo {
            print(foo)
        }
        """

        let options = FormatOptions(swiftVersion: "5.7")
        testFormatting(for: input, [output], rules: [FormatRules.redundantOptionalBinding, FormatRules.redundantSelf], options: options)
    }

    func testDoesntRemoveShadowingOutsideOfOptionalBinding() {
        let input = """
        let foo = foo

        if let bar = baaz({
            let foo = foo
            print(foo)
        }) {}
        """

        let options = FormatOptions(swiftVersion: "5.7")
        testFormatting(for: input, rule: FormatRules.redundantOptionalBinding, options: options)
    }
}<|MERGE_RESOLUTION|>--- conflicted
+++ resolved
@@ -6068,8 +6068,6 @@
                        options: FormatOptions(swiftVersion: "5.8"))
     }
 
-<<<<<<< HEAD
-=======
     func testRedundantSelfAfterScopedImport() {
         let input = """
         import struct Foundation.Date
@@ -6094,7 +6092,6 @@
         testFormatting(for: input, output, rule: FormatRules.redundantSelf)
     }
 
->>>>>>> 40bb25ea
     // MARK: - redundantStaticSelf
 
     func testRedundantStaticSelfInStaticVar() {
