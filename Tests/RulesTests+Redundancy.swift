--- conflicted
+++ resolved
@@ -1066,11 +1066,7 @@
         let c: MyIntRepresentable = 1
         let d: MyDoubleRepresentable = 3.14
         let e: MyArrayRepresentable = ["bar"]
-<<<<<<< HEAD
-        let f: MyDictionaryRepresentable = ["baaz": 1]
-=======
         let f: MyDictionaryRepresentable = ["baz": 1]
->>>>>>> aa765de7
         """
         testFormatting(for: input, rule: FormatRules.redundantType)
     }
