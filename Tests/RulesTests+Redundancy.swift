//
//  RulesTests+Redundancy.swift
//  SwiftFormatTests
//
//  Created by Nick Lockwood on 04/09/2020.
//  Copyright © 2020 Nick Lockwood. All rights reserved.
//

import XCTest
@testable import SwiftFormat

class RedundancyTests: RulesTests {
    // MARK: - redundantBreak

    func testRedundantBreaksRemoved() {
        let input = """
        switch x {
        case foo:
            print("hello")
            break
        case bar:
            print("world")
            break
        default:
            print("goodbye")
            break
        }
        """
        let output = """
        switch x {
        case foo:
            print("hello")
        case bar:
            print("world")
        default:
            print("goodbye")
        }
        """
        testFormatting(for: input, output, rule: FormatRules.redundantBreak)
    }

    func testBreakInEmptyCaseNotRemoved() {
        let input = """
        switch x {
        case foo:
            break
        case bar:
            break
        default:
            break
        }
        """
        testFormatting(for: input, rule: FormatRules.redundantBreak)
    }

    func testConditionalBreakNotRemoved() {
        let input = """
        switch x {
        case foo:
            if bar {
                break
            }
        }
        """
        testFormatting(for: input, rule: FormatRules.redundantBreak)
    }

    func testBreakAfterSemicolonNotMangled() {
        let input = """
        switch foo {
        case 1: print(1); break
        }
        """
        let output = """
        switch foo {
        case 1: print(1);
        }
        """
        testFormatting(for: input, output, rule: FormatRules.redundantBreak, exclude: ["semicolons"])
    }

    // MARK: - redundantExtensionACL

    func testPublicExtensionMemberACLStripped() {
        let input = """
        public extension Foo {
            public var bar: Int { 5 }
            private static let baz = "baz"
            public func quux() {}
        }
        """
        let output = """
        public extension Foo {
            var bar: Int { 5 }
            private static let baz = "baz"
            func quux() {}
        }
        """
        testFormatting(for: input, output, rule: FormatRules.redundantExtensionACL)
    }

    func testPrivateExtensionMemberACLNotStrippedUnlessFileprivate() {
        let input = """
        private extension Foo {
            fileprivate var bar: Int { 5 }
            private static let baz = "baz"
            fileprivate func quux() {}
        }
        """
        let output = """
        private extension Foo {
            var bar: Int { 5 }
            private static let baz = "baz"
            func quux() {}
        }
        """
        testFormatting(for: input, output, rule: FormatRules.redundantExtensionACL)
    }

    // MARK: - redundantFileprivate

    func testFileScopeFileprivateVarChangedToPrivate() {
        let input = """
        fileprivate var foo = "foo"
        """
        let output = """
        private var foo = "foo"
        """
        testFormatting(for: input, output, rule: FormatRules.redundantFileprivate)
    }

    func testFileScopeFileprivateVarNotChangedToPrivateIfFragment() {
        let input = """
        fileprivate var foo = "foo"
        """
        let options = FormatOptions(fragment: true)
        testFormatting(for: input, rule: FormatRules.redundantFileprivate, options: options)
    }

    func testFileprivateVarChangedToPrivateIfNotAccessedFromAnotherType() {
        let input = """
        struct Foo {
            fileprivate var foo = "foo"
        }
        """
        let output = """
        struct Foo {
            private var foo = "foo"
        }
        """
        let options = FormatOptions(swiftVersion: "4")
        testFormatting(for: input, output, rule: FormatRules.redundantFileprivate, options: options)
    }

    func testFileprivateVarChangedToPrivateIfNotAccessedFromAnotherTypeAndFileIncludesImports() {
        let input = """
        import Foundation

        struct Foo {
            fileprivate var foo = "foo"
        }
        """
        let output = """
        import Foundation

        struct Foo {
            private var foo = "foo"
        }
        """
        let options = FormatOptions(swiftVersion: "4")
        testFormatting(for: input, output, rule: FormatRules.redundantFileprivate, options: options)
    }

    func testFileprivateVarNotChangedToPrivateIfAccessedFromAnotherType() {
        let input = """
        struct Foo {
            fileprivate let foo = "foo"
        }

        struct Bar {
            func bar() {
                print(Foo().foo)
            }
        }
        """
        let options = FormatOptions(swiftVersion: "4")
        testFormatting(for: input, rule: FormatRules.redundantFileprivate, options: options)
    }

    func testFileprivateVarNotChangedToPrivateIfAccessedFromSubclass() {
        let input = """
        class Foo {
            fileprivate func foo() {}
        }

        class Bar: Foo {
            func bar() {
                return foo()
            }
        }
        """
        let options = FormatOptions(swiftVersion: "4")
        testFormatting(for: input, rule: FormatRules.redundantFileprivate, options: options)
    }

    func testFileprivateVarNotChangedToPrivateIfAccessedFromAFunction() {
        let input = """
        struct Foo {
            fileprivate let foo = "foo"
        }

        func getFoo() -> String {
            return Foo().foo
        }
        """
        let options = FormatOptions(swiftVersion: "4")
        testFormatting(for: input, rule: FormatRules.redundantFileprivate, options: options)
    }

    func testFileprivateVarNotChangedToPrivateIfAccessedFromAConstant() {
        let input = """
        struct Foo {
            fileprivate let foo = "foo"
        }

        let kFoo = Foo().foo
        """
        let options = FormatOptions(swiftVersion: "4")
        testFormatting(for: input, rule: FormatRules.redundantFileprivate, options: options)
    }

    func testFileprivateVarNotChangedToPrivateIfAccessedFromAVar() {
        let input = """
        struct Foo {
            fileprivate let foo = "foo"
        }

        var kFoo: String { return Foo().foo }
        """
        let options = FormatOptions(swiftVersion: "4")
        testFormatting(for: input, rule: FormatRules.redundantFileprivate, options: options)
    }

    func testFileprivateVarNotChangedToPrivateIfAccessedFromCode() {
        let input = """
        struct Foo {
            fileprivate let foo = "foo"
        }

        print(Foo().foo)
        """
        let options = FormatOptions(swiftVersion: "4")
        testFormatting(for: input, rule: FormatRules.redundantFileprivate, options: options)
    }

    func testFileprivateVarNotChangedToPrivateIfAccessedFromAClosure() {
        let input = """
        struct Foo {
            fileprivate let foo = "foo"
        }

        print({ Foo().foo }())
        """
        let options = FormatOptions(swiftVersion: "4")
        testFormatting(for: input, rule: FormatRules.redundantFileprivate, options: options, exclude: ["redundantClosure"])
    }

    func testFileprivateVarNotChangedToPrivateIfAccessedFromAnExtensionOnAnotherType() {
        let input = """
        struct Foo {
            fileprivate let foo = "foo"
        }

        extension Bar {
            func bar() {
                print(Foo().foo)
            }
        }
        """
        let options = FormatOptions(swiftVersion: "4")
        testFormatting(for: input, rule: FormatRules.redundantFileprivate, options: options)
    }

    func testFileprivateVarChangedToPrivateIfAccessedFromAnExtensionOnSameType() {
        let input = """
        struct Foo {
            fileprivate let foo = "foo"
        }

        extension Foo {
            func bar() {
                print(foo)
            }
        }
        """
        let output = """
        struct Foo {
            private let foo = "foo"
        }

        extension Foo {
            func bar() {
                print(foo)
            }
        }
        """
        let options = FormatOptions(swiftVersion: "4")
        testFormatting(for: input, output, rule: FormatRules.redundantFileprivate, options: options)
    }

    func testFileprivateVarChangedToPrivateIfAccessedViaSelfFromAnExtensionOnSameType() {
        let input = """
        struct Foo {
            fileprivate let foo = "foo"
        }

        extension Foo {
            func bar() {
                print(self.foo)
            }
        }
        """
        let output = """
        struct Foo {
            private let foo = "foo"
        }

        extension Foo {
            func bar() {
                print(self.foo)
            }
        }
        """
        let options = FormatOptions(swiftVersion: "4")
        testFormatting(for: input, output, rule: FormatRules.redundantFileprivate, options: options,
                       exclude: ["redundantSelf"])
    }

    func testFileprivateMultiLetNotChangedToPrivateIfAccessedOutsideType() {
        let input = """
        struct Foo {
            fileprivate let foo = "foo", bar = "bar"
        }

        extension Foo {
            func bar() {
                print(foo)
            }
        }

        extension Bar {
            func bar() {
                print(Foo().bar)
            }
        }
        """
        let options = FormatOptions(swiftVersion: "4")
        testFormatting(for: input, rule: FormatRules.redundantFileprivate, options: options)
    }

    func testFileprivateInitChangedToPrivateIfConstructorNotCalledOutsideType() {
        let input = """
        struct Foo {
            fileprivate init() {}
        }
        """
        let output = """
        struct Foo {
            private init() {}
        }
        """
        let options = FormatOptions(swiftVersion: "4")
        testFormatting(for: input, output, rule: FormatRules.redundantFileprivate, options: options)
    }

    func testFileprivateInitNotChangedToPrivateIfConstructorCalledOutsideType() {
        let input = """
        struct Foo {
            fileprivate init() {}
        }

        let foo = Foo()
        """
        let options = FormatOptions(swiftVersion: "4")
        testFormatting(for: input, rule: FormatRules.redundantFileprivate, options: options)
    }

    func testFileprivateInitNotChangedToPrivateIfConstructorCalledOutsideType2() {
        let input = """
        class Foo {
            fileprivate init() {}
        }

        struct Bar {
            let foo = Foo()
        }
        """
        let options = FormatOptions(swiftVersion: "4")
        testFormatting(for: input, rule: FormatRules.redundantFileprivate, options: options)
    }

    func testFileprivateStructMemberNotChangedToPrivateIfConstructorCalledOutsideType() {
        let input = """
        struct Foo {
            fileprivate let bar: String
        }

        let foo = Foo(bar: "test")
        """
        let options = FormatOptions(swiftVersion: "4")
        testFormatting(for: input, rule: FormatRules.redundantFileprivate, options: options)
    }

    func testFileprivateClassMemberChangedToPrivateEvenIfConstructorCalledOutsideType() {
        let input = """
        class Foo {
            fileprivate let bar: String
        }

        let foo = Foo()
        """
        let output = """
        class Foo {
            private let bar: String
        }

        let foo = Foo()
        """
        let options = FormatOptions(swiftVersion: "4")
        testFormatting(for: input, output, rule: FormatRules.redundantFileprivate, options: options)
    }

    func testFileprivateExtensionFuncNotChangedToPrivateIfPartOfProtocolConformance() {
        let input = """
        private class Foo: Equatable {
            fileprivate static func == (_: Foo, _: Foo) -> Bool {
                return true
            }
        }
        """
        let options = FormatOptions(swiftVersion: "4")
        testFormatting(for: input, rule: FormatRules.redundantFileprivate, options: options)
    }

    func testFileprivateInnerTypeNotChangedToPrivate() {
        let input = """
        struct Foo {
            fileprivate enum Bar {
                case a, b
            }

            fileprivate let bar: Bar
        }

        func foo(foo: Foo) {
            print(foo.bar)
        }
        """
        let options = FormatOptions(swiftVersion: "4")
        testFormatting(for: input,
                       rule: FormatRules.redundantFileprivate,
                       options: options,
                       exclude: ["wrapEnumCases"])
    }

    func testFileprivateClassTypeMemberNotChangedToPrivate() {
        let input = """
        class Foo {
            fileprivate class var bar = "bar"
        }

        func foo() {
            print(Foo.bar)
        }
        """
        let options = FormatOptions(swiftVersion: "4")
        testFormatting(for: input, rule: FormatRules.redundantFileprivate, options: options)
    }

    func testOverriddenFileprivateInitNotChangedToPrivate() {
        let input = """
        class Foo {
            fileprivate init() {}
        }

        class Bar: Foo, Equatable {
            override public init() {
                super.init()
            }
        }
        """
        let options = FormatOptions(swiftVersion: "4")
        testFormatting(for: input, rule: FormatRules.redundantFileprivate, options: options)
    }

    func testNonOverriddenFileprivateInitChangedToPrivate() {
        let input = """
        class Foo {
            fileprivate init() {}
        }

        class Bar: Baz {
            override public init() {
                super.init()
            }
        }
        """
        let output = """
        class Foo {
            private init() {}
        }

        class Bar: Baz {
            override public init() {
                super.init()
            }
        }
        """
        let options = FormatOptions(swiftVersion: "4")
        testFormatting(for: input, output, rule: FormatRules.redundantFileprivate, options: options)
    }

    func testFileprivateInitNotChangedToPrivateWhenUsingTypeInferredInits() {
        let input = """
        struct Example {
            fileprivate init() {}
        }

        enum Namespace {
            static let example: Example = .init()
        }
        """
        let options = FormatOptions(swiftVersion: "4")
        testFormatting(for: input, rule: FormatRules.redundantFileprivate, options: options)
    }

    func testFileprivateInitNotChangedToPrivateWhenUsingTrailingClosureInit() {
        let input = """
        private struct Foo {}

        public struct Bar {
            fileprivate let consumeFoo: (Foo) -> Void
        }

        public func makeBar() -> Bar {
            Bar { _ in }
        }
        """
        let options = FormatOptions(swiftVersion: "4")
        testFormatting(for: input, rule: FormatRules.redundantFileprivate, options: options)
    }

    func testFileprivateNotChangedToPrivateWhenAccessedFromExtensionOnContainingType() {
        let input = """
        extension Foo.Bar {
            fileprivate init() {}
        }

        extension Foo {
            func baz() -> Foo.Bar {
                return Bar()
            }
        }
        """
        let options = FormatOptions(swiftVersion: "4")
        testFormatting(for: input, rule: FormatRules.redundantFileprivate, options: options)
    }

    func testFileprivateNotChangedToPrivateWhenAccessedFromExtensionOnNestedType() {
        let input = """
        extension Foo {
            fileprivate init() {}
        }

        extension Foo.Bar {
            func baz() -> Foo {
                return Foo()
            }
        }
        """
        let options = FormatOptions(swiftVersion: "4")
        testFormatting(for: input, rule: FormatRules.redundantFileprivate, options: options)
    }

    func testFileprivateInExtensionNotChangedToPrivateWhenAccessedFromSubclass() {
        let input = """
        class Foo: Bar {
            func quux() {
                baz()
            }
        }

        extension Bar {
            fileprivate func baz() {}
        }
        """
        let options = FormatOptions(swiftVersion: "4")
        testFormatting(for: input, rule: FormatRules.redundantFileprivate, options: options)
    }

    func testFileprivateInitNotChangedToPrivateWhenAccessedFromSubclass() {
        let input = """
        public class Foo {
            fileprivate init() {}
        }

        private class Bar: Foo {
            init(something: String) {
                print(something)
                super.init()
            }
        }
        """
        let options = FormatOptions(swiftVersion: "4")
        testFormatting(for: input, rule: FormatRules.redundantFileprivate, options: options)
    }

    func testFileprivateInExtensionNotChangedToPrivateWhenAccessedFromExtensionOnSubclass() {
        let input = """
        class Foo: Bar {}

        extension Foo {
            func quux() {
                baz()
            }
        }

        extension Bar {
            fileprivate func baz() {}
        }
        """
        let options = FormatOptions(swiftVersion: "4")
        testFormatting(for: input, rule: FormatRules.redundantFileprivate, options: options)
    }

    func testFileprivateVarWithPropertWrapperNotChangedToPrivateIfAccessedFromSubclass() {
        let input = """
        class Foo {
            @Foo fileprivate var foo = 5
        }

        class Bar: Foo {
            func bar() {
                return $foo
            }
        }
        """
        let options = FormatOptions(swiftVersion: "4")
        testFormatting(for: input, rule: FormatRules.redundantFileprivate, options: options)
    }

    func testFileprivateInArrayExtensionNotChangedToPrivateWhenAccessedInFile() {
        let input = """
        extension [String] {
            fileprivate func fileprivateMember() {}
        }

        extension Namespace {
            func testCanAccessFileprivateMember() {
                ["string", "array"].fileprivateMember()
            }
        }
        """
        let options = FormatOptions(swiftVersion: "4")
        testFormatting(for: input, rule: FormatRules.redundantFileprivate, options: options)
    }

    func testFileprivateInArrayExtensionNotChangedToPrivateWhenAccessedInFile2() {
        let input = """
        extension Array<String> {
            fileprivate func fileprivateMember() {}
        }

        extension Namespace {
            func testCanAccessFileprivateMember() {
                ["string", "array"].fileprivateMember()
            }
        }
        """
        let options = FormatOptions(swiftVersion: "4")
        testFormatting(for: input, rule: FormatRules.redundantFileprivate,
                       options: options, exclude: ["typeSugar"])
    }

    // MARK: - redundantGet

    func testRemoveSingleLineIsolatedGet() {
        let input = "var foo: Int { get { return 5 } }"
        let output = "var foo: Int { return 5 }"
        testFormatting(for: input, output, rule: FormatRules.redundantGet)
    }

    func testRemoveMultilineIsolatedGet() {
        let input = "var foo: Int {\n    get {\n        return 5\n    }\n}"
        let output = "var foo: Int {\n    return 5\n}"
        testFormatting(for: input, [output], rules: [FormatRules.redundantGet, FormatRules.indent])
    }

    func testNoRemoveMultilineGetSet() {
        let input = "var foo: Int {\n    get { return 5 }\n    set { foo = newValue }\n}"
        testFormatting(for: input, rule: FormatRules.redundantGet)
    }

    func testNoRemoveAttributedGet() {
        let input = "var enabled: Bool { @objc(isEnabled) get { true } }"
        testFormatting(for: input, rule: FormatRules.redundantGet)
    }

    func testRemoveSubscriptGet() {
        let input = "subscript(_ index: Int) {\n    get {\n        return lookup(index)\n    }\n}"
        let output = "subscript(_ index: Int) {\n    return lookup(index)\n}"
        testFormatting(for: input, [output], rules: [FormatRules.redundantGet, FormatRules.indent])
    }

    func testGetNotRemovedInFunction() {
        let input = "func foo() {\n    get {\n        self.lookup(index)\n    }\n}"
        testFormatting(for: input, rule: FormatRules.redundantGet)
    }

    func testEffectfulGetNotRemoved() {
        let input = """
        var foo: Int {
            get async throws {
                try await getFoo()
            }
        }
        """
        testFormatting(for: input, rule: FormatRules.redundantGet)
    }

    // MARK: - redundantInit

    func testRemoveRedundantInit() {
        let input = "[1].flatMap { String.init($0) }"
        let output = "[1].flatMap { String($0) }"
        testFormatting(for: input, output, rule: FormatRules.redundantInit)
    }

    func testRemoveRedundantInit2() {
        let input = "[String.self].map { Type in Type.init(foo: 1) }"
        let output = "[String.self].map { Type in Type(foo: 1) }"
        testFormatting(for: input, output, rule: FormatRules.redundantInit)
    }

    func testRemoveRedundantInit3() {
        let input = "String.init(\"text\")"
        let output = "String(\"text\")"
        testFormatting(for: input, output, rule: FormatRules.redundantInit)
    }

    func testDontRemoveInitInSuperCall() {
        let input = "class C: NSObject { override init() { super.init() } }"
        testFormatting(for: input, rule: FormatRules.redundantInit)
    }

    func testDontRemoveInitInSelfCall() {
        let input = "struct S { let n: Int }; extension S { init() { self.init(n: 1) } }"
        testFormatting(for: input, rule: FormatRules.redundantInit)
    }

    func testDontRemoveInitWhenPassedAsFunction() {
        let input = "[1].flatMap(String.init)"
        testFormatting(for: input, rule: FormatRules.redundantInit)
    }

    func testDontRemoveInitWhenUsedOnMetatype() {
        let input = "[String.self].map { type in type.init(1) }"
        testFormatting(for: input, rule: FormatRules.redundantInit)
    }

    func testDontRemoveInitWhenUsedOnImplicitClosureMetatype() {
        let input = "[String.self].map { $0.init(1) }"
        testFormatting(for: input, rule: FormatRules.redundantInit)
    }

    func testDontRemoveInitWithExplicitSignature() {
        let input = "[String.self].map(Foo.init(bar:))"
        testFormatting(for: input, rule: FormatRules.redundantInit)
    }

    func testRemoveInitWithOpenParenOnFollowingLine() {
        let input = """
        var foo: Foo {
            Foo.init
            (
                bar: bar,
                baaz: baaz
            )
        }
        """
        let output = """
        var foo: Foo {
            Foo(
                bar: bar,
                baaz: baaz
            )
        }
        """
        testFormatting(for: input, output, rule: FormatRules.redundantInit)
    }

    func testNoRemoveInitWithOpenParenOnFollowingLineAfterComment() {
        let input = """
        var foo: Foo {
            Foo.init // foo
            (
                bar: bar,
                baaz: baaz
            )
        }
        """
        testFormatting(for: input, rule: FormatRules.redundantInit)
    }

    func testNoRemoveInitForLowercaseType() {
        let input = """
        let foo = bar.init()
        """
        testFormatting(for: input, rule: FormatRules.redundantInit)
    }

    func testNoRemoveInitForLocalLetType() {
        let input = """
        let Foo = Foo.self
        let foo = Foo.init()
        """
        testFormatting(for: input, rule: FormatRules.redundantInit)
    }

    func testNoRemoveInitForLocalLetType2() {
        let input = """
        let Foo = Foo.self
        if x {
            return Foo.init(x)
        } else {
            return Foo.init(y)
        }
        """
        testFormatting(for: input, rule: FormatRules.redundantInit)
    }

    func testNoRemoveInitInsideIfdef() {
        let input = """
        func myFunc() async throws -> String {
            #if DEBUG
            .init("foo")
            #else
            ""
            #endif
        }
        """
        testFormatting(for: input, rule: FormatRules.redundantInit, exclude: ["indent"])
    }

    // MARK: - redundantLetError

    func testCatchLetError() {
        let input = "do {} catch let error {}"
        let output = "do {} catch {}"
        testFormatting(for: input, output, rule: FormatRules.redundantLetError)
    }

    // MARK: - redundantObjc

    func testRedundantObjcRemovedFromBeforeOutlet() {
        let input = "@objc @IBOutlet var label: UILabel!"
        let output = "@IBOutlet var label: UILabel!"
        testFormatting(for: input, output, rule: FormatRules.redundantObjc)
    }

    func testRedundantObjcRemovedFromAfterOutlet() {
        let input = "@IBOutlet @objc var label: UILabel!"
        let output = "@IBOutlet var label: UILabel!"
        testFormatting(for: input, output, rule: FormatRules.redundantObjc)
    }

    func testRedundantObjcRemovedFromLineBeforeOutlet() {
        let input = "@objc\n@IBOutlet var label: UILabel!"
        let output = "\n@IBOutlet var label: UILabel!"
        testFormatting(for: input, output, rule: FormatRules.redundantObjc)
    }

    func testRedundantObjcCommentNotRemoved() {
        let input = "@objc /// an outlet\n@IBOutlet var label: UILabel!"
        let output = "/// an outlet\n@IBOutlet var label: UILabel!"
        testFormatting(for: input, output, rule: FormatRules.redundantObjc)
    }

    func testObjcNotRemovedFromNSCopying() {
        let input = "@objc @NSCopying var foo: String!"
        testFormatting(for: input, rule: FormatRules.redundantObjc)
    }

    func testRenamedObjcNotRemoved() {
        let input = "@IBOutlet @objc(uiLabel) var label: UILabel!"
        testFormatting(for: input, rule: FormatRules.redundantObjc)
    }

    func testObjcRemovedOnObjcMembersClass() {
        let input = """
        @objcMembers class Foo: NSObject {
            @objc var foo: String
        }
        """
        let output = """
        @objcMembers class Foo: NSObject {
            var foo: String
        }
        """
        testFormatting(for: input, output, rule: FormatRules.redundantObjc)
    }

    func testObjcRemovedOnRenamedObjcMembersClass() {
        let input = """
        @objcMembers @objc(OCFoo) class Foo: NSObject {
            @objc var foo: String
        }
        """
        let output = """
        @objcMembers @objc(OCFoo) class Foo: NSObject {
            var foo: String
        }
        """
        testFormatting(for: input, output, rule: FormatRules.redundantObjc)
    }

    func testObjcNotRemovedOnNestedClass() {
        let input = """
        @objcMembers class Foo: NSObject {
            @objc class Bar: NSObject {}
        }
        """
        testFormatting(for: input, rule: FormatRules.redundantObjc)
    }

    func testObjcNotRemovedOnRenamedPrivateNestedClass() {
        let input = """
        @objcMembers class Foo: NSObject {
            @objc private class Bar: NSObject {}
        }
        """
        testFormatting(for: input, rule: FormatRules.redundantObjc)
    }

    func testObjcNotRemovedOnNestedEnum() {
        let input = """
        @objcMembers class Foo: NSObject {
            @objc enum Bar: Int {}
        }
        """
        testFormatting(for: input, rule: FormatRules.redundantObjc)
    }

    func testObjcRemovedOnObjcExtensionVar() {
        let input = """
        @objc extension Foo {
            @objc var foo: String {}
        }
        """
        let output = """
        @objc extension Foo {
            var foo: String {}
        }
        """
        testFormatting(for: input, output, rule: FormatRules.redundantObjc)
    }

    func testObjcRemovedOnObjcExtensionFunc() {
        let input = """
        @objc extension Foo {
            @objc func foo() -> String {}
        }
        """
        let output = """
        @objc extension Foo {
            func foo() -> String {}
        }
        """
        testFormatting(for: input, output, rule: FormatRules.redundantObjc)
    }

    func testObjcNotRemovedOnPrivateFunc() {
        let input = """
        @objcMembers class Foo: NSObject {
            @objc private func bar() {}
        }
        """
        testFormatting(for: input, rule: FormatRules.redundantObjc)
    }

    func testObjcNotRemovedOnFileprivateFunc() {
        let input = """
        @objcMembers class Foo: NSObject {
            @objc fileprivate func bar() {}
        }
        """
        testFormatting(for: input, rule: FormatRules.redundantObjc)
    }

    func testObjcRemovedOnPrivateSetFunc() {
        let input = """
        @objcMembers class Foo: NSObject {
            @objc private(set) func bar() {}
        }
        """
        let output = """
        @objcMembers class Foo: NSObject {
            private(set) func bar() {}
        }
        """
        testFormatting(for: input, output, rule: FormatRules.redundantObjc)
    }

    // MARK: - redundantType

    func testVarRedundantTypeRemoval() {
        let input = "var view: UIView = UIView()"
        let output = "var view = UIView()"
        let options = FormatOptions(redundantType: .inferred)
        testFormatting(for: input, output, rule: FormatRules.redundantType,
                       options: options)
    }

    func testVarRedundantArrayTypeRemoval() {
        let input = "var foo: [String] = [String]()"
        let output = "var foo = [String]()"
        let options = FormatOptions(redundantType: .inferred)
        testFormatting(for: input, output, rule: FormatRules.redundantType,
                       options: options)
    }

    func testVarRedundantDictionaryTypeRemoval() {
        let input = "var foo: [String: Int] = [String: Int]()"
        let output = "var foo = [String: Int]()"
        let options = FormatOptions(redundantType: .inferred)
        testFormatting(for: input, output, rule: FormatRules.redundantType,
                       options: options)
    }

    func testLetRedundantGenericTypeRemoval() {
        let input = "let relay: BehaviourRelay<Int?> = BehaviourRelay<Int?>(value: nil)"
        let output = "let relay = BehaviourRelay<Int?>(value: nil)"
        let options = FormatOptions(redundantType: .inferred)
        testFormatting(for: input, output, rule: FormatRules.redundantType,
                       options: options)
    }

    func testVarNonRedundantTypeDoesNothing() {
        let input = "var view: UIView = UINavigationBar()"
        let options = FormatOptions(redundantType: .inferred)
        testFormatting(for: input, rule: FormatRules.redundantType, options: options)
    }

    func testLetRedundantTypeRemoval() {
        let input = "let view: UIView = UIView()"
        let output = "let view = UIView()"
        let options = FormatOptions(redundantType: .inferred)
        testFormatting(for: input, output, rule: FormatRules.redundantType,
                       options: options)
    }

    func testLetNonRedundantTypeDoesNothing() {
        let input = "let view: UIView = UINavigationBar()"
        let options = FormatOptions(redundantType: .inferred)
        testFormatting(for: input, rule: FormatRules.redundantType, options: options)
    }

    func testTypeNoRedundancyDoesNothing() {
        let input = "let foo: Bar = 5"
        let options = FormatOptions(redundantType: .inferred)
        testFormatting(for: input, rule: FormatRules.redundantType, options: options)
    }

    func testClassTwoVariablesNoRedundantTypeDoesNothing() {
        let input = """
        final class LGWebSocketClient: WebSocketClient, WebSocketLibraryDelegate {
            var webSocket: WebSocketLibraryProtocol
            var timeoutIntervalForRequest: TimeInterval = LGCoreKitConstants.websocketTimeOutTimeInterval
        }
        """
        let options = FormatOptions(redundantType: .inferred)
        testFormatting(for: input, rule: FormatRules.redundantType, options: options)
    }

    func testRedundantTypeRemovedIfValueOnNextLine() {
        let input = """
        let view: UIView
            = UIView()
        """
        let output = """
        let view
            = UIView()
        """
        let options = FormatOptions(redundantType: .inferred)
        testFormatting(for: input, output, rule: FormatRules.redundantType,
                       options: options)
    }

    func testRedundantTypeRemovedIfValueOnNextLine2() {
        let input = """
        let view: UIView =
            UIView()
        """
        let output = """
        let view =
            UIView()
        """
        let options = FormatOptions(redundantType: .inferred)
        testFormatting(for: input, output, rule: FormatRules.redundantType,
                       options: options)
    }

    func testAllRedundantTypesRemovedInCommaDelimitedDeclaration() {
        let input = "var foo: Int = 0, bar: Int = 0"
        let output = "var foo = 0, bar = 0"
        let options = FormatOptions(redundantType: .inferred)
        testFormatting(for: input, output, rule: FormatRules.redundantType,
                       options: options)
    }

    func testRedundantTypeRemovalWithComment() {
        let input = "var view: UIView /* view */ = UIView()"
        let output = "var view /* view */ = UIView()"
        let options = FormatOptions(redundantType: .inferred)
        testFormatting(for: input, output, rule: FormatRules.redundantType,
                       options: options)
    }

    func testRedundantTypeRemovalWithComment2() {
        let input = "var view: UIView = /* view */ UIView()"
        let output = "var view = /* view */ UIView()"
        let options = FormatOptions(redundantType: .inferred)
        testFormatting(for: input, output, rule: FormatRules.redundantType,
                       options: options)
    }

    func testNonRedundantTernaryConditionTypeNotRemoved() {
        let input = "let foo: Bar = Bar.baz() ? .bar1 : .bar2"
        let options = FormatOptions(redundantType: .inferred)
        testFormatting(for: input, rule: FormatRules.redundantType, options: options)
    }

    func testTernaryConditionAfterLetNotTreatedAsPartOfExpression() {
        let input = """
        let foo: Bar = Bar.baz()
        baz ? bar2() : bar2()
        """
        let output = """
        let foo = Bar.baz()
        baz ? bar2() : bar2()
        """
        let options = FormatOptions(redundantType: .inferred)
        testFormatting(for: input, output, rule: FormatRules.redundantType,
                       options: options)
    }

    func testNoRemoveRedundantTypeIfVoid() {
        let input = "let foo: Void = Void()"
        let options = FormatOptions(redundantType: .inferred)
        testFormatting(for: input, rule: FormatRules.redundantType,
                       options: options, exclude: ["void"])
    }

    func testNoRemoveRedundantTypeIfVoid2() {
        let input = "let foo: () = ()"
        let options = FormatOptions(redundantType: .inferred)
        testFormatting(for: input, rule: FormatRules.redundantType,
                       options: options, exclude: ["void"])
    }

    func testNoRemoveRedundantTypeIfVoid3() {
        let input = "let foo: [Void] = [Void]()"
        let options = FormatOptions(redundantType: .inferred)
        testFormatting(for: input, rule: FormatRules.redundantType, options: options)
    }

    func testNoRemoveRedundantTypeIfVoid4() {
        let input = "let foo: Array<Void> = Array<Void>()"
        let options = FormatOptions(redundantType: .inferred)
        testFormatting(for: input, rule: FormatRules.redundantType,
                       options: options, exclude: ["typeSugar"])
    }

    func testNoRemoveRedundantTypeIfVoid5() {
        let input = "let foo: Void? = Void?.none"
        let options = FormatOptions(redundantType: .inferred)
        testFormatting(for: input, rule: FormatRules.redundantType, options: options)
    }

    func testNoRemoveRedundantTypeIfVoid6() {
        let input = "let foo: Optional<Void> = Optional<Void>.none"
        let options = FormatOptions(redundantType: .inferred)
        testFormatting(for: input, rule: FormatRules.redundantType,
                       options: options, exclude: ["typeSugar"])
    }

    func testRedundantTypeWithLiterals() {
        let input = """
        let a1: Bool = true
        let a2: Bool = false

        let b1: String = "foo"
        let b2: String = "\\(b1)"

        let c1: Int = 1
        let c2: Int = 1.0

        let d1: Double = 3.14
        let d2: Double = 3

        let e1: [Double] = [3.14]
        let e2: [Double] = [3]

        let f1: [String: Int] = ["foo": 5]
        let f2: [String: Int?] = ["foo": nil]
        """
        let output = """
        let a1 = true
        let a2 = false

        let b1 = "foo"
        let b2 = "\\(b1)"

        let c1 = 1
        let c2: Int = 1.0

        let d1 = 3.14
        let d2: Double = 3

        let e1 = [3.14]
        let e2: [Double] = [3]

        let f1 = ["foo": 5]
        let f2: [String: Int?] = ["foo": nil]
        """
        let options = FormatOptions(redundantType: .inferred)
        testFormatting(for: input, output, rule: FormatRules.redundantType,
                       options: options)
    }

    func testRedundantTypePreservesLiteralRepresentableTypes() {
        let input = """
        let a: MyBoolRepresentable = true
        let b: MyStringRepresentable = "foo"
        let c: MyIntRepresentable = 1
        let d: MyDoubleRepresentable = 3.14
        let e: MyArrayRepresentable = ["bar"]
        let f: MyDictionaryRepresentable = ["baz": 1]
        """
        let options = FormatOptions(redundantType: .inferred)
        testFormatting(for: input, rule: FormatRules.redundantType, options: options)
    }

    func testPreservesTypeWithIfExpressionInSwift5_8() {
        let input = """
        let foo: Foo
        if condition {
            foo = Foo("foo")
        } else {
            foo = Foo("bar")
        }
        """
        let options = FormatOptions(redundantType: .inferred, swiftVersion: "5.8")
        testFormatting(for: input, rule: FormatRules.redundantType, options: options)
    }

    func testPreservesNonRedundantTypeWithIfExpression() {
        let input = """
        let foo: Foo = if condition {
            Foo("foo")
        } else {
            FooSubclass("bar")
        }
        """
        let options = FormatOptions(redundantType: .inferred, swiftVersion: "5.9")
        testFormatting(for: input, rule: FormatRules.redundantType, options: options)
    }

    func testRedundantTypeWithIfExpression_inferred() {
        let input = """
        let foo: Foo = if condition {
            Foo("foo")
        } else {
            Foo("bar")
        }
        """
        let output = """
        let foo = if condition {
            Foo("foo")
        } else {
            Foo("bar")
        }
        """
        let options = FormatOptions(redundantType: .inferred, swiftVersion: "5.9")
        testFormatting(for: input, output, rule: FormatRules.redundantType, options: options)
    }

    func testRedundantTypeWithIfExpression_explicit() {
        let input = """
        let foo: Foo = if condition {
            Foo("foo")
        } else {
            Foo("bar")
        }
        """
        let output = """
        let foo: Foo = if condition {
            .init("foo")
        } else {
            .init("bar")
        }
        """
        let options = FormatOptions(redundantType: .explicit, swiftVersion: "5.9")
        testFormatting(for: input, output, rule: FormatRules.redundantType, options: options)
    }

    func testRedundantTypeWithNestedIfExpression_inferred() {
        let input = """
        let foo: Foo = if condition {
            switch condition {
            case true:
                if condition {
                    Foo("foo")
                } else {
                    Foo("bar")
                }
            case false:
                Foo("baaz")
            }
        } else {
            Foo("quux")
        }
        """
        let output = """
        let foo = if condition {
            switch condition {
            case true:
                if condition {
                    Foo("foo")
                } else {
                    Foo("bar")
                }
            case false:
                Foo("baaz")
            }
        } else {
            Foo("quux")
        }
        """
        let options = FormatOptions(redundantType: .inferred, swiftVersion: "5.9")
        testFormatting(for: input, output, rule: FormatRules.redundantType, options: options)
    }

    func testRedundantTypeWithNestedIfExpression_explicit() {
        let input = """
        let foo: Foo = if condition {
            switch condition {
            case true:
                if condition {
                    Foo("foo")
                } else {
                    Foo("bar")
                }
            case false:
                Foo("baaz")
            }
        } else {
            Foo("quux")
        }
        """
        let output = """
        let foo: Foo = if condition {
            switch condition {
            case true:
                if condition {
                    .init("foo")
                } else {
                    .init("bar")
                }
            case false:
                .init("baaz")
            }
        } else {
            .init("quux")
        }
        """
        let options = FormatOptions(redundantType: .explicit, swiftVersion: "5.9")
        testFormatting(for: input, output, rule: FormatRules.redundantType, options: options)
    }

    func testRedundantTypeWithLiteralsInIfExpression() {
        let input = """
        let foo: String = if condition {
            "foo"
        } else {
            "bar"
        }
        """
        let output = """
        let foo = if condition {
            "foo"
        } else {
            "bar"
        }
        """
        let options = FormatOptions(redundantType: .inferred, swiftVersion: "5.9")
        testFormatting(for: input, output, rule: FormatRules.redundantType, options: options)
    }

    // --redundanttype explicit

    func testVarRedundantTypeRemovalExplicitType() {
        let input = "var view: UIView = UIView()"
        let output = "var view: UIView = .init()"
        let options = FormatOptions(redundantType: .explicit)
        testFormatting(for: input, output, rule: FormatRules.redundantType,
                       options: options)
    }

    func testVarRedundantTypeRemovalExplicitType2() {
        let input = "var view: UIView = UIView /* foo */()"
        let output = "var view: UIView = .init /* foo */()"
        let options = FormatOptions(redundantType: .explicit)
        testFormatting(for: input, output, rule: FormatRules.redundantType,
                       options: options, exclude: ["spaceAroundComments"])
    }

    func testLetRedundantGenericTypeRemovalExplicitType() {
        let input = "let relay: BehaviourRelay<Int?> = BehaviourRelay<Int?>(value: nil)"
        let output = "let relay: BehaviourRelay<Int?> = .init(value: nil)"
        let options = FormatOptions(redundantType: .explicit)
        testFormatting(for: input, output, rule: FormatRules.redundantType,
                       options: options)
    }

    func testLetRedundantGenericTypeRemovalExplicitTypeIfValueOnNextLine() {
        let input = "let relay: Foo<Int?> = Foo<Int?>\n    .default"
        let output = "let relay: Foo<Int?> = \n    .default"
        let options = FormatOptions(redundantType: .explicit)
        testFormatting(for: input, output, rule: FormatRules.redundantType,
                       options: options, exclude: ["trailingSpace"])
    }

    func testVarNonRedundantTypeDoesNothingExplicitType() {
        let input = "var view: UIView = UINavigationBar()"
        let options = FormatOptions(redundantType: .explicit)
        testFormatting(for: input, rule: FormatRules.redundantType, options: options)
    }

    func testLetRedundantTypeRemovalExplicitType() {
        let input = "let view: UIView = UIView()"
        let output = "let view: UIView = .init()"
        let options = FormatOptions(redundantType: .explicit)
        testFormatting(for: input, output, rule: FormatRules.redundantType,
                       options: options)
    }

    func testRedundantTypeRemovedIfValueOnNextLineExplicitType() {
        let input = """
        let view: UIView
            = UIView()
        """
        let output = """
        let view: UIView
            = .init()
        """
        let options = FormatOptions(redundantType: .explicit)
        testFormatting(for: input, output, rule: FormatRules.redundantType,
                       options: options)
    }

    func testRedundantTypeRemovedIfValueOnNextLine2ExplicitType() {
        let input = """
        let view: UIView =
            UIView()
        """
        let output = """
        let view: UIView =
            .init()
        """
        let options = FormatOptions(redundantType: .explicit)
        testFormatting(for: input, output, rule: FormatRules.redundantType,
                       options: options)
    }

    func testRedundantTypeRemovalWithCommentExplicitType() {
        let input = "var view: UIView /* view */ = UIView()"
        let output = "var view: UIView /* view */ = .init()"
        let options = FormatOptions(redundantType: .explicit)
        testFormatting(for: input, output, rule: FormatRules.redundantType,
                       options: options)
    }

    func testRedundantTypeRemovalWithComment2ExplicitType() {
        let input = "var view: UIView = /* view */ UIView()"
        let output = "var view: UIView = /* view */ .init()"
        let options = FormatOptions(redundantType: .explicit)
        testFormatting(for: input, output, rule: FormatRules.redundantType,
                       options: options)
    }

    func testRedundantTypeRemovalWithStaticMember() {
        let input = """
        let session: URLSession = URLSession.default

        init(foo: Foo, bar: Bar) {
            self.foo = foo
            self.bar = bar
        }
        """
        let output = """
        let session: URLSession = .default

        init(foo: Foo, bar: Bar) {
            self.foo = foo
            self.bar = bar
        }
        """
        let options = FormatOptions(redundantType: .explicit)
        testFormatting(for: input, output, rule: FormatRules.redundantType,
                       options: options)
    }

    func testRedundantTypeRemovalWithStaticFunc() {
        let input = """
        let session: URLSession = URLSession.default()

        init(foo: Foo, bar: Bar) {
            self.foo = foo
            self.bar = bar
        }
        """
        let output = """
        let session: URLSession = .default()

        init(foo: Foo, bar: Bar) {
            self.foo = foo
            self.bar = bar
        }
        """
        let options = FormatOptions(redundantType: .explicit)
        testFormatting(for: input, output, rule: FormatRules.redundantType,
                       options: options)
    }

    func testRedundantTypeDoesNothingWithChainedMember() {
        let input = "let session: URLSession = URLSession.default.makeCopy()"
        let options = FormatOptions(redundantType: .explicit)
        testFormatting(for: input, rule: FormatRules.redundantType, options: options)
    }

    func testRedundantRedundantChainedMemberTypeRemovedOnSwift5_4() {
        let input = "let session: URLSession = URLSession.default.makeCopy()"
        let output = "let session: URLSession = .default.makeCopy()"
        let options = FormatOptions(redundantType: .explicit, swiftVersion: "5.4")
        testFormatting(for: input, output, rule: FormatRules.redundantType,
                       options: options)
    }

    func testRedundantTypeDoesNothingWithChainedMember2() {
        let input = "let color: UIColor = UIColor.red.withAlphaComponent(0.5)"
        let options = FormatOptions(redundantType: .explicit)
        testFormatting(for: input, rule: FormatRules.redundantType, options: options)
    }

    func testRedundantTypeDoesNothingWithChainedMember3() {
        let input = "let url: URL = URL(fileURLWithPath: #file).deletingLastPathComponent()"
        let options = FormatOptions(redundantType: .explicit)
        testFormatting(for: input, rule: FormatRules.redundantType, options: options)
    }

    func testRedundantTypeRemovedWithChainedMemberOnSwift5_4() {
        let input = "let url: URL = URL(fileURLWithPath: #file).deletingLastPathComponent()"
        let output = "let url: URL = .init(fileURLWithPath: #file).deletingLastPathComponent()"
        let options = FormatOptions(redundantType: .explicit, swiftVersion: "5.4")
        testFormatting(for: input, output, rule: FormatRules.redundantType, options: options)
    }

    func testRedundantTypeDoesNothingIfLet() {
        let input = "if let foo: Foo = Foo() {}"
        let options = FormatOptions(redundantType: .explicit)
        testFormatting(for: input, rule: FormatRules.redundantType, options: options)
    }

    func testRedundantTypeDoesNothingGuardLet() {
        let input = "guard let foo: Foo = Foo() else {}"
        let options = FormatOptions(redundantType: .explicit)
        testFormatting(for: input, rule: FormatRules.redundantType, options: options)
    }

    func testRedundantTypeDoesNothingIfLetAfterComma() {
        let input = "if check == true, let foo: Foo = Foo() {}"
        let options = FormatOptions(redundantType: .explicit)
        testFormatting(for: input, rule: FormatRules.redundantType, options: options)
    }

    func testRedundantTypeWorksAfterIf() {
        let input = """
        if foo {}
        let foo: Foo = Foo()
        """
        let output = """
        if foo {}
        let foo: Foo = .init()
        """
        let options = FormatOptions(redundantType: .explicit)
        testFormatting(for: input, output, rule: FormatRules.redundantType,
                       options: options)
    }

    func testRedundantTypeIfVoid() {
        let input = "let foo: [Void] = [Void]()"
        let output = "let foo: [Void] = .init()"
        let options = FormatOptions(redundantType: .explicit)
        testFormatting(for: input, output, rule: FormatRules.redundantType,
                       options: options)
    }

    func testRedundantTypeWithIntegerLiteralNotMangled() {
        let input = "let foo: Int = 1.toFoo"
        let options = FormatOptions(redundantType: .explicit)
        testFormatting(for: input, rule: FormatRules.redundantType,
                       options: options)
    }

    func testRedundantTypeWithFloatLiteralNotMangled() {
        let input = "let foo: Double = 1.0.toFoo"
        let options = FormatOptions(redundantType: .explicit)
        testFormatting(for: input, rule: FormatRules.redundantType,
                       options: options)
    }

    func testRedundantTypeWithArrayLiteralNotMangled() {
        let input = "let foo: [Int] = [1].toFoo"
        let options = FormatOptions(redundantType: .explicit)
        testFormatting(for: input, rule: FormatRules.redundantType,
                       options: options)
    }

    func testRedundantTypeWithBoolLiteralNotMangled() {
        let input = "let foo: Bool = false.toFoo"
        let options = FormatOptions(redundantType: .explicit)
        testFormatting(for: input, rule: FormatRules.redundantType,
                       options: options)
    }

    // --redundanttype infer-locals-only

    func testRedundantTypeinferLocalsOnly() {
        let input = """
        let globalFoo: Foo = Foo()

        struct SomeType {
            let instanceFoo: Foo = Foo()

            func method() {
                let localFoo: Foo = Foo()
                let localString: String = "foo"
            }

            let instanceString: String = "foo"
        }

        let globalString: String = "foo"
        """

        let output = """
        let globalFoo: Foo = .init()

        struct SomeType {
            let instanceFoo: Foo = .init()

            func method() {
                let localFoo = Foo()
                let localString = "foo"
            }

            let instanceString: String = "foo"
        }

        let globalString: String = "foo"
        """

        let options = FormatOptions(redundantType: .inferLocalsOnly)
        testFormatting(for: input, output, rule: FormatRules.redundantType,
                       options: options)
    }

    // MARK: - redundantNilInit

    func testRemoveRedundantNilInit() {
        let input = "var foo: Int? = nil\nlet bar: Int? = nil"
        let output = "var foo: Int?\nlet bar: Int? = nil"
        testFormatting(for: input, output, rule: FormatRules.redundantNilInit)
    }

    func testNoRemoveLetNilInitAfterVar() {
        let input = "var foo: Int; let bar: Int? = nil"
        testFormatting(for: input, rule: FormatRules.redundantNilInit)
    }

    func testNoRemoveNonNilInit() {
        let input = "var foo: Int? = 0"
        testFormatting(for: input, rule: FormatRules.redundantNilInit)
    }

    func testRemoveRedundantImplicitUnwrapInit() {
        let input = "var foo: Int! = nil"
        let output = "var foo: Int!"
        testFormatting(for: input, output, rule: FormatRules.redundantNilInit)
    }

    func testRemoveMultipleRedundantNilInitsInSameLine() {
        let input = "var foo: Int? = nil, bar: Int? = nil"
        let output = "var foo: Int?, bar: Int?"
        testFormatting(for: input, output, rule: FormatRules.redundantNilInit)
    }

    func testNoRemoveLazyVarNilInit() {
        let input = "lazy var foo: Int? = nil"
        testFormatting(for: input, rule: FormatRules.redundantNilInit)
    }

    func testNoRemoveLazyPublicPrivateSetVarNilInit() {
        let input = "lazy private(set) public var foo: Int? = nil"
        testFormatting(for: input, rule: FormatRules.redundantNilInit,
                       exclude: ["modifierOrder", "specifiers"])
    }

    func testNoRemoveCodableNilInit() {
        let input = "struct Foo: Codable, Bar {\n    enum CodingKeys: String, CodingKey {\n        case bar = \"_bar\"\n    }\n\n    var bar: Int?\n    var baz: String? = nil\n}"
        testFormatting(for: input, rule: FormatRules.redundantNilInit)
    }

    func testNoRemoveNilInitWithPropertyWrapper() {
        let input = "@Foo var foo: Int? = nil"
        testFormatting(for: input, rule: FormatRules.redundantNilInit)
    }

    func testNoRemoveNilInitWithLowercasePropertyWrapper() {
        let input = "@foo var foo: Int? = nil"
        testFormatting(for: input, rule: FormatRules.redundantNilInit)
    }

    func testNoRemoveNilInitWithPropertyWrapperWithArgument() {
        let input = "@Foo(bar: baz) var foo: Int? = nil"
        testFormatting(for: input, rule: FormatRules.redundantNilInit)
    }

    func testNoRemoveNilInitWithLowercasePropertyWrapperWithArgument() {
        let input = "@foo(bar: baz) var foo: Int? = nil"
        testFormatting(for: input, rule: FormatRules.redundantNilInit)
    }

    func testRemoveNilInitWithObjcAttributes() {
        let input = "@objc var foo: Int? = nil"
        let output = "@objc var foo: Int?"
        testFormatting(for: input, output, rule: FormatRules.redundantNilInit)
    }

    func testNoRemoveNilInitInStructWithDefaultInit() {
        let input = """
        struct Foo {
            var bar: String? = nil
        }
        """
        testFormatting(for: input, rule: FormatRules.redundantNilInit)
    }

    func testRemoveNilInitInStructWithDefaultInitInSwiftVersion5_2() {
        let input = """
        struct Foo {
            var bar: String? = nil
        }
        """
        let output = """
        struct Foo {
            var bar: String?
        }
        """
        testFormatting(for: input, output, rule: FormatRules.redundantNilInit,
                       options: FormatOptions(swiftVersion: "5.2"))
    }

    func testRemoveNilInitInStructWithCustomInit() {
        let input = """
        struct Foo {
            var bar: String? = nil
            init() {
                bar = "bar"
            }
        }
        """
        let output = """
        struct Foo {
            var bar: String?
            init() {
                bar = "bar"
            }
        }
        """
        testFormatting(for: input, output, rule: FormatRules.redundantNilInit)
    }

    func testNoRemoveNilInitInViewBuilder() {
        let input = """
        struct TestView: View {
            var body: some View {
                var foo: String? = nil
                Text(foo ?? "")
            }
        }
        """
        testFormatting(for: input, rule: FormatRules.redundantNilInit)
    }

    func testNoRemoveNilInitInIfStatementInViewBuilder() {
        let input = """
        struct TestView: View {
            var body: some View {
                if true {
                    var foo: String?
                    Text(foo ?? "")
                } else {
                    EmptyView()
                }
            }
        }
        """
        testFormatting(for: input, rule: FormatRules.redundantNilInit)
    }

    func testNoRemoveNilInitInSwitchStatementInViewBuilder() {
        let input = """
        struct TestView: View {
            var body: some View {
                switch foo {
                case .bar:
                    var foo: String?
                    Text(foo ?? "")
                default:
                    EmptyView()
                }
            }
        }
        """
        testFormatting(for: input, rule: FormatRules.redundantNilInit)
    }

    // MARK: - redundantLet

    func testRemoveRedundantLet() {
        let input = "let _ = bar {}"
        let output = "_ = bar {}"
        testFormatting(for: input, output, rule: FormatRules.redundantLet)
    }

    func testNoRemoveLetWithType() {
        let input = "let _: String = bar {}"
        testFormatting(for: input, rule: FormatRules.redundantLet)
    }

    func testRemoveRedundantLetInCase() {
        let input = "if case .foo(let _) = bar {}"
        let output = "if case .foo(_) = bar {}"
        testFormatting(for: input, output, rule: FormatRules.redundantLet, exclude: ["redundantPattern"])
    }

    func testRemoveRedundantVarsInCase() {
        let input = "if case .foo(var _, var /* unused */ _) = bar {}"
        let output = "if case .foo(_, /* unused */ _) = bar {}"
        testFormatting(for: input, output, rule: FormatRules.redundantLet)
    }

    func testNoRemoveLetInIf() {
        let input = "if let _ = foo {}"
        testFormatting(for: input, rule: FormatRules.redundantLet)
    }

    func testNoRemoveLetInMultiIf() {
        let input = "if foo == bar, /* comment! */ let _ = baz {}"
        testFormatting(for: input, rule: FormatRules.redundantLet)
    }

    func testNoRemoveLetInGuard() {
        let input = "guard let _ = foo else {}"
        testFormatting(for: input, rule: FormatRules.redundantLet,
                       exclude: ["wrapConditionalBodies"])
    }

    func testNoRemoveLetInWhile() {
        let input = "while let _ = foo {}"
        testFormatting(for: input, rule: FormatRules.redundantLet)
    }

    func testNoRemoveLetInViewBuilder() {
        let input = """
        HStack {
            let _ = print("Hi")
            Text("Some text")
        }
        """
        testFormatting(for: input, rule: FormatRules.redundantLet)
    }

    func testNoRemoveLetInIfStatementInViewBuilder() {
        let input = """
        VStack {
            if visible == "YES" {
                let _ = print("")
            }
        }
        """
        testFormatting(for: input, rule: FormatRules.redundantLet)
    }

    func testNoRemoveLetInSwitchStatementInViewBuilder() {
        let input = """
        struct TestView: View {
            var body: some View {
                var foo = ""
                switch (self.min, self.max) {
                case let (nil, max as Int):
                    let _ = {
                        foo = "\\(max)"
                    }()
                default:
                    EmptyView()
                }

                Text(foo)
            }
        }
        """
        testFormatting(for: input, rule: FormatRules.redundantLet)
    }

    func testNoRemoveAsyncLet() {
        let input = "async let _ = foo()"
        testFormatting(for: input, rule: FormatRules.redundantLet)
    }

    // MARK: - redundantPattern

    func testRemoveRedundantPatternInIfCase() {
        let input = "if case let .foo(_, _) = bar {}"
        let output = "if case .foo = bar {}"
        testFormatting(for: input, output, rule: FormatRules.redundantPattern)
    }

    func testNoRemoveRequiredPatternInIfCase() {
        let input = "if case (_, _) = bar {}"
        testFormatting(for: input, rule: FormatRules.redundantPattern)
    }

    func testRemoveRedundantPatternInSwitchCase() {
        let input = "switch foo {\ncase let .bar(_, _): break\ndefault: break\n}"
        let output = "switch foo {\ncase .bar: break\ndefault: break\n}"
        testFormatting(for: input, output, rule: FormatRules.redundantPattern)
    }

    func testNoRemoveRequiredPatternLetInSwitchCase() {
        let input = "switch foo {\ncase let .bar(_, a): break\ndefault: break\n}"
        testFormatting(for: input, rule: FormatRules.redundantPattern)
    }

    func testNoRemoveRequiredPatternInSwitchCase() {
        let input = "switch foo {\ncase (_, _): break\ndefault: break\n}"
        testFormatting(for: input, rule: FormatRules.redundantPattern)
    }

    func testSimplifyLetPattern() {
        let input = "let(_, _) = bar"
        let output = "let _ = bar"
        testFormatting(for: input, output, rule: FormatRules.redundantPattern, exclude: ["redundantLet"])
    }

    func testNoRemoveVoidFunctionCall() {
        let input = "if case .foo() = bar {}"
        testFormatting(for: input, rule: FormatRules.redundantPattern)
    }

    func testNoRemoveMethodSignature() {
        let input = "func foo(_, _) {}"
        testFormatting(for: input, rule: FormatRules.redundantPattern)
    }

    // MARK: - redundantRawValues

    func testRemoveRedundantRawString() {
        let input = "enum Foo: String {\n    case bar = \"bar\"\n    case baz = \"baz\"\n}"
        let output = "enum Foo: String {\n    case bar\n    case baz\n}"
        testFormatting(for: input, output, rule: FormatRules.redundantRawValues)
    }

    func testRemoveCommaDelimitedCaseRawStringCases() {
        let input = "enum Foo: String { case bar = \"bar\", baz = \"baz\" }"
        let output = "enum Foo: String { case bar, baz }"
        testFormatting(for: input, output, rule: FormatRules.redundantRawValues,
                       exclude: ["wrapEnumCases"])
    }

    func testRemoveBacktickCaseRawStringCases() {
        let input = "enum Foo: String { case `as` = \"as\", `let` = \"let\" }"
        let output = "enum Foo: String { case `as`, `let` }"
        testFormatting(for: input, output, rule: FormatRules.redundantRawValues,
                       exclude: ["wrapEnumCases"])
    }

    func testNoRemoveRawStringIfNameDoesntMatch() {
        let input = "enum Foo: String {\n    case bar = \"foo\"\n}"
        testFormatting(for: input, rule: FormatRules.redundantRawValues)
    }

    // MARK: - redundantVoidReturnType

    func testRemoveRedundantVoidReturnType() {
        let input = "func foo() -> Void {}"
        let output = "func foo() {}"
        testFormatting(for: input, output, rule: FormatRules.redundantVoidReturnType)
    }

    func testRemoveRedundantVoidReturnType2() {
        let input = "func foo() ->\n    Void {}"
        let output = "func foo() {}"
        testFormatting(for: input, output, rule: FormatRules.redundantVoidReturnType)
    }

    func testRemoveRedundantSwiftDotVoidReturnType() {
        let input = "func foo() -> Swift.Void {}"
        let output = "func foo() {}"
        testFormatting(for: input, output, rule: FormatRules.redundantVoidReturnType)
    }

    func testRemoveRedundantSwiftDotVoidReturnType2() {
        let input = "func foo() -> Swift\n    .Void {}"
        let output = "func foo() {}"
        testFormatting(for: input, output, rule: FormatRules.redundantVoidReturnType)
    }

    func testRemoveRedundantEmptyReturnType() {
        let input = "func foo() -> () {}"
        let output = "func foo() {}"
        testFormatting(for: input, output, rule: FormatRules.redundantVoidReturnType)
    }

    func testRemoveRedundantVoidTupleReturnType() {
        let input = "func foo() -> (Void) {}"
        let output = "func foo() {}"
        testFormatting(for: input, output, rule: FormatRules.redundantVoidReturnType)
    }

    func testNoRemoveCommentFollowingRedundantVoidReturnType() {
        let input = "func foo() -> Void /* void */ {}"
        let output = "func foo() /* void */ {}"
        testFormatting(for: input, output, rule: FormatRules.redundantVoidReturnType)
    }

    func testNoRemoveRequiredVoidReturnType() {
        let input = "typealias Foo = () -> Void"
        testFormatting(for: input, rule: FormatRules.redundantVoidReturnType)
    }

    func testNoRemoveChainedVoidReturnType() {
        let input = "func foo() -> () -> Void {}"
        testFormatting(for: input, rule: FormatRules.redundantVoidReturnType)
    }

    func testRemoveRedundantVoidInClosureArguments() {
        let input = "{ (foo: Bar) -> Void in foo() }"
        let output = "{ (foo: Bar) in foo() }"
        testFormatting(for: input, output, rule: FormatRules.redundantVoidReturnType)
    }

    func testRemoveRedundantEmptyReturnTypeInClosureArguments() {
        let input = "{ (foo: Bar) -> () in foo() }"
        let output = "{ (foo: Bar) in foo() }"
        testFormatting(for: input, output, rule: FormatRules.redundantVoidReturnType)
    }

    func testRemoveRedundantVoidInClosureArguments2() {
        let input = "methodWithTrailingClosure { foo -> Void in foo() }"
        let output = "methodWithTrailingClosure { foo in foo() }"
        testFormatting(for: input, output, rule: FormatRules.redundantVoidReturnType)
    }

    func testRemoveRedundantSwiftDotVoidInClosureArguments2() {
        let input = "methodWithTrailingClosure { foo -> Swift.Void in foo() }"
        let output = "methodWithTrailingClosure { foo in foo() }"
        testFormatting(for: input, output, rule: FormatRules.redundantVoidReturnType)
    }

    func testNoRemoveRedundantVoidInClosureArgument() {
        let input = "{ (foo: Bar) -> Void in foo() }"
        let options = FormatOptions(closureVoidReturn: .preserve)
        testFormatting(for: input, rule: FormatRules.redundantVoidReturnType, options: options)
    }

    // MARK: - redundantReturn

    func testRemoveRedundantReturnInClosure() {
        let input = "foo(with: { return 5 })"
        let output = "foo(with: { 5 })"
        testFormatting(for: input, output, rule: FormatRules.redundantReturn, exclude: ["trailingClosures"])
    }

    func testRemoveRedundantReturnInClosureWithArgs() {
        let input = "foo(with: { foo in return foo })"
        let output = "foo(with: { foo in foo })"
        testFormatting(for: input, output, rule: FormatRules.redundantReturn, exclude: ["trailingClosures"])
    }

    func testRemoveRedundantReturnInMap() {
        let input = "let foo = bar.map { return 1 }"
        let output = "let foo = bar.map { 1 }"
        testFormatting(for: input, output, rule: FormatRules.redundantReturn)
    }

    func testNoRemoveReturnInComputedVar() {
        let input = "var foo: Int { return 5 }"
        testFormatting(for: input, rule: FormatRules.redundantReturn)
    }

    func testRemoveReturnInComputedVar() {
        let input = "var foo: Int { return 5 }"
        let output = "var foo: Int { 5 }"
        let options = FormatOptions(swiftVersion: "5.1")
        testFormatting(for: input, output, rule: FormatRules.redundantReturn, options: options)
    }

    func testNoRemoveReturnInGet() {
        let input = "var foo: Int {\n    get { return 5 }\n    set { _foo = newValue }\n}"
        testFormatting(for: input, rule: FormatRules.redundantReturn)
    }

    func testRemoveReturnInGet() {
        let input = "var foo: Int {\n    get { return 5 }\n    set { _foo = newValue }\n}"
        let output = "var foo: Int {\n    get { 5 }\n    set { _foo = newValue }\n}"
        let options = FormatOptions(swiftVersion: "5.1")
        testFormatting(for: input, output, rule: FormatRules.redundantReturn, options: options)
    }

    func testNoRemoveReturnInGetClosure() {
        let input = "let foo = get { return 5 }"
        let output = "let foo = get { 5 }"
        testFormatting(for: input, output, rule: FormatRules.redundantReturn)
    }

    func testRemoveReturnInVarClosure() {
        let input = "var foo = { return 5 }()"
        let output = "var foo = { 5 }()"
        testFormatting(for: input, output, rule: FormatRules.redundantReturn, exclude: ["redundantClosure"])
    }

    func testRemoveReturnInParenthesizedClosure() {
        let input = "var foo = ({ return 5 }())"
        let output = "var foo = ({ 5 }())"
        testFormatting(for: input, output, rule: FormatRules.redundantReturn, exclude: ["redundantParens", "redundantClosure"])
    }

    func testNoRemoveReturnInFunction() {
        let input = "func foo() -> Int { return 5 }"
        testFormatting(for: input, rule: FormatRules.redundantReturn)
    }

    func testRemoveReturnInFunction() {
        let input = "func foo() -> Int { return 5 }"
        let output = "func foo() -> Int { 5 }"
        let options = FormatOptions(swiftVersion: "5.1")
        testFormatting(for: input, output, rule: FormatRules.redundantReturn, options: options)
    }

    func testNoRemoveReturnInOperatorFunction() {
        let input = "func + (lhs: Int, rhs: Int) -> Int { return 5 }"
        testFormatting(for: input, rule: FormatRules.redundantReturn, exclude: ["unusedArguments"])
    }

    func testRemoveReturnInOperatorFunction() {
        let input = "func + (lhs: Int, rhs: Int) -> Int { return 5 }"
        let output = "func + (lhs: Int, rhs: Int) -> Int { 5 }"
        let options = FormatOptions(swiftVersion: "5.1")
        testFormatting(for: input, output, rule: FormatRules.redundantReturn, options: options,
                       exclude: ["unusedArguments"])
    }

    func testNoRemoveReturnInFailableInit() {
        let input = "init?() { return nil }"
        testFormatting(for: input, rule: FormatRules.redundantReturn)
    }

    func testRemoveReturnInFailableInit() {
        let input = "init?() { return nil }"
        let output = "init?() { nil }"
        let options = FormatOptions(swiftVersion: "5.1")
        testFormatting(for: input, output, rule: FormatRules.redundantReturn, options: options)
    }

    func testNoRemoveReturnInSubscript() {
        let input = "subscript(index: Int) -> String { return nil }"
        testFormatting(for: input, rule: FormatRules.redundantReturn, exclude: ["unusedArguments"])
    }

    func testRemoveReturnInSubscript() {
        let input = "subscript(index: Int) -> String { return nil }"
        let output = "subscript(index: Int) -> String { nil }"
        let options = FormatOptions(swiftVersion: "5.1")
        testFormatting(for: input, output, rule: FormatRules.redundantReturn, options: options,
                       exclude: ["unusedArguments"])
    }

    func testNoRemoveReturnInDoCatch() {
        let input = """
        func foo() -> Int {
            do {
                return try Bar()
            } catch {
                return -1
            }
        }
        """
        let options = FormatOptions(swiftVersion: "5.1")
        testFormatting(for: input, rule: FormatRules.redundantReturn, options: options)
    }

    func testNoRemoveReturnInDoCatchLet() {
        let input = """
        func foo() -> Int {
            do {
                return try Bar()
            } catch let e as Error {
                return -1
            }
        }
        """
        let options = FormatOptions(swiftVersion: "5.1")
        testFormatting(for: input, rule: FormatRules.redundantReturn, options: options)
    }

    func testNoRemoveReturnInForIn() {
        let input = "for foo in bar { return 5 }"
        testFormatting(for: input, rule: FormatRules.redundantReturn)
    }

    func testNoRemoveReturnInForWhere() {
        let input = "for foo in bar where baz { return 5 }"
        testFormatting(for: input, rule: FormatRules.redundantReturn)
    }

    func testNoRemoveReturnInIfLetTry() {
        let input = "if let foo = try? bar() { return 5 }"
        testFormatting(for: input, rule: FormatRules.redundantReturn,
                       exclude: ["wrapConditionalBodies"])
    }

    func testNoRemoveReturnInMultiIfLetTry() {
        let input = "if let foo = bar, let bar = baz { return 5 }"
        testFormatting(for: input, rule: FormatRules.redundantReturn,
                       exclude: ["wrapConditionalBodies"])
    }

    func testNoRemoveReturnAfterMultipleAs() {
        let input = "if foo as? bar as? baz { return 5 }"
        testFormatting(for: input, rule: FormatRules.redundantReturn,
                       exclude: ["wrapConditionalBodies"])
    }

    func testRemoveVoidReturn() {
        let input = "{ _ in return }"
        let output = "{ _ in }"
        testFormatting(for: input, output, rule: FormatRules.redundantReturn)
    }

    func testNoRemoveReturnAfterKeyPath() {
        let input = "func foo() { if bar == #keyPath(baz) { return 5 } }"
        testFormatting(for: input, rule: FormatRules.redundantReturn,
                       exclude: ["wrapConditionalBodies"])
    }

    func testNoRemoveReturnAfterParentheses() {
        let input = "if let foo = (bar as? String) { return foo }"
        testFormatting(for: input, rule: FormatRules.redundantReturn,
                       exclude: ["redundantParens", "wrapConditionalBodies"])
    }

    func testRemoveReturnInTupleVarGetter() {
        let input = "var foo: (Int, Int) { return (1, 2) }"
        let output = "var foo: (Int, Int) { (1, 2) }"
        let options = FormatOptions(swiftVersion: "5.1")
        testFormatting(for: input, output, rule: FormatRules.redundantReturn, options: options)
    }

    func testNoRemoveReturnInIfLetWithNoSpaceAfterParen() {
        let input = """
        var foo: String? {
            if let bar = baz(){
                return bar
            } else {
                return nil
            }
        }
        """
        let options = FormatOptions(swiftVersion: "5.1")
        testFormatting(for: input, rule: FormatRules.redundantReturn, options: options,
                       exclude: ["spaceAroundBraces", "spaceAroundParens"])
    }

    func testNoRemoveReturnInIfWithUnParenthesizedClosure() {
        let input = """
        if foo { $0.bar } {
            return true
        }
        """
        testFormatting(for: input, rule: FormatRules.redundantReturn)
    }

    func testRemoveBlankLineWithReturn() {
        let input = """
        foo {
            return
                bar
        }
        """
        let output = """
        foo {
            bar
        }
        """
        testFormatting(for: input, output, rule: FormatRules.redundantReturn,
                       exclude: ["indent"])
    }

    func testRemoveRedundantReturnInFunctionWithWhereClause() {
        let input = """
        func foo<T>(_ name: String) -> T where T: Equatable {
            return name
        }
        """
        let output = """
        func foo<T>(_ name: String) -> T where T: Equatable {
            name
        }
        """
        let options = FormatOptions(swiftVersion: "5.1")
        testFormatting(for: input, output, rule: FormatRules.redundantReturn,
                       options: options)
    }

    func testRemoveRedundantReturnInSubscriptWithWhereClause() {
        let input = """
        subscript<T>(_ name: String) -> T where T: Equatable {
            return name
        }
        """
        let output = """
        subscript<T>(_ name: String) -> T where T: Equatable {
            name
        }
        """
        let options = FormatOptions(swiftVersion: "5.1")
        testFormatting(for: input, output, rule: FormatRules.redundantReturn,
                       options: options)
    }

    func testNoRemoveReturnFollowedByMoreCode() {
        let input = """
        var foo: Bar = {
            return foo
            let bar = baz
            return bar
        }()
        """
        testFormatting(for: input, rule: FormatRules.redundantReturn)
    }

    func testNoRemoveReturnInForWhereLoop() {
        let input = """
        func foo() -> Bool {
            for bar in baz where !bar {
                return false
            }
            return true
        }
        """
        let options = FormatOptions(swiftVersion: "5.1")
        testFormatting(for: input, rule: FormatRules.redundantReturn, options: options)
    }

    func testRedundantReturnInVoidFunction() {
        let input = """
        func foo() {
            return
        }
        """
        let output = """
        func foo() {
        }
        """
        testFormatting(for: input, output, rule: FormatRules.redundantReturn,
                       exclude: ["emptyBraces"])
    }

    func testRedundantReturnInVoidFunction2() {
        let input = """
        func foo() {
            print("")
            return
        }
        """
        let output = """
        func foo() {
            print("")
        }
        """
        testFormatting(for: input, output, rule: FormatRules.redundantReturn)
    }

    func testRedundantReturnInVoidFunction3() {
        let input = """
        func foo() {
            // empty
            return
        }
        """
        let output = """
        func foo() {
            // empty
        }
        """
        testFormatting(for: input, output, rule: FormatRules.redundantReturn)
    }

    func testRedundantReturnInVoidFunction4() {
        let input = """
        func foo() {
            return // empty
        }
        """
        let output = """
        func foo() {
            // empty
        }
        """
        testFormatting(for: input, output, rule: FormatRules.redundantReturn)
    }

    func testNoRemoveVoidReturnInCatch() {
        let input = """
        func foo() {
            do {
                try Foo()
            } catch Feature.error {
                print("feature error")
                return
            }
            print("foo")
        }
        """
        testFormatting(for: input, rule: FormatRules.redundantReturn)
    }

    func testNoRemoveReturnInIfCase() {
        let input = """
        var isSessionDeinitializedError: Bool {
            if case .sessionDeinitialized = self { return true }
            return false
        }
        """
        testFormatting(for: input, rule: FormatRules.redundantReturn,
                       options: FormatOptions(swiftVersion: "5.1"),
                       exclude: ["wrapConditionalBodies"])
    }

    func testNoRemoveReturnInForCasewhere() {
        let input = """
        for case let .identifier(name) in formatter.tokens[startIndex ..< endIndex]
            where names.contains(name)
        {
            return true
        }
        """
        testFormatting(for: input, rule: FormatRules.redundantReturn,
                       options: FormatOptions(swiftVersion: "5.1"))
    }

    func testNoRemoveRequiredReturnInFunctionInsideClosure() {
        let input = """
        foo {
            func bar() -> Bar {
                let bar = Bar()
                return bar
            }
        }
        """
        testFormatting(for: input, rule: FormatRules.redundantReturn,
                       options: FormatOptions(swiftVersion: "5.1"))
    }

    func testRedundantIfStatementReturnSwift5_8() {
        let input = """
        func foo(condition: Bool) -> String {
            if condition {
                return "foo"
            } else {
                return "bar"
            }
        }
        """
        let options = FormatOptions(swiftVersion: "5.8")
        testFormatting(for: input, rule: FormatRules.redundantReturn,
                       options: options)
    }

    func testNonRedundantIfStatementReturnSwift5_9() {
        let input = """
        func foo(condition: Bool) -> String {
            if condition {
                return "foo"
            } else if !condition {
                return "bar"
            }
            return "baaz"
        }
        """
        let options = FormatOptions(swiftVersion: "5.9")
        testFormatting(for: input, rule: FormatRules.redundantReturn, options: options)
    }

    func testRedundantIfStatementReturnInFunction() {
        let input = """
        func foo(condition: Bool) -> String {
            if condition {
                return "foo"
            } else if otherCondition {
                if anotherCondition {
                    return "bar"
                } else {
                    return "baaz"
                }
            } else {
                return "quux"
            }
        }
        """
        let output = """
        func foo(condition: Bool) -> String {
            if condition {
                "foo"
            } else if otherCondition {
                if anotherCondition {
                    "bar"
                } else {
                    "baaz"
                }
            } else {
                "quux"
            }
        }
        """
        let options = FormatOptions(swiftVersion: "5.9")
        testFormatting(for: input, output, rule: FormatRules.redundantReturn, options: options)
    }

    func testRedundantIfStatementReturnInClosure() {
        let input = """
        let closure: (Bool) -> String = { condition in
            if condition {
                return "foo"
            } else {
                return "bar"
            }
        }
        """
        let output = """
        let closure: (Bool) -> String = { condition in
            if condition {
                "foo"
            } else {
                "bar"
            }
        }
        """
        let options = FormatOptions(swiftVersion: "5.9")
        testFormatting(for: input, output, rule: FormatRules.redundantReturn, options: options)
    }

    func testRedundantIfStatementReturnInRedundantClosure() {
        let input = """
        let value = {
            if condition {
                return "foo"
            } else {
                return "bar"
            }
        }()
        """
        let output = """
        let value = if condition {
            "foo"
        } else {
            "bar"
        }
        """
        let options = FormatOptions(swiftVersion: "5.9")
        testFormatting(for: input, [output], rules: [FormatRules.redundantReturn, FormatRules.redundantClosure, FormatRules.indent], options: options)
    }

    func testRedundantSwitchStatementReturnInFunction() {
        let input = """
        func foo(condition: Bool) -> String {
            switch condition {
            case true:
                return "foo"
            case false:
                return "bar"
            }
        }
        """
        let output = """
        func foo(condition: Bool) -> String {
            switch condition {
            case true:
                "foo"
            case false:
                "bar"
            }
        }
        """
        let options = FormatOptions(swiftVersion: "5.9")
        testFormatting(for: input, output, rule: FormatRules.redundantReturn, options: options)
    }

    func testNonRedundantSwitchStatementReturnInFunction() {
        let input = """
        func foo(condition: Bool) -> String {
            switch condition {
            case true:
                return "foo"
            case false:
                return "bar"
            }
        }
        """
        let options = FormatOptions(swiftVersion: "5.8")
        testFormatting(for: input, rule: FormatRules.redundantReturn, options: options)
    }

    func testRedundantSwitchStatementReturnInFunctionWithDefault() {
        let input = """
        func foo(condition: Bool) -> String {
            switch condition {
            case true:
                return "foo"
            default:
                return "bar"
            }
        }
        """
        let output = """
        func foo(condition: Bool) -> String {
            switch condition {
            case true:
                "foo"
            default:
                "bar"
            }
        }
        """
        let options = FormatOptions(swiftVersion: "5.9")
        testFormatting(for: input, output, rule: FormatRules.redundantReturn, options: options)
    }

    func testNonRedundantSwitchStatementReturnInFunctionWithDefault() {
        let input = """
        func foo(condition: Bool) -> String {
            switch condition {
            case true:
                return "foo"
            default:
                return "bar"
            }
        }
        """
        let options = FormatOptions(swiftVersion: "5.8")
        testFormatting(for: input, rule: FormatRules.redundantReturn, options: options)
    }

    func testRedundantNestedSwitchStatementReturnInFunction() {
        let input = """
        func foo(condition: Bool) -> String {
            switch condition {
            case true:
                switch condition {
                case true:
                    return "foo"
                case false:
                    if condition {
                        return "bar"
                    } else {
                        return "baaz"
                    }
                }
            case false:
                return "quux"
            }
        }
        """
        let output = """
        func foo(condition: Bool) -> String {
            switch condition {
            case true:
                switch condition {
                case true:
                    "foo"
                case false:
                    if condition {
                        "bar"
                    } else {
                        "baaz"
                    }
                }
            case false:
                "quux"
            }
        }
        """
        let options = FormatOptions(swiftVersion: "5.9")
        testFormatting(for: input, output, rule: FormatRules.redundantReturn, options: options)
    }

<<<<<<< HEAD
    func testRedundantSwitchStatementReturnWithAssociatedValueMatchingInFunction() {
        let input = """
        func test(_ value: SomeEnum) -> String {
            switch value {
            case let .first(str):
                return "first \\(str)"
            case .second("str"):
                return "second"
            default:
                return "default"
=======
    func testRedundantReturnDoesntFailToTerminateOnLongSwitch() {
        let input = """
        func test(_ value: SomeEnum) -> String {
            switch value {
            case .one:
                return ""
            case .two:
                return ""
            case .three:
                return ""
            case .four:
                return ""
            case .five:
                return ""
            case .six:
                return ""
            case .seven:
                return ""
            case .eight:
                return ""
            case .nine:
                return ""
            case .ten:
                return ""
            case .eleven:
                return ""
            case .twelve:
                return ""
            case .thirteen:
                return ""
            case .fourteen:
                return ""
            case .fifteen:
                return ""
            case .sixteen:
                return ""
            case .seventeen:
                return ""
            case .eighteen:
                return ""
            case .nineteen:
                return ""
>>>>>>> 40429603
            }
        }
        """
        let output = """
        func test(_ value: SomeEnum) -> String {
            switch value {
<<<<<<< HEAD
            case let .first(str):
                "first \\(str)"
            case .second("str"):
                "second"
            default:
                "default"
=======
            case .one:
                ""
            case .two:
                ""
            case .three:
                ""
            case .four:
                ""
            case .five:
                ""
            case .six:
                ""
            case .seven:
                ""
            case .eight:
                ""
            case .nine:
                ""
            case .ten:
                ""
            case .eleven:
                ""
            case .twelve:
                ""
            case .thirteen:
                ""
            case .fourteen:
                ""
            case .fifteen:
                ""
            case .sixteen:
                ""
            case .seventeen:
                ""
            case .eighteen:
                ""
            case .nineteen:
                ""
>>>>>>> 40429603
            }
        }
        """
        let options = FormatOptions(swiftVersion: "5.9")
        testFormatting(for: input, output, rule: FormatRules.redundantReturn, options: options)
    }

    // MARK: - redundantBackticks

    func testRemoveRedundantBackticksInLet() {
        let input = "let `foo` = bar"
        let output = "let foo = bar"
        testFormatting(for: input, output, rule: FormatRules.redundantBackticks)
    }

    func testNoRemoveBackticksAroundKeyword() {
        let input = "let `let` = foo"
        testFormatting(for: input, rule: FormatRules.redundantBackticks)
    }

    func testNoRemoveBackticksAroundSelf() {
        let input = "let `self` = foo"
        testFormatting(for: input, rule: FormatRules.redundantBackticks)
    }

    func testNoRemoveBackticksAroundClassSelfInTypealias() {
        let input = "typealias `Self` = Foo"
        testFormatting(for: input, rule: FormatRules.redundantBackticks)
    }

    func testRemoveBackticksAroundClassSelfAsReturnType() {
        let input = "func foo(bar: `Self`) { print(bar) }"
        let output = "func foo(bar: Self) { print(bar) }"
        testFormatting(for: input, output, rule: FormatRules.redundantBackticks)
    }

    func testRemoveBackticksAroundClassSelfAsParameterType() {
        let input = "func foo() -> `Self` {}"
        let output = "func foo() -> Self {}"
        testFormatting(for: input, output, rule: FormatRules.redundantBackticks)
    }

    func testRemoveBackticksAroundClassSelfArgument() {
        let input = "func foo(`Self`: Foo) { print(Self) }"
        let output = "func foo(Self: Foo) { print(Self) }"
        testFormatting(for: input, output, rule: FormatRules.redundantBackticks)
    }

    func testNoRemoveBackticksAroundKeywordFollowedByType() {
        let input = "let `default`: Int = foo"
        testFormatting(for: input, rule: FormatRules.redundantBackticks)
    }

    func testNoRemoveBackticksAroundContextualGet() {
        let input = "var foo: Int {\n    `get`()\n    return 5\n}"
        testFormatting(for: input, rule: FormatRules.redundantBackticks)
    }

    func testRemoveBackticksAroundGetArgument() {
        let input = "func foo(`get` value: Int) { print(value) }"
        let output = "func foo(get value: Int) { print(value) }"
        testFormatting(for: input, output, rule: FormatRules.redundantBackticks)
    }

    func testRemoveBackticksAroundTypeAtRootLevel() {
        let input = "enum `Type` {}"
        let output = "enum Type {}"
        testFormatting(for: input, output, rule: FormatRules.redundantBackticks)
    }

    func testNoRemoveBackticksAroundTypeInsideType() {
        let input = "struct Foo {\n    enum `Type` {}\n}"
        testFormatting(for: input, rule: FormatRules.redundantBackticks, exclude: ["enumNamespaces"])
    }

    func testNoRemoveBackticksAroundLetArgument() {
        let input = "func foo(`let`: Foo) { print(`let`) }"
        testFormatting(for: input, rule: FormatRules.redundantBackticks)
    }

    func testNoRemoveBackticksAroundTrueArgument() {
        let input = "func foo(`true`: Foo) { print(`true`) }"
        testFormatting(for: input, rule: FormatRules.redundantBackticks)
    }

    func testRemoveBackticksAroundTrueArgument() {
        let input = "func foo(`true`: Foo) { print(`true`) }"
        let output = "func foo(true: Foo) { print(`true`) }"
        let options = FormatOptions(swiftVersion: "4")
        testFormatting(for: input, output, rule: FormatRules.redundantBackticks, options: options)
    }

    func testNoRemoveBackticksAroundTypeProperty() {
        let input = "var type: Foo.`Type`"
        testFormatting(for: input, rule: FormatRules.redundantBackticks)
    }

    func testNoRemoveBackticksAroundTypePropertyInsideType() {
        let input = "struct Foo {\n    enum `Type` {}\n}"
        testFormatting(for: input, rule: FormatRules.redundantBackticks, exclude: ["enumNamespaces"])
    }

    func testNoRemoveBackticksAroundTrueProperty() {
        let input = "var type = Foo.`true`"
        testFormatting(for: input, rule: FormatRules.redundantBackticks)
    }

    func testRemoveBackticksAroundTrueProperty() {
        let input = "var type = Foo.`true`"
        let output = "var type = Foo.true"
        let options = FormatOptions(swiftVersion: "4")
        testFormatting(for: input, output, rule: FormatRules.redundantBackticks, options: options)
    }

    func testRemoveBackticksAroundProperty() {
        let input = "var type = Foo.`bar`"
        let output = "var type = Foo.bar"
        testFormatting(for: input, output, rule: FormatRules.redundantBackticks)
    }

    func testRemoveBackticksAroundKeywordProperty() {
        let input = "var type = Foo.`default`"
        let output = "var type = Foo.default"
        testFormatting(for: input, output, rule: FormatRules.redundantBackticks)
    }

    func testRemoveBackticksAroundKeypathProperty() {
        let input = "var type = \\.`bar`"
        let output = "var type = \\.bar"
        testFormatting(for: input, output, rule: FormatRules.redundantBackticks)
    }

    func testNoRemoveBackticksAroundKeypathKeywordProperty() {
        let input = "var type = \\.`default`"
        testFormatting(for: input, rule: FormatRules.redundantBackticks)
    }

    func testRemoveBackticksAroundKeypathKeywordPropertyInSwift5() {
        let input = "var type = \\.`default`"
        let output = "var type = \\.default"
        let options = FormatOptions(swiftVersion: "5")
        testFormatting(for: input, output, rule: FormatRules.redundantBackticks, options: options)
    }

    func testNoRemoveBackticksAroundInitPropertyInSwift5() {
        let input = "let foo: Foo = .`init`"
        let options = FormatOptions(swiftVersion: "5")
        testFormatting(for: input, rule: FormatRules.redundantBackticks, options: options)
    }

    func testNoRemoveBackticksAroundAnyProperty() {
        let input = "enum Foo {\n    case `Any`\n}"
        testFormatting(for: input, rule: FormatRules.redundantBackticks)
    }

    func testNoRemoveBackticksAroundGetInSubscript() {
        let input = """
        subscript<T>(_ name: String) -> T where T: Equatable {
            `get`(name)
        }
        """
        testFormatting(for: input, rule: FormatRules.redundantBackticks)
    }

    func testNoRemoveBackticksAroundActorProperty() {
        let input = "let `actor`: Foo"
        testFormatting(for: input, rule: FormatRules.redundantBackticks)
    }

    func testRemoveBackticksAroundActorRvalue() {
        let input = "let foo = `actor`"
        let output = "let foo = actor"
        testFormatting(for: input, output, rule: FormatRules.redundantBackticks)
    }

    func testRemoveBackticksAroundActorLabel() {
        let input = "init(`actor`: Foo)"
        let output = "init(actor: Foo)"
        testFormatting(for: input, output, rule: FormatRules.redundantBackticks)
    }

    func testRemoveBackticksAroundActorLabel2() {
        let input = "init(`actor` foo: Foo)"
        let output = "init(actor foo: Foo)"
        testFormatting(for: input, output, rule: FormatRules.redundantBackticks)
    }

    func testNoRemoveBackticksAroundUnderscore() {
        let input = "func `_`<T>(_ foo: T) -> T { foo }"
        testFormatting(for: input, rule: FormatRules.redundantBackticks)
    }

    func testNoRemoveBackticksAroundShadowedSelf() {
        let input = """
        struct Foo {
            let `self`: URL

            func printURL() {
                print("My URL is \\(self.`self`)")
            }
        }
        """
        let options = FormatOptions(swiftVersion: "4.1")
        testFormatting(for: input, rule: FormatRules.redundantBackticks, options: options)
    }

    func testNoRemoveBackticksAroundDollar() {
        let input = "@attached(peer, names: prefixed(`$`))"
        testFormatting(for: input, rule: FormatRules.redundantBackticks)
    }

    // MARK: - redundantSelf

    // explicitSelf = .remove

    func testSimpleRemoveRedundantSelf() {
        let input = "func foo() { self.bar() }"
        let output = "func foo() { bar() }"
        testFormatting(for: input, output, rule: FormatRules.redundantSelf)
    }

    func testRemoveSelfInsideStringInterpolation() {
        let input = "class Foo {\n    var bar: String?\n    func baz() {\n        print(\"\\(self.bar)\")\n    }\n}"
        let output = "class Foo {\n    var bar: String?\n    func baz() {\n        print(\"\\(bar)\")\n    }\n}"
        testFormatting(for: input, output, rule: FormatRules.redundantSelf)
    }

    func testNoRemoveSelfForArgument() {
        let input = "func foo(bar: Int) { self.bar = bar }"
        testFormatting(for: input, rule: FormatRules.redundantSelf)
    }

    func testNoRemoveSelfForLocalVariable() {
        let input = "func foo() { var bar = self.bar }"
        testFormatting(for: input, rule: FormatRules.redundantSelf)
    }

    func testRemoveSelfForLocalVariableOn5_4() {
        let input = "func foo() { var bar = self.bar }"
        let output = "func foo() { var bar = bar }"
        let options = FormatOptions(swiftVersion: "5.4")
        testFormatting(for: input, output, rule: FormatRules.redundantSelf,
                       options: options)
    }

    func testNoRemoveSelfForCommaDelimitedLocalVariables() {
        let input = "func foo() { let foo = self.foo, bar = self.bar }"
        testFormatting(for: input, rule: FormatRules.redundantSelf)
    }

    func testRemoveSelfForCommaDelimitedLocalVariablesOn5_4() {
        let input = "func foo() { let foo = self.foo, bar = self.bar }"
        let output = "func foo() { let foo = self.foo, bar = bar }"
        let options = FormatOptions(swiftVersion: "5.4")
        testFormatting(for: input, output, rule: FormatRules.redundantSelf,
                       options: options)
    }

    func testNoRemoveSelfForCommaDelimitedLocalVariables2() {
        let input = "func foo() {\n    let foo: Foo, bar: Bar\n    foo = self.foo\n    bar = self.bar\n}"
        testFormatting(for: input, rule: FormatRules.redundantSelf)
    }

    func testNoRemoveSelfForTupleAssignedVariables() {
        let input = "func foo() { let (bar, baz) = (self.bar, self.baz) }"
        testFormatting(for: input, rule: FormatRules.redundantSelf)
    }

    // TODO: make this work
//    func testRemoveSelfForTupleAssignedVariablesOn5_4() {
//        let input = "func foo() { let (bar, baz) = (self.bar, self.baz) }"
//        let output = "func foo() { let (bar, baz) = (bar, baz) }"
//        let options = FormatOptions(swiftVersion: "5.4")
//        testFormatting(for: input, output, rule: FormatRules.redundantSelf,
//                       options: options)
//    }

    func testNoRemoveSelfForTupleAssignedVariablesFollowedByRegularVariable() {
        let input = "func foo() {\n    let (foo, bar) = (self.foo, self.bar), baz = self.baz\n}"
        testFormatting(for: input, rule: FormatRules.redundantSelf)
    }

    func testNoRemoveSelfForTupleAssignedVariablesFollowedByRegularLet() {
        let input = "func foo() {\n    let (foo, bar) = (self.foo, self.bar)\n    let baz = self.baz\n}"
        testFormatting(for: input, rule: FormatRules.redundantSelf)
    }

    func testNoRemoveNonRedundantNestedFunctionSelf() {
        let input = "func foo() { func bar() { self.bar() } }"
        testFormatting(for: input, rule: FormatRules.redundantSelf)
    }

    func testNoRemoveNonRedundantNestedFunctionSelf2() {
        let input = "func foo() {\n    func bar() {}\n    self.bar()\n}"
        testFormatting(for: input, rule: FormatRules.redundantSelf)
    }

    func testNoRemoveNonRedundantNestedFunctionSelf3() {
        let input = "func foo() { let bar = 5; func bar() { self.bar = bar } }"
        testFormatting(for: input, rule: FormatRules.redundantSelf)
    }

    func testNoRemoveClosureSelf() {
        let input = "func foo() { bar { self.bar = 5 } }"
        testFormatting(for: input, rule: FormatRules.redundantSelf)
    }

    func testNoRemoveSelfAfterOptionalReturn() {
        let input = "func foo() -> String? {\n    var index = startIndex\n    if !matching(self[index]) {\n        break\n    }\n    index = self.index(after: index)\n}"
        testFormatting(for: input, rule: FormatRules.redundantSelf)
    }

    func testNoRemoveRequiredSelfInExtensions() {
        let input = "extension Foo {\n    func foo() {\n        var index = 5\n        if true {\n            break\n        }\n        index = self.index(after: index)\n    }\n}"
        testFormatting(for: input, rule: FormatRules.redundantSelf)
    }

    func testNoRemoveSelfBeforeInit() {
        let input = "convenience init() { self.init(5) }"
        testFormatting(for: input, rule: FormatRules.redundantSelf)
    }

    func testRemoveSelfInsideSwitch() {
        let input = "func foo() {\n    switch self.bar {\n    case .foo:\n        self.baz()\n    }\n}"
        let output = "func foo() {\n    switch bar {\n    case .foo:\n        baz()\n    }\n}"
        testFormatting(for: input, output, rule: FormatRules.redundantSelf)
    }

    func testRemoveSelfInsideSwitchWhere() {
        let input = "func foo() {\n    switch self.bar {\n    case .foo where a == b:\n        self.baz()\n    }\n}"
        let output = "func foo() {\n    switch bar {\n    case .foo where a == b:\n        baz()\n    }\n}"
        testFormatting(for: input, output, rule: FormatRules.redundantSelf)
    }

    func testRemoveSelfInsideSwitchWhereAs() {
        let input = "func foo() {\n    switch self.bar {\n    case .foo where a == b as C:\n        self.baz()\n    }\n}"
        let output = "func foo() {\n    switch bar {\n    case .foo where a == b as C:\n        baz()\n    }\n}"
        testFormatting(for: input, output, rule: FormatRules.redundantSelf)
    }

    func testRemoveSelfInsideClassInit() {
        let input = "class Foo {\n    var bar = 5\n    init() { self.bar = 6 }\n}"
        let output = "class Foo {\n    var bar = 5\n    init() { bar = 6 }\n}"
        testFormatting(for: input, output, rule: FormatRules.redundantSelf)
    }

    func testNoRemoveSelfInClosureInsideIf() {
        let input = "if foo { bar { self.baz() } }"
        testFormatting(for: input, rule: FormatRules.redundantSelf,
                       exclude: ["wrapConditionalBodies"])
    }

    func testNoRemoveSelfForErrorInCatch() {
        let input = "do {} catch { self.error = error }"
        testFormatting(for: input, rule: FormatRules.redundantSelf)
    }

    func testNoRemoveSelfForNewValueInSet() {
        let input = "var foo: Int { set { self.newValue = newValue } get { return 0 } }"
        testFormatting(for: input, rule: FormatRules.redundantSelf)
    }

    func testNoRemoveSelfForCustomNewValueInSet() {
        let input = "var foo: Int { set(n00b) { self.n00b = n00b } get { return 0 } }"
        testFormatting(for: input, rule: FormatRules.redundantSelf)
    }

    func testNoRemoveSelfForNewValueInWillSet() {
        let input = "var foo: Int { willSet { self.newValue = newValue } }"
        testFormatting(for: input, rule: FormatRules.redundantSelf)
    }

    func testNoRemoveSelfForCustomNewValueInWillSet() {
        let input = "var foo: Int { willSet(n00b) { self.n00b = n00b } }"
        testFormatting(for: input, rule: FormatRules.redundantSelf)
    }

    func testNoRemoveSelfForOldValueInDidSet() {
        let input = "var foo: Int { didSet { self.oldValue = oldValue } }"
        testFormatting(for: input, rule: FormatRules.redundantSelf)
    }

    func testNoRemoveSelfForCustomOldValueInDidSet() {
        let input = "var foo: Int { didSet(oldz) { self.oldz = oldz } }"
        testFormatting(for: input, rule: FormatRules.redundantSelf)
    }

    func testNoRemoveSelfForIndexVarInFor() {
        let input = "for foo in bar { self.foo = foo }"
        testFormatting(for: input, rule: FormatRules.redundantSelf)
    }

    func testNoRemoveSelfForKeyValueTupleInFor() {
        let input = "for (foo, bar) in baz { self.foo = foo; self.bar = bar }"
        testFormatting(for: input, rule: FormatRules.redundantSelf)
    }

    func testRemoveSelfFromComputedVar() {
        let input = "var foo: Int { return self.bar }"
        let output = "var foo: Int { return bar }"
        testFormatting(for: input, output, rule: FormatRules.redundantSelf)
    }

    func testRemoveSelfFromOptionalComputedVar() {
        let input = "var foo: Int? { return self.bar }"
        let output = "var foo: Int? { return bar }"
        testFormatting(for: input, output, rule: FormatRules.redundantSelf)
    }

    func testRemoveSelfFromNamespacedComputedVar() {
        let input = "var foo: Swift.String { return self.bar }"
        let output = "var foo: Swift.String { return bar }"
        testFormatting(for: input, output, rule: FormatRules.redundantSelf)
    }

    func testRemoveSelfFromGenericComputedVar() {
        let input = "var foo: Foo<Int> { return self.bar }"
        let output = "var foo: Foo<Int> { return bar }"
        testFormatting(for: input, output, rule: FormatRules.redundantSelf)
    }

    func testRemoveSelfFromComputedArrayVar() {
        let input = "var foo: [Int] { return self.bar }"
        let output = "var foo: [Int] { return bar }"
        testFormatting(for: input, output, rule: FormatRules.redundantSelf)
    }

    func testRemoveSelfFromVarSetter() {
        let input = "var foo: Int { didSet { self.bar() } }"
        let output = "var foo: Int { didSet { bar() } }"
        testFormatting(for: input, output, rule: FormatRules.redundantSelf)
    }

    func testNoRemoveSelfFromVarClosure() {
        let input = "var foo = { self.bar }"
        testFormatting(for: input, rule: FormatRules.redundantSelf)
    }

    func testNoRemoveSelfFromLazyVar() {
        let input = "lazy var foo = self.bar"
        testFormatting(for: input, rule: FormatRules.redundantSelf)
    }

    func testRemoveSelfFromLazyVar() {
        let input = "lazy var foo = self.bar"
        let output = "lazy var foo = bar"
        let options = FormatOptions(swiftVersion: "4")
        testFormatting(for: input, output, rule: FormatRules.redundantSelf, options: options)
    }

    func testNoRemoveSelfFromLazyVarImmediatelyAfterOtherVar() {
        let input = """
        var baz = bar
        lazy var foo = self.bar
        """
        testFormatting(for: input, rule: FormatRules.redundantSelf)
    }

    func testRemoveSelfFromLazyVarImmediatelyAfterOtherVar() {
        let input = """
        var baz = bar
        lazy var foo = self.bar
        """
        let output = """
        var baz = bar
        lazy var foo = bar
        """
        let options = FormatOptions(swiftVersion: "4")
        testFormatting(for: input, output, rule: FormatRules.redundantSelf, options: options)
    }

    func testNoRemoveSelfFromLazyVarClosure() {
        let input = "lazy var foo = { self.bar }()"
        testFormatting(for: input, rule: FormatRules.redundantSelf, exclude: ["redundantClosure"])
    }

    func testNoRemoveSelfFromLazyVarClosure2() {
        let input = "lazy var foo = { let bar = self.baz }()"
        testFormatting(for: input, rule: FormatRules.redundantSelf)
    }

    func testNoRemoveSelfFromLazyVarClosure3() {
        let input = "lazy var foo = { [unowned self] in let bar = self.baz }()"
        testFormatting(for: input, rule: FormatRules.redundantSelf)
    }

    func testRemoveSelfFromVarInFuncWithUnusedArgument() {
        let input = "func foo(bar _: Int) { self.baz = 5 }"
        let output = "func foo(bar _: Int) { baz = 5 }"
        testFormatting(for: input, output, rule: FormatRules.redundantSelf)
    }

    func testRemoveSelfFromVarMatchingUnusedArgument() {
        let input = "func foo(bar _: Int) { self.bar = 5 }"
        let output = "func foo(bar _: Int) { bar = 5 }"
        testFormatting(for: input, output, rule: FormatRules.redundantSelf)
    }

    func testNoRemoveSelfFromVarMatchingRenamedArgument() {
        let input = "func foo(bar baz: Int) { self.baz = baz }"
        testFormatting(for: input, rule: FormatRules.redundantSelf)
    }

    func testNoRemoveSelfFromVarRedeclaredInSubscope() {
        let input = "func foo() {\n    if quux {\n        let bar = 5\n    }\n    let baz = self.bar\n}"
        let output = "func foo() {\n    if quux {\n        let bar = 5\n    }\n    let baz = bar\n}"
        testFormatting(for: input, output, rule: FormatRules.redundantSelf)
    }

    func testNoRemoveSelfFromVarDeclaredLaterInScope() {
        let input = "func foo() {\n    let bar = self.baz\n    let baz = quux\n}"
        testFormatting(for: input, rule: FormatRules.redundantSelf)
    }

    func testNoRemoveSelfFromVarDeclaredLaterInOuterScope() {
        let input = "func foo() {\n    if quux {\n        let bar = self.baz\n    }\n    let baz = 6\n}"
        testFormatting(for: input, rule: FormatRules.redundantSelf)
    }

    func testNoRemoveSelfInWhilePreceededByVarDeclaration() {
        let input = "var index = start\nwhile index < end {\n    index = self.index(after: index)\n}"
        testFormatting(for: input, rule: FormatRules.redundantSelf)
    }

    func testNoRemoveSelfInLocalVarPrecededByLocalVarFollowedByIfComma() {
        let input = "func foo() {\n    let bar = Bar()\n    let baz = Baz()\n    self.baz = baz\n    if let bar = bar, bar > 0 {}\n}"
        testFormatting(for: input, rule: FormatRules.redundantSelf)
    }

    func testNoRemoveSelfInLocalVarPrecededByIfLetContainingClosure() {
        let input = "func foo() {\n    if let bar = 5 { baz { _ in } }\n    let quux = self.quux\n}"
        testFormatting(for: input, rule: FormatRules.redundantSelf,
                       exclude: ["wrapConditionalBodies"])
    }

    func testNoRemoveSelfForVarCreatedInGuardScope() {
        let input = "func foo() {\n    guard let bar = 5 else {}\n    let baz = self.bar\n}"
        testFormatting(for: input, rule: FormatRules.redundantSelf,
                       exclude: ["wrapConditionalBodies"])
    }

    func testRemoveSelfForVarCreatedInIfScope() {
        let input = "func foo() {\n    if let bar = bar {}\n    let baz = self.bar\n}"
        let output = "func foo() {\n    if let bar = bar {}\n    let baz = bar\n}"
        testFormatting(for: input, output, rule: FormatRules.redundantSelf)
    }

    func testNoRemoveSelfForVarDeclaredInWhileCondition() {
        let input = "while let foo = bar { self.foo = foo }"
        testFormatting(for: input, rule: FormatRules.redundantSelf)
    }

    func testRemoveSelfForVarNotDeclaredInWhileCondition() {
        let input = "while let foo == bar { self.baz = 5 }"
        let output = "while let foo == bar { baz = 5 }"
        testFormatting(for: input, output, rule: FormatRules.redundantSelf)
    }

    func testNoRemoveSelfForVarDeclaredInSwitchCase() {
        let input = "switch foo {\ncase bar: let baz = self.baz\n}"
        testFormatting(for: input, rule: FormatRules.redundantSelf)
    }

    func testNoRemoveSelfAfterGenericInit() {
        let input = "init(bar: Int) {\n    self = Foo<Bar>()\n    self.bar(bar)\n}"
        testFormatting(for: input, rule: FormatRules.redundantSelf)
    }

    func testRemoveSelfInClassFunction() {
        let input = "class Foo {\n    class func foo() {\n        func bar() { self.foo() }\n    }\n}"
        let output = "class Foo {\n    class func foo() {\n        func bar() { foo() }\n    }\n}"
        testFormatting(for: input, output, rule: FormatRules.redundantSelf)
    }

    func testRemoveSelfInStaticFunction() {
        let input = "struct Foo {\n    static func foo() {\n        func bar() { self.foo() }\n    }\n}"
        let output = "struct Foo {\n    static func foo() {\n        func bar() { foo() }\n    }\n}"
        testFormatting(for: input, output, rule: FormatRules.redundantSelf, exclude: ["enumNamespaces"])
    }

    func testRemoveSelfInClassFunctionWithModifiers() {
        let input = "class Foo {\n    class private func foo() {\n        func bar() { self.foo() }\n    }\n}"
        let output = "class Foo {\n    class private func foo() {\n        func bar() { foo() }\n    }\n}"
        testFormatting(for: input, output, rule: FormatRules.redundantSelf,
                       exclude: ["modifierOrder", "specifiers"])
    }

    func testNoRemoveSelfInClassFunction() {
        let input = "class Foo {\n    class func foo() {\n        var foo: Int\n        func bar() { self.foo() }\n    }\n}"
        testFormatting(for: input, rule: FormatRules.redundantSelf)
    }

    func testNoRemoveSelfForVarDeclaredAfterRepeatWhile() {
        let input = "class Foo {\n    let foo = 5\n    func bar() {\n        repeat {} while foo\n        let foo = 6\n        self.foo()\n    }\n}"
        testFormatting(for: input, rule: FormatRules.redundantSelf)
    }

    func testNoRemoveSelfForVarInClosureAfterRepeatWhile() {
        let input = "class Foo {\n    let foo = 5\n    func bar() {\n        repeat {} while foo\n        ({ self.foo() })()\n    }\n}"
        testFormatting(for: input, rule: FormatRules.redundantSelf)
    }

    func testNoRemoveSelfInClosureAfterVar() {
        let input = "var foo: String\nbar { self.baz() }"
        testFormatting(for: input, rule: FormatRules.redundantSelf)
    }

    func testNoRemoveSelfInClosureAfterNamespacedVar() {
        let input = "var foo: Swift.String\nbar { self.baz() }"
        testFormatting(for: input, rule: FormatRules.redundantSelf)
    }

    func testNoRemoveSelfInClosureAfterOptionalVar() {
        let input = "var foo: String?\nbar { self.baz() }"
        testFormatting(for: input, rule: FormatRules.redundantSelf)
    }

    func testNoRemoveSelfInClosureAfterGenericVar() {
        let input = "var foo: Foo<Int>\nbar { self.baz() }"
        testFormatting(for: input, rule: FormatRules.redundantSelf)
    }

    func testNoRemoveSelfInClosureAfterArray() {
        let input = "var foo: [Int]\nbar { self.baz() }"
        testFormatting(for: input, rule: FormatRules.redundantSelf)
    }

    func testNoRemoveSelfInExpectFunction() { // Special case to support the Nimble framework
        let input = """
        class FooTests: XCTestCase {
            let foo = 1
            func testFoo() {
                expect(self.foo) == 1
            }
        }
        """
        let options = FormatOptions(swiftVersion: "5.4")
        testFormatting(for: input, rule: FormatRules.redundantSelf, options: options)
    }

    func testNoRemoveNestedSelfInExpectFunction() {
        let input = """
        func testFoo() {
            expect(Foo.validate(bar: self.bar)).to(equal(1))
        }
        """
        let options = FormatOptions(swiftVersion: "5.4")
        testFormatting(for: input, rule: FormatRules.redundantSelf, options: options)
    }

    func testNoRemoveNestedSelfInArrayInExpectFunction() {
        let input = """
        func testFoo() {
            expect(Foo.validate(bar: [self.bar])).to(equal(1))
        }
        """
        let options = FormatOptions(swiftVersion: "5.4")
        testFormatting(for: input, rule: FormatRules.redundantSelf, options: options)
    }

    func testNoRemoveNestedSelfInSubscriptInExpectFunction() {
        let input = """
        func testFoo() {
            expect(Foo.validations[self.bar]).to(equal(1))
        }
        """
        let options = FormatOptions(swiftVersion: "5.4")
        testFormatting(for: input, rule: FormatRules.redundantSelf, options: options)
    }

    func testNoRemoveSelfInExcludedFunction() {
        let input = """
        class Foo {
            let foo = 1
            func testFoo() {
                log(self.foo)
            }
        }
        """
        let options = FormatOptions(selfRequired: ["log"])
        testFormatting(for: input, rule: FormatRules.redundantSelf, options: options)
    }

    func testNoRemoveSelfForExcludedFunction() {
        let input = """
        class Foo {
            let foo = 1
            func testFoo() {
                self.log(foo)
            }
        }
        """
        let options = FormatOptions(selfRequired: ["log"])
        testFormatting(for: input, rule: FormatRules.redundantSelf, options: options)
    }

    func testNoRemoveSelfInInterpolatedStringInExcludedFunction() {
        let input = """
        class Foo {
            let foo = 1
            func testFoo() {
                log("\\(self.foo)")
            }
        }
        """
        let options = FormatOptions(selfRequired: ["log"])
        testFormatting(for: input, rule: FormatRules.redundantSelf, options: options)
    }

    func testNoRemoveSelfInExcludedInitializer() {
        let input = """
        let vc = UIHostingController(rootView: InspectionView(inspection: self.inspection))
        """
        let options = FormatOptions(selfRequired: ["InspectionView"])
        testFormatting(for: input, rule: FormatRules.redundantSelf, options: options)
    }

    func testNoMistakeProtocolClassModifierForClassFunction() {
        let input = "protocol Foo: class {}\nfunc bar() {}"
        XCTAssertNoThrow(try format(input, rules: [FormatRules.redundantSelf]))
        XCTAssertNoThrow(try format(input, rules: FormatRules.all))
    }

    func testSelfRemovedFromSwitchCaseWhere() {
        let input = """
        class Foo {
            var bar: Bar
            var bazziestBar: Bar? {
                switch x {
                case let foo where self.bar.baz:
                    return self.bar
                default:
                    return nil
                }
            }
        }
        """
        let output = """
        class Foo {
            var bar: Bar
            var bazziestBar: Bar? {
                switch x {
                case let foo where bar.baz:
                    return bar
                default:
                    return nil
                }
            }
        }
        """
        testFormatting(for: input, output, rule: FormatRules.redundantSelf)
    }

    func testSwitchCaseLetVarRecognized() {
        let input = """
        switch foo {
        case .bar:
            baz = nil
        case let baz:
            self.baz = baz
        }
        """
        testFormatting(for: input, rule: FormatRules.redundantSelf)
    }

    func testSwitchCaseHoistedLetVarRecognized() {
        let input = """
        switch foo {
        case .bar:
            baz = nil
        case let .foo(baz):
            self.baz = baz
        }
        """
        testFormatting(for: input, rule: FormatRules.redundantSelf)
    }

    func testSwitchCaseWhereMemberNotTreatedAsVar() {
        let input = """
        class Foo {
            var bar: Bar
            var bazziestBar: Bar? {
                switch x {
                case let bar where self.bar.baz:
                    return self.bar
                default:
                    return nil
                }
            }
        }
        """
        testFormatting(for: input, rule: FormatRules.redundantSelf)
    }

    func testSelfNotRemovedInClosureAfterSwitch() {
        let input = """
        switch x {
        default:
            break
        }
        let foo = { y in
            switch y {
            default:
                self.bar()
            }
        }
        """
        testFormatting(for: input, rule: FormatRules.redundantSelf)
    }

    func testSelfNotRemovedInClosureInCaseWithWhereClause() {
        let input = """
        switch foo {
        case bar where baz:
            quux = { self.foo }
        }
        """
        testFormatting(for: input, rule: FormatRules.redundantSelf)
    }

    func testSelfRemovedInDidSet() {
        let input = """
        class Foo {
            var bar = false {
                didSet {
                    self.bar = !self.bar
                }
            }
        }
        """
        let output = """
        class Foo {
            var bar = false {
                didSet {
                    bar = !bar
                }
            }
        }
        """
        testFormatting(for: input, output, rule: FormatRules.redundantSelf)
    }

    func testSelfNotRemovedInGetter() {
        let input = """
        class Foo {
            var bar: Int {
                return self.bar
            }
        }
        """
        testFormatting(for: input, rule: FormatRules.redundantSelf)
    }

    func testSelfNotRemovedInIfdef() {
        let input = """
        func foo() {
            #if os(macOS)
                let bar = self.bar
            #endif
        }
        """
        testFormatting(for: input, rule: FormatRules.redundantSelf)
    }

    func testRedundantSelfRemovedWhenFollowedBySwitchContainingIfdef() {
        let input = """
        struct Foo {
            func bar() {
                self.method(self.value)
                switch x {
                #if BAZ
                    case .baz:
                        break
                #endif
                default:
                    break
                }
            }
        }
        """
        let output = """
        struct Foo {
            func bar() {
                method(value)
                switch x {
                #if BAZ
                    case .baz:
                        break
                #endif
                default:
                    break
                }
            }
        }
        """
        testFormatting(for: input, output, rule: FormatRules.redundantSelf)
    }

    func testRedundantSelfRemovedInsideConditionalCase() {
        let input = """
        struct Foo {
            func bar() {
                let method2 = () -> Void
                switch x {
                #if BAZ
                    case .baz:
                        self.method1(self.value)
                #else
                    case .quux:
                        self.method2(self.value)
                #endif
                default:
                    break
                }
            }
        }
        """
        let output = """
        struct Foo {
            func bar() {
                let method2 = () -> Void
                switch x {
                #if BAZ
                    case .baz:
                        method1(value)
                #else
                    case .quux:
                        self.method2(value)
                #endif
                default:
                    break
                }
            }
        }
        """
        testFormatting(for: input, output, rule: FormatRules.redundantSelf)
    }

    func testRedundantSelfRemovedAfterConditionalLet() {
        let input = """
        class Foo {
            var bar: Int?
            var baz: Bool

            func foo() {
                if let bar = bar, self.baz {
                    // ...
                }
            }
        }
        """
        let output = """
        class Foo {
            var bar: Int?
            var baz: Bool

            func foo() {
                if let bar = bar, baz {
                    // ...
                }
            }
        }
        """
        testFormatting(for: input, output, rule: FormatRules.redundantSelf)
    }

    func testNestedClosureInNotMistakenForForLoop() {
        let input = """
        func f() {
            let str = "hello"
            try! str.withCString(encodedAs: UTF8.self) { _ throws in
                try! str.withCString(encodedAs: UTF8.self) { _ throws in }
            }
        }
        """
        testFormatting(for: input, rule: FormatRules.redundantSelf)
    }

    func testRedundantSelfPreservesSelfInClosureWithExplicitStrongCaptureBefore5_3() {
        let input = """
        class Foo {
            let bar: Int

            func baaz() {
                closure { [self] in
                    print(self.bar)
                }
            }
        }
        """

        let options = FormatOptions(swiftVersion: "5.2")
        testFormatting(for: input, rule: FormatRules.redundantSelf, options: options)
    }

    func testRedundantSelfRemovesSelfInClosureWithExplicitStrongCapture() {
        let input = """
        class Foo {
            let foo: Int

            func baaz() {
                closure { [self, bar] baaz, quux in
                    print(self.foo)
                }
            }
        }
        """

        let output = """
        class Foo {
            let foo: Int

            func baaz() {
                closure { [self, bar] baaz, quux in
                    print(foo)
                }
            }
        }
        """
        let options = FormatOptions(swiftVersion: "5.3")
        testFormatting(for: input, output, rule: FormatRules.redundantSelf, options: options, exclude: ["unusedArguments"])
    }

    func testRedundantSelfRemovesSelfInClosureWithNestedExplicitStrongCapture() {
        let input = """
        class Foo {
            let bar: Int

            func baaz() {
                closure {
                    print(self.bar)
                    closure { [self] in
                        print(self.bar)
                    }
                    print(self.bar)
                }
            }
        }
        """

        let output = """
        class Foo {
            let bar: Int

            func baaz() {
                closure {
                    print(self.bar)
                    closure { [self] in
                        print(bar)
                    }
                    print(self.bar)
                }
            }
        }
        """
        let options = FormatOptions(swiftVersion: "5.3")
        testFormatting(for: input, output, rule: FormatRules.redundantSelf, options: options)
    }

    func testRedundantSelfKeepsSelfInNestedClosureWithNoExplicitStrongCapture() {
        let input = """
        class Foo {
            let bar: Int
            let baaz: Int?

            func baaz() {
                closure { [self] in
                    print(self.bar)
                    closure {
                        print(self.bar)
                        if let baaz = self.baaz {
                            print(baaz)
                        }
                    }
                    print(self.bar)
                    if let baaz = self.baaz {
                        print(baaz)
                    }
                }
            }
        }
        """

        let output = """
        class Foo {
            let bar: Int
            let baaz: Int?

            func baaz() {
                closure { [self] in
                    print(bar)
                    closure {
                        print(self.bar)
                        if let baaz = self.baaz {
                            print(baaz)
                        }
                    }
                    print(bar)
                    if let baaz = baaz {
                        print(baaz)
                    }
                }
            }
        }
        """
        let options = FormatOptions(swiftVersion: "5.3")
        testFormatting(for: input, output, rule: FormatRules.redundantSelf, options: options)
    }

    func testRedundantSelfRemovesSelfInClosureCapturingStruct() {
        let input = """
        struct Foo {
            let bar: Int

            func baaz() {
                closure {
                    print(self.bar)
                }
            }
        }
        """

        let output = """
        struct Foo {
            let bar: Int

            func baaz() {
                closure {
                    print(bar)
                }
            }
        }
        """
        let options = FormatOptions(swiftVersion: "5.3")
        testFormatting(for: input, output, rule: FormatRules.redundantSelf, options: options)
    }

    func testRedundantSelfRemovesSelfInClosureCapturingSelfWeakly() {
        let input = """
        class Foo {
            let bar: Int

            func baaz() {
                closure { [weak self] in
                    print(self?.bar)
                    guard let self else {
                        return
                    }
                    print(self.bar)
                    closure {
                        print(self.bar)
                    }
                    closure { [self] in
                        print(self.bar)
                    }
                    print(self.bar)
                }

                closure { [weak self] in
                    guard let self = self else {
                        return
                    }

                    print(self.bar)
                }

                closure { [weak self] in
                    guard let self = self ?? somethingElse else {
                        return
                    }

                    print(self.bar)
                }
            }
        }
        """

        let output = """
        class Foo {
            let bar: Int

            func baaz() {
                closure { [weak self] in
                    print(self?.bar)
                    guard let self else {
                        return
                    }
                    print(bar)
                    closure {
                        print(self.bar)
                    }
                    closure { [self] in
                        print(bar)
                    }
                    print(bar)
                }

                closure { [weak self] in
                    guard let self = self else {
                        return
                    }

                    print(bar)
                }

                closure { [weak self] in
                    guard let self = self ?? somethingElse else {
                        return
                    }

                    print(self.bar)
                }
            }
        }
        """
        let options = FormatOptions(swiftVersion: "5.8")
        testFormatting(for: input, output, rule: FormatRules.redundantSelf,
                       options: options, exclude: ["redundantOptionalBinding"])
    }

    func testWeakSelfNotRemovedIfNotUnwrapped() {
        let input = """
        class A {
            weak var delegate: ADelegate?

            func testFunction() {
                DispatchQueue.main.async { [weak self] in
                    self.flatMap { $0.delegate?.aDidSomething($0) }
                }
            }
        }
        """
        let options = FormatOptions(swiftVersion: "5.8")
        testFormatting(for: input, rule: FormatRules.redundantSelf, options: options)
    }

    func testClosureParameterListShadowingPropertyOnSelf() {
        let input = """
        class Foo {
            var bar = "bar"

            func method() {
                closure { [self] bar in
                    self.bar = bar
                }
            }
        }
        """

        let options = FormatOptions(swiftVersion: "5.3")
        testFormatting(for: input, rule: FormatRules.redundantSelf, options: options)
    }

    func testClosureParameterListShadowingPropertyOnSelfInStruct() {
        let input = """
        struct Foo {
            var bar = "bar"

            func method() {
                closure { bar in
                    self.bar = bar
                }
            }
        }
        """

        let options = FormatOptions(swiftVersion: "5.3")
        testFormatting(for: input, rule: FormatRules.redundantSelf, options: options)
    }

    func testClosureCaptureListShadowingPropertyOnSelf() {
        let input = """
        class Foo {
            var bar = "bar"
            var baaz = "baaz"

            func method() {
                closure { [self, bar, baaz = bar] in
                    self.bar = bar
                    self.baaz = baaz
                }
            }
        }
        """

        let options = FormatOptions(swiftVersion: "5.3")
        testFormatting(for: input, rule: FormatRules.redundantSelf, options: options)
    }

    func testRedundantSelfKeepsSelfInClosureCapturingSelfWeaklyBefore5_8() {
        let input = """
        class Foo {
            let bar: Int

            func baaz() {
                closure { [weak self] in
                    print(self?.bar)
                    guard let self else {
                        return
                    }
                    print(self.bar)
                }
            }
        }
        """
        let options = FormatOptions(swiftVersion: "5.7")
        testFormatting(for: input, rule: FormatRules.redundantSelf, options: options)
    }

    func testNonRedundantSelfNotRemovedAfterConditionalLet() {
        let input = """
        class Foo {
            var bar: Int?
            var baz: Bool

            func foo() {
                let baz = 5
                if let bar = bar, self.baz {
                    // ...
                }
            }
        }
        """
        testFormatting(for: input, rule: FormatRules.redundantSelf)
    }

    func testRedundantSelfDoesntGetStuckIfNoParensFound() {
        let input = "init<T>_ foo: T {}"
        testFormatting(for: input, rule: FormatRules.redundantSelf,
                       exclude: ["spaceAroundOperators"])
    }

    func testNoRemoveSelfInIfLetSelf() {
        let input = """
        func foo() {
            if let self = self as? Foo {
                self.bar()
            }
            self.bar()
        }
        """
        let output = """
        func foo() {
            if let self = self as? Foo {
                self.bar()
            }
            bar()
        }
        """
        testFormatting(for: input, output, rule: FormatRules.redundantSelf)
    }

    func testNoRemoveSelfInIfLetEscapedSelf() {
        let input = """
        func foo() {
            if let `self` = self as? Foo {
                self.bar()
            }
            self.bar()
        }
        """
        let output = """
        func foo() {
            if let `self` = self as? Foo {
                self.bar()
            }
            bar()
        }
        """
        testFormatting(for: input, output, rule: FormatRules.redundantSelf)
    }

    func testNoRemoveSelfAfterGuardLetSelf() {
        let input = """
        func foo() {
            guard let self = self as? Foo else {
                return
            }
            self.bar()
        }
        """
        testFormatting(for: input, rule: FormatRules.redundantSelf)
    }

    func testNoRemoveSelfInClosureInIfCondition() {
        let input = """
        class Foo {
            func foo() {
                if bar({ self.baz() }) {}
            }
        }
        """
        testFormatting(for: input, rule: FormatRules.redundantSelf)
    }

    func testNoRemoveSelfInTrailingClosureInVarAssignment() {
        let input = """
        func broken() {
            var bad = abc {
                self.foo()
                self.bar
            }
        }
        """
        testFormatting(for: input, rule: FormatRules.redundantSelf)
    }

    func testSelfNotRemovedWhenPropertyIsKeyword() {
        let input = """
        class Foo {
            let `default` = 5
            func foo() {
                print(self.default)
            }
        }
        """
        testFormatting(for: input, rule: FormatRules.redundantSelf)
    }

    func testSelfNotRemovedWhenPropertyIsContextualKeyword() {
        let input = """
        class Foo {
            let `self` = 5
            func foo() {
                print(self.self)
            }
        }
        """
        testFormatting(for: input, rule: FormatRules.redundantSelf)
    }

    func testSelfRemovedForContextualKeywordThatRequiresNoEscaping() {
        let input = """
        class Foo {
            let get = 5
            func foo() {
                print(self.get)
            }
        }
        """
        let output = """
        class Foo {
            let get = 5
            func foo() {
                print(get)
            }
        }
        """
        testFormatting(for: input, output, rule: FormatRules.redundantSelf)
    }

    func testRemoveSelfForMemberNamedLazy() {
        let input = "func foo() { self.lazy() }"
        let output = "func foo() { lazy() }"
        testFormatting(for: input, output, rule: FormatRules.redundantSelf)
    }

    func testRemoveRedundantSelfInArrayLiteral() {
        let input = """
        class Foo {
            func foo() {
                print([self.bar.x, self.bar.y])
            }
        }
        """
        let output = """
        class Foo {
            func foo() {
                print([bar.x, bar.y])
            }
        }
        """
        testFormatting(for: input, output, rule: FormatRules.redundantSelf)
    }

    func testRemoveRedundantSelfInArrayLiteralVar() {
        let input = """
        class Foo {
            func foo() {
                var bars = [self.bar.x, self.bar.y]
                print(bars)
            }
        }
        """
        let output = """
        class Foo {
            func foo() {
                var bars = [bar.x, bar.y]
                print(bars)
            }
        }
        """
        testFormatting(for: input, output, rule: FormatRules.redundantSelf)
    }

    func testRemoveRedundantSelfInGuardLet() {
        let input = """
        class Foo {
            func foo() {
                guard let bar = self.baz else {
                    return
                }
            }
        }
        """
        let output = """
        class Foo {
            func foo() {
                guard let bar = baz else {
                    return
                }
            }
        }
        """
        testFormatting(for: input, output, rule: FormatRules.redundantSelf)
    }

    func testSelfNotRemovedInClosureInIf() {
        let input = """
        if let foo = bar(baz: { [weak self] in
            guard let self = self else { return }
            _ = self.myVar
        }) {}
        """
        testFormatting(for: input, rule: FormatRules.redundantSelf,
                       exclude: ["wrapConditionalBodies"])
    }

    func testStructSelfRemovedInTrailingClosureInIfCase() {
        let input = """
        struct A {
            func doSomething() {
                B.method { mode in
                    if case .edit = mode {
                        self.doA()
                    } else {
                        self.doB()
                    }
                }
            }

            func doA() {}
            func doB() {}
        }
        """
        let output = """
        struct A {
            func doSomething() {
                B.method { mode in
                    if case .edit = mode {
                        doA()
                    } else {
                        doB()
                    }
                }
            }

            func doA() {}
            func doB() {}
        }
        """
        testFormatting(for: input, output, rule: FormatRules.redundantSelf,
                       options: FormatOptions(swiftVersion: "5.8"))
    }

    func testSelfNotRemovedInDynamicMemberLookup() {
        let input = """
        @dynamicMemberLookup
        struct Foo {
            subscript(dynamicMember foo: String) -> String {
                foo + "bar"
            }

            func bar() {
                if self.foo == "foobar" {
                    return
                }
            }
        }
        """
        let options = FormatOptions(swiftVersion: "5.4")
        testFormatting(for: input, rule: FormatRules.redundantSelf, options: options)
    }

    func testSelfNotRemovedInDeclarationWithDynamicMemberLookup() {
        let input = """
        @dynamicMemberLookup
        struct Foo {
            subscript(dynamicMember foo: String) -> String {
                foo + "bar"
            }

            func bar() {
                let foo = self.foo
                print(foo)
            }
        }
        """
        let options = FormatOptions(swiftVersion: "5.4")
        testFormatting(for: input, rule: FormatRules.redundantSelf, options: options)
    }

    func testSelfNotRemovedInExtensionOfTypeWithDynamicMemberLookup() {
        let input = """
        @dynamicMemberLookup
        struct Foo {}

        extension Foo {
            subscript(dynamicMember foo: String) -> String {
                foo + "bar"
            }

            func bar() {
                if self.foo == "foobar" {
                    return
                }
            }
        }
        """
        let options = FormatOptions(swiftVersion: "5.4")
        testFormatting(for: input, rule: FormatRules.redundantSelf, options: options)
    }

    func testSelfRemovedInNestedExtensionOfTypeWithDynamicMemberLookup() {
        let input = """
        @dynamicMemberLookup
        struct Foo {
            var foo: Int
            struct Foo {}
            extension Foo {
                func bar() {
                    if self.foo == "foobar" {
                        return
                    }
                }
            }
        }
        """
        let output = """
        @dynamicMemberLookup
        struct Foo {
            var foo: Int
            struct Foo {}
            extension Foo {
                func bar() {
                    if foo == "foobar" {
                        return
                    }
                }
            }
        }
        """
        let options = FormatOptions(swiftVersion: "5.4")
        testFormatting(for: input, output, rule: FormatRules.redundantSelf,
                       options: options)
    }

    func testNoRemoveSelfAfterGuardCaseLetWithExplicitNamespace() {
        let input = """
        class Foo {
            var name: String?

            func bug(element: Something) {
                guard case let Something.a(name) = element
                else { return }
                self.name = name
            }
        }
        """
        testFormatting(for: input, rule: FormatRules.redundantSelf,
                       exclude: ["wrapConditionalBodies"])
    }

    func testNoRemoveSelfInAssignmentInsideIfAsStatement() {
        let input = """
        if let foo = foo as? Foo, let bar = baz {
            self.bar = bar
        }
        """
        testFormatting(for: input, rule: FormatRules.redundantSelf)
    }

    func testNoRemoveSelfInAssignmentInsideIfLetWithPostfixOperator() {
        let input = """
        if let foo = baz?.foo, let bar = baz?.bar {
            self.foo = foo
            self.bar = bar
        }
        """
        testFormatting(for: input, rule: FormatRules.redundantSelf)
    }

    func testRedundantSelfParsingBug() {
        let input = """
        private class Foo {
            mutating func bar() -> Statement? {
                let start = self
                guard case Token.identifier(let name)? = self.popFirst() else {
                    self = start
                    return nil
                }
                return Statement.declaration(name: name)
            }
        }
        """
        let output = """
        private class Foo {
            mutating func bar() -> Statement? {
                let start = self
                guard case Token.identifier(let name)? = popFirst() else {
                    self = start
                    return nil
                }
                return Statement.declaration(name: name)
            }
        }
        """
        testFormatting(for: input, output, rule: FormatRules.redundantSelf,
                       exclude: ["hoistPatternLet"])
    }

    func testRedundantSelfParsingBug2() {
        let input = """
        extension Foo {
            private enum NonHashableEnum: RawRepresentable {
                case foo
                case bar

                var rawValue: RuntimeTypeTests.TestStruct {
                    return TestStruct(foo: 0)
                }

                init?(rawValue: RuntimeTypeTests.TestStruct) {
                    switch rawValue.foo {
                    case 0:
                        self = .foo
                    case 1:
                        self = .bar
                    default:
                        return nil
                    }
                }
            }
        }
        """
        testFormatting(for: input, rule: FormatRules.redundantSelf)
    }

    func testRedundantSelfParsingBug3() {
        let input = """
        final class ViewController {
          private func bottomBarModels() -> [BarModeling] {
            if let url = URL(string: "..."){
              // ...
            }

            models.append(
              Footer.barModel(
                content: FooterContent(
                  primaryTitleText: "..."),
                style: style)
                .setBehaviors { context in
                  context.view.primaryButtonState = self.isLoading ? .waiting : .normal
                  context.view.primaryActionHandler = { [weak self] _ in
                    self?.acceptButtonWasTapped()
                  }
                })
          }

        }
        """
        XCTAssertNoThrow(try format(input, rules: [FormatRules.redundantSelf]))
    }

    func testRedundantSelfParsingBug4() {
        let input = """
        func tableView(_ tableView: UITableView, cellForRowAt indexPath: IndexPath) -> UITableViewCell {
            guard let row: Row = promotionSections[indexPath.section][indexPath.row] else { return UITableViewCell() }
            let cell = tableView.dequeueReusable(RowTableViewCell.self, forIndexPath: indexPath)
            cell.update(row: row)
            return cell
        }
        """
        XCTAssertNoThrow(try format(input, rules: [FormatRules.redundantSelf]))
    }

    func testRedundantSelfParsingBug5() {
        let input = """
        Button.primary(
            title: "Title",
            tapHandler: { [weak self] in
                self?.dismissBlock? {
                    // something
                }
            }
        )
        """
        XCTAssertNoThrow(try format(input, rules: [FormatRules.redundantSelf]))
    }

    func testRedundantSelfParsingBug6() {
        let input = """
        if let foo = bar, foo.tracking[jsonDict: "something"] != nil {}
        """
        XCTAssertNoThrow(try format(input, rules: [FormatRules.redundantSelf]))
    }

    func testRedundantSelfWithStaticMethodAfterForLoop() {
        let input = """
        struct Foo {
            init() {
                for foo in self.bar {}
            }

            static func foo() {}
        }

        """
        let output = """
        struct Foo {
            init() {
                for foo in bar {}
            }

            static func foo() {}
        }

        """
        testFormatting(for: input, output, rule: FormatRules.redundantSelf)
    }

    func testRedundantSelfWithStaticMethodAfterForWhereLoop() {
        let input = """
        struct Foo {
            init() {
                for foo in self.bar where !bar.isEmpty {}
            }

            static func foo() {}
        }

        """
        let output = """
        struct Foo {
            init() {
                for foo in bar where !bar.isEmpty {}
            }

            static func foo() {}
        }

        """
        testFormatting(for: input, output, rule: FormatRules.redundantSelf)
    }

    func testRedundantSelfRuleDoesntErrorInForInTryLoop() {
        let input = "for foo in try bar() {}"
        testFormatting(for: input, rule: FormatRules.redundantSelf)
    }

    func testRedundantSelfInInitWithActorLabel() {
        let input = """
        class Foo {
            init(actor: Actor, bar: Bar) {
                self.actor = actor
                self.bar = bar
            }
        }
        """
        testFormatting(for: input, rule: FormatRules.redundantSelf)
    }

    func testRedundantSelfRuleFailsInGuardWithParenthesizedClosureAfterComma() {
        let input = """
        guard let foo = bar, foo.bar(baz: { $0 }) else {
            return nil
        }
        """
        testFormatting(for: input, rule: FormatRules.redundantSelf)
    }

    func testMinSelfNotRemoved() {
        let input = """
        extension Array where Element: Comparable {
            func foo() -> Int {
                self.min()
            }
        }
        """
        testFormatting(for: input, rule: FormatRules.redundantSelf)
    }

    func testMinSelfNotRemovedOnSwift5_4() {
        let input = """
        extension Array where Element == Foo {
            func smallest() -> Foo? {
                let bar = self.min(by: { rect1, rect2 -> Bool in
                    rect1.perimeter < rect2.perimeter
                })
                return bar
            }
        }
        """
        let options = FormatOptions(swiftVersion: "5.4")
        testFormatting(for: input, rule: FormatRules.redundantSelf, options: options)
    }

    func testDisableRedundantSelfDirective() {
        let input = """
        func smallest() -> Foo? {
            // swiftformat:disable:next redundantSelf
            let bar = self.foo { rect1, rect2 -> Bool in
                rect1.perimeter < rect2.perimeter
            }
            return bar
        }
        """
        let options = FormatOptions(swiftVersion: "5.4")
        testFormatting(for: input, rule: FormatRules.redundantSelf, options: options)
    }

    func testDisableRedundantSelfDirective2() {
        let input = """
        func smallest() -> Foo? {
            let bar =
                // swiftformat:disable:next redundantSelf
                self.foo { rect1, rect2 -> Bool in
                    rect1.perimeter < rect2.perimeter
                }
            return bar
        }
        """
        let options = FormatOptions(swiftVersion: "5.4")
        testFormatting(for: input, rule: FormatRules.redundantSelf, options: options)
    }

    func testSelfInsertDirective() {
        let input = """
        func smallest() -> Foo? {
            // swiftformat:options:next --self insert
            let bar = self.foo { rect1, rect2 -> Bool in
                rect1.perimeter < rect2.perimeter
            }
            return bar
        }
        """
        let options = FormatOptions(swiftVersion: "5.4")
        testFormatting(for: input, rule: FormatRules.redundantSelf, options: options)
    }

    func testNoRemoveVariableShadowedLaterInScopeInOlderSwiftVersions() {
        let input = """
        func foo() -> Bar? {
            guard let baz = self.bar else {
                return nil
            }

            let bar = Foo()
            return Bar(baz)
        }
        """
        let options = FormatOptions(swiftVersion: "4.2")
        testFormatting(for: input, rule: FormatRules.redundantSelf, options: options)
    }

    func testStillRemoveVariableShadowedInSameDecalarationInOlderSwiftVersions() {
        let input = """
        func foo() -> Bar? {
            guard let bar = self.bar else {
                return nil
            }
            return bar
        }
        """
        let output = """
        func foo() -> Bar? {
            guard let bar = bar else {
                return nil
            }
            return bar
        }
        """
        let options = FormatOptions(swiftVersion: "5.0")
        testFormatting(for: input, output, rule: FormatRules.redundantSelf, options: options)
    }

    func testShadowedSelfRemovedInGuardLet() {
        let input = """
        func foo() {
            guard let optional = self.optional else {
                return
            }
            print(optional)
        }
        """
        let output = """
        func foo() {
            guard let optional = optional else {
                return
            }
            print(optional)
        }
        """
        testFormatting(for: input, output, rule: FormatRules.redundantSelf)
    }

    func testShadowedStringValueNotRemovedInInit() {
        let input = """
        init() {
            let value = "something"
            self.value = value
        }
        """
        let options = FormatOptions(swiftVersion: "5.4")
        testFormatting(for: input, rule: FormatRules.redundantSelf, options: options)
    }

    func testShadowedIntValueNotRemovedInInit() {
        let input = """
        init() {
            let value = 5
            self.value = value
        }
        """
        let options = FormatOptions(swiftVersion: "5.4")
        testFormatting(for: input, rule: FormatRules.redundantSelf, options: options)
    }

    func testShadowedPropertyValueNotRemovedInInit() {
        let input = """
        init() {
            let value = foo
            self.value = value
        }
        """
        let options = FormatOptions(swiftVersion: "5.4")
        testFormatting(for: input, rule: FormatRules.redundantSelf, options: options)
    }

    func testShadowedFuncCallValueNotRemovedInInit() {
        let input = """
        init() {
            let value = foo()
            self.value = value
        }
        """
        let options = FormatOptions(swiftVersion: "5.4")
        testFormatting(for: input, rule: FormatRules.redundantSelf, options: options)
    }

    func testShadowedFuncParamRemovedInInit() {
        let input = """
        init() {
            let value = foo(self.value)
        }
        """
        let output = """
        init() {
            let value = foo(value)
        }
        """
        let options = FormatOptions(swiftVersion: "5.4")
        testFormatting(for: input, output, rule: FormatRules.redundantSelf, options: options)
    }

    // explicitSelf = .insert

    func testInsertSelf() {
        let input = "class Foo {\n    let foo: Int\n    init() { foo = 5 }\n}"
        let output = "class Foo {\n    let foo: Int\n    init() { self.foo = 5 }\n}"
        let options = FormatOptions(explicitSelf: .insert)
        testFormatting(for: input, output, rule: FormatRules.redundantSelf, options: options)
    }

    func testInsertSelfInActor() {
        let input = "actor Foo {\n    let foo: Int\n    init() { foo = 5 }\n}"
        let output = "actor Foo {\n    let foo: Int\n    init() { self.foo = 5 }\n}"
        let options = FormatOptions(explicitSelf: .insert)
        testFormatting(for: input, output, rule: FormatRules.redundantSelf, options: options)
    }

    func testInsertSelfAfterReturn() {
        let input = "class Foo {\n    let foo: Int\n    func bar() -> Int { return foo }\n}"
        let output = "class Foo {\n    let foo: Int\n    func bar() -> Int { return self.foo }\n}"
        let options = FormatOptions(explicitSelf: .insert)
        testFormatting(for: input, output, rule: FormatRules.redundantSelf, options: options)
    }

    func testInsertSelfInsideStringInterpolation() {
        let input = "class Foo {\n    var bar: String?\n    func baz() {\n        print(\"\\(bar)\")\n    }\n}"
        let output = "class Foo {\n    var bar: String?\n    func baz() {\n        print(\"\\(self.bar)\")\n    }\n}"
        let options = FormatOptions(explicitSelf: .insert)
        testFormatting(for: input, output, rule: FormatRules.redundantSelf, options: options)
    }

    func testNoInterpretGenericTypesAsMembers() {
        let input = "class Foo {\n    let foo: Bar<Int, Int>\n    init() { self.foo = Int(5) }\n}"
        let options = FormatOptions(explicitSelf: .insert)
        testFormatting(for: input, rule: FormatRules.redundantSelf, options: options)
    }

    func testInsertSelfForStaticMemberInClassFunction() {
        let input = "class Foo {\n    static var foo: Int\n    class func bar() { foo = 5 }\n}"
        let output = "class Foo {\n    static var foo: Int\n    class func bar() { self.foo = 5 }\n}"
        let options = FormatOptions(explicitSelf: .insert)
        testFormatting(for: input, output, rule: FormatRules.redundantSelf, options: options)
    }

    func testNoInsertSelfForInstanceMemberInClassFunction() {
        let input = "class Foo {\n    var foo: Int\n    class func bar() { foo = 5 }\n}"
        let options = FormatOptions(explicitSelf: .insert)
        testFormatting(for: input, rule: FormatRules.redundantSelf, options: options)
    }

    func testNoInsertSelfForStaticMemberInInstanceFunction() {
        let input = "class Foo {\n    static var foo: Int\n    func bar() { foo = 5 }\n}"
        let options = FormatOptions(explicitSelf: .insert)
        testFormatting(for: input, rule: FormatRules.redundantSelf, options: options)
    }

    func testNoInsertSelfForShadowedClassMemberInClassFunction() {
        let input = "class Foo {\n    class func foo() {\n        var foo: Int\n        func bar() { foo = 5 }\n    }\n}"
        let options = FormatOptions(explicitSelf: .insert)
        testFormatting(for: input, rule: FormatRules.redundantSelf, options: options)
    }

    func testNoInsertSelfInForLoopTuple() {
        let input = "class Foo {\n    var bar: Int\n    func foo() { for (bar, baz) in quux {} }\n}"
        let options = FormatOptions(explicitSelf: .insert)
        testFormatting(for: input, rule: FormatRules.redundantSelf, options: options)
    }

    func testNoInsertSelfForTupleTypeMembers() {
        let input = "class Foo {\n    var foo: (Int, UIColor) {\n        let bar = UIColor.red\n    }\n}"
        let options = FormatOptions(explicitSelf: .insert)
        testFormatting(for: input, rule: FormatRules.redundantSelf, options: options)
    }

    func testNoInsertSelfForArrayElements() {
        let input = "class Foo {\n    var foo = [1, 2, nil]\n    func bar() { baz(nil) }\n}"
        let options = FormatOptions(explicitSelf: .insert)
        testFormatting(for: input, rule: FormatRules.redundantSelf, options: options)
    }

    func testNoInsertSelfForNestedVarReference() {
        let input = "class Foo {\n    func bar() {\n        var bar = 5\n        repeat { bar = 6 } while true\n    }\n}"
        let options = FormatOptions(explicitSelf: .insert)
        testFormatting(for: input, rule: FormatRules.redundantSelf, options: options)
    }

    func testNoInsertSelfInSwitchCaseLet() {
        let input = "class Foo {\n    var foo: Bar? {\n        switch bar {\n        case let .baz(foo, _):\n            return nil\n        }\n    }\n}"
        let options = FormatOptions(explicitSelf: .insert)
        testFormatting(for: input, rule: FormatRules.redundantSelf, options: options)
    }

    func testNoInsertSelfInFuncAfterImportedClass() {
        let input = "import class Foo.Bar\nfunc foo() {\n    var bar = 5\n    if true {\n        bar = 6\n    }\n}"
        let options = FormatOptions(explicitSelf: .insert)
        testFormatting(for: input, rule: FormatRules.redundantSelf, options: options,
                       exclude: ["blankLineAfterImports"])
    }

    func testNoInsertSelfForSubscriptGetSet() {
        let input = "class Foo {\n    func get() {}\n    func set() {}\n    subscript(key: String) -> String {\n        get { return get(key) }\n        set { set(key, newValue) }\n    }\n}"
        let output = "class Foo {\n    func get() {}\n    func set() {}\n    subscript(key: String) -> String {\n        get { return self.get(key) }\n        set { self.set(key, newValue) }\n    }\n}"
        let options = FormatOptions(explicitSelf: .insert)
        testFormatting(for: input, output, rule: FormatRules.redundantSelf, options: options)
    }

    func testNoInsertSelfInIfCaseLet() {
        let input = "enum Foo {\n    case bar(Int)\n    var value: Int? {\n        if case let .bar(value) = self { return value }\n    }\n}"
        let options = FormatOptions(explicitSelf: .insert)
        testFormatting(for: input, rule: FormatRules.redundantSelf, options: options,
                       exclude: ["wrapConditionalBodies"])
    }

    func testNoInsertSelfForPatternLet() {
        let input = "class Foo {\n    func foo() {}\n    func bar() {\n        switch x {\n        case .bar(let foo, var bar): print(foo + bar)\n        }\n    }\n}"
        let options = FormatOptions(explicitSelf: .insert)
        testFormatting(for: input, rule: FormatRules.redundantSelf, options: options)
    }

    func testNoInsertSelfForPatternLet2() {
        let input = "class Foo {\n    func foo() {}\n    func bar() {\n        switch x {\n        case let .foo(baz): print(baz)\n        case .bar(let foo, var bar): print(foo + bar)\n        }\n    }\n}"
        let options = FormatOptions(explicitSelf: .insert)
        testFormatting(for: input, rule: FormatRules.redundantSelf, options: options)
    }

    func testNoInsertSelfForTypeOf() {
        let input = "class Foo {\n    var type: String?\n    func bar() {\n        print(\"\\(type(of: self))\")\n    }\n}"
        let options = FormatOptions(explicitSelf: .insert)
        testFormatting(for: input, rule: FormatRules.redundantSelf, options: options)
    }

    func testNoInsertSelfForConditionalLocal() {
        let input = "class Foo {\n    func foo() {\n        #if os(watchOS)\n            var foo: Int\n        #else\n            var foo: Float\n        #endif\n        print(foo)\n    }\n}"
        let options = FormatOptions(explicitSelf: .insert)
        testFormatting(for: input, rule: FormatRules.redundantSelf, options: options)
    }

    func testInsertSelfInExtension() {
        let input = """
        struct Foo {
            var bar = 5
        }

        extension Foo {
            func baz() {
                bar = 6
            }
        }
        """
        let output = """
        struct Foo {
            var bar = 5
        }

        extension Foo {
            func baz() {
                self.bar = 6
            }
        }
        """
        let options = FormatOptions(explicitSelf: .insert)
        testFormatting(for: input, output, rule: FormatRules.redundantSelf, options: options)
    }

    func testGlobalAfterTypeNotTreatedAsMember() {
        let input = """
        struct Foo {
            var foo = 1
        }

        var bar = 5

        extension Foo {
            func baz() {
                bar = 6
            }
        }
        """
        let options = FormatOptions(explicitSelf: .insert)
        testFormatting(for: input, rule: FormatRules.redundantSelf, options: options)
    }

    func testForWhereVarNotTreatedAsMember() {
        let input = """
        class Foo {
            var bar: Bar
            var bazziestBar: Bar? {
                for bar in self where bar.baz {
                    return bar
                }
                return nil
            }
        }
        """
        let options = FormatOptions(explicitSelf: .insert)
        testFormatting(for: input, rule: FormatRules.redundantSelf, options: options)
    }

    func testSwitchCaseWhereVarNotTreatedAsMember() {
        let input = """
        class Foo {
            var bar: Bar
            var bazziestBar: Bar? {
                switch x {
                case let bar where bar.baz:
                    return bar
                default:
                    return nil
                }
            }
        }
        """
        let options = FormatOptions(explicitSelf: .insert)
        testFormatting(for: input, rule: FormatRules.redundantSelf, options: options)
    }

    func testSwitchCaseVarDoesntLeak() {
        let input = """
        class Foo {
            var bar: Bar
            var bazziestBar: Bar? {
                switch x {
                case let bar:
                    return bar
                default:
                    return bar
                }
            }
        }
        """
        let output = """
        class Foo {
            var bar: Bar
            var bazziestBar: Bar? {
                switch x {
                case let bar:
                    return bar
                default:
                    return self.bar
                }
            }
        }
        """
        let options = FormatOptions(explicitSelf: .insert)
        testFormatting(for: input, output, rule: FormatRules.redundantSelf, options: options)
    }

    func testSelfInsertedInSwitchCaseLet() {
        let input = """
        class Foo {
            var bar: Bar
            var bazziestBar: Bar? {
                switch x {
                case let foo:
                    return bar
                default:
                    return bar
                }
            }
        }
        """
        let output = """
        class Foo {
            var bar: Bar
            var bazziestBar: Bar? {
                switch x {
                case let foo:
                    return self.bar
                default:
                    return self.bar
                }
            }
        }
        """
        let options = FormatOptions(explicitSelf: .insert)
        testFormatting(for: input, output, rule: FormatRules.redundantSelf, options: options)
    }

    func testSelfInsertedInSwitchCaseWhere() {
        let input = """
        class Foo {
            var bar: Bar
            var bazziestBar: Bar? {
                switch x {
                case let foo where bar.baz:
                    return bar
                default:
                    return bar
                }
            }
        }
        """
        let output = """
        class Foo {
            var bar: Bar
            var bazziestBar: Bar? {
                switch x {
                case let foo where self.bar.baz:
                    return self.bar
                default:
                    return self.bar
                }
            }
        }
        """
        let options = FormatOptions(explicitSelf: .insert)
        testFormatting(for: input, output, rule: FormatRules.redundantSelf, options: options)
    }

    func testSelfInsertedInDidSet() {
        let input = """
        class Foo {
            var bar = false {
                didSet {
                    bar = !bar
                }
            }
        }
        """
        let output = """
        class Foo {
            var bar = false {
                didSet {
                    self.bar = !self.bar
                }
            }
        }
        """
        let options = FormatOptions(explicitSelf: .insert)
        testFormatting(for: input, output, rule: FormatRules.redundantSelf, options: options)
    }

    func testSelfInsertedAfterLet() {
        let input = """
        struct Foo {
            let foo = "foo"
            func bar() {
                let x = foo
                baz(x)
            }

            func baz(_: String) {}
        }
        """
        let output = """
        struct Foo {
            let foo = "foo"
            func bar() {
                let x = self.foo
                self.baz(x)
            }

            func baz(_: String) {}
        }
        """
        let options = FormatOptions(explicitSelf: .insert)
        testFormatting(for: input, output, rule: FormatRules.redundantSelf, options: options)
    }

    func testSelfNotInsertedInParameterNames() {
        let input = """
        class Foo {
            let a: String

            func bar() {
                foo(a: a)
            }
        }
        """
        let output = """
        class Foo {
            let a: String

            func bar() {
                foo(a: self.a)
            }
        }
        """
        let options = FormatOptions(explicitSelf: .insert)
        testFormatting(for: input, output, rule: FormatRules.redundantSelf, options: options)
    }

    func testSelfNotInsertedInCaseLet() {
        let input = """
        class Foo {
            let a: String?
            let b: String

            func bar() {
                if case let .some(a) = self.a, case var .some(b) = self.b {}
            }
        }
        """
        let options = FormatOptions(explicitSelf: .insert)
        testFormatting(for: input, rule: FormatRules.redundantSelf, options: options)
    }

    func testSelfNotInsertedInCaseLet2() {
        let input = """
        class Foo {
            let a: String?
            let b: String

            func baz() {
                if case let .foos(a, b) = foo, case let .bars(a, b) = bar {}
            }
        }
        """
        let options = FormatOptions(explicitSelf: .insert)
        testFormatting(for: input, rule: FormatRules.redundantSelf, options: options)
    }

    func testSelfInsertedInTupleAssignment() {
        let input = """
        class Foo {
            let a: String?
            let b: String

            func bar() {
                (a, b) = ("foo", "bar")
            }
        }
        """
        let output = """
        class Foo {
            let a: String?
            let b: String

            func bar() {
                (self.a, self.b) = ("foo", "bar")
            }
        }
        """
        let options = FormatOptions(explicitSelf: .insert)
        testFormatting(for: input, output, rule: FormatRules.redundantSelf, options: options)
    }

    func testSelfNotInsertedInTupleAssignment() {
        let input = """
        class Foo {
            let a: String?
            let b: String

            func bar() {
                let (a, b) = (self.a, self.b)
            }
        }
        """
        let options = FormatOptions(explicitSelf: .insert)
        testFormatting(for: input, rule: FormatRules.redundantSelf, options: options)
    }

    func testInsertSelfForMemberNamedLazy() {
        let input = """
        class Foo {
            var lazy = "foo"
            func foo() {
                print(lazy)
            }
        }
        """
        let output = """
        class Foo {
            var lazy = "foo"
            func foo() {
                print(self.lazy)
            }
        }
        """
        let options = FormatOptions(explicitSelf: .insert)
        testFormatting(for: input, output, rule: FormatRules.redundantSelf, options: options)
    }

    func testNoInsertSelfForVarDefinedInIfCaseLet() {
        let input = """
        struct A {
            var localVar = ""

            var B: String {
                if case let .c(localVar) = self.d, localVar == .e {
                    print(localVar)
                }
            }
        }
        """
        let options = FormatOptions(explicitSelf: .insert)
        testFormatting(for: input, rule: FormatRules.redundantSelf, options: options)
    }

    func testNoInsertSelfForVarDefinedInUnhoistedIfCaseLet() {
        let input = """
        struct A {
            var localVar = ""

            var B: String {
                if case .c(let localVar) = self.d, localVar == .e {
                    print(localVar)
                }
            }
        }
        """
        let options = FormatOptions(explicitSelf: .insert)
        testFormatting(for: input, rule: FormatRules.redundantSelf, options: options,
                       exclude: ["hoistPatternLet"])
    }

    func testNoInsertSelfForVarDefinedInFor() {
        let input = """
        struct A {
            var localVar = ""

            var B: String {
                for localVar in 0 ..< 6 where localVar < 5 {
                    print(localVar)
                }
            }
        }
        """
        let options = FormatOptions(explicitSelf: .insert)
        testFormatting(for: input, rule: FormatRules.redundantSelf, options: options)
    }

    func testNoInsertSelfForVarDefinedInWhileLet() {
        let input = """
        struct A {
            var localVar = ""

            var B: String {
                while let localVar = self.localVar, localVar < 5 {
                    print(localVar)
                }
            }
        }
        """
        let options = FormatOptions(explicitSelf: .insert)
        testFormatting(for: input, rule: FormatRules.redundantSelf, options: options)
    }

    func testNoInsertSelfInCaptureList() {
        let input = """
        class Thing {
            var a: String? { nil }

            func foo() {
                let b = ""
                { [weak a = b] _ in }
            }
        }
        """
        let options = FormatOptions(explicitSelf: .insert)
        testFormatting(for: input, rule: FormatRules.redundantSelf, options: options)
    }

    func testNoInsertSelfInCaptureList2() {
        let input = """
        class Thing {
            var a: String? { nil }

            func foo() {
                { [weak a] _ in }
            }
        }
        """
        let options = FormatOptions(explicitSelf: .insert)
        testFormatting(for: input, rule: FormatRules.redundantSelf, options: options)
    }

    func testNoInsertSelfInCaptureList3() {
        let input = """
        class A {
            var thing: B? { fatalError() }

            func foo() {
                let thing2 = B()
                let _: (Bool) -> Void = { [weak thing = thing2] _ in
                    thing?.bar()
                }
            }
        }
        """
        let options = FormatOptions(explicitSelf: .insert)
        testFormatting(for: input, rule: FormatRules.redundantSelf, options: options)
    }

    func testBodilessFunctionDoesntBreakParser() {
        let input = """
        @_silgen_name("foo")
        func foo(_: CFString, _: CFTypeRef) -> Int?

        enum Bar {
            static func baz() {
                fatalError()
            }
        }
        """
        let options = FormatOptions(explicitSelf: .insert)
        testFormatting(for: input, rule: FormatRules.redundantSelf, options: options)
    }

    // explicitSelf = .initOnly

    func testPreserveSelfInsideClassInit() {
        let input = """
        class Foo {
            var bar = 5
            init() {
                self.bar = 6
            }
        }
        """
        let options = FormatOptions(explicitSelf: .initOnly)
        testFormatting(for: input, rule: FormatRules.redundantSelf, options: options)
    }

    func testRemoveSelfIfNotInsideClassInit() {
        let input = """
        class Foo {
            var bar = 5
            func baz() {
                self.bar = 6
            }
        }
        """
        let output = """
        class Foo {
            var bar = 5
            func baz() {
                bar = 6
            }
        }
        """
        let options = FormatOptions(explicitSelf: .initOnly)
        testFormatting(for: input, output, rule: FormatRules.redundantSelf, options: options)
    }

    func testInsertSelfInsideClassInit() {
        let input = """
        class Foo {
            var bar = 5
            init() {
                bar = 6
            }
        }
        """
        let output = """
        class Foo {
            var bar = 5
            init() {
                self.bar = 6
            }
        }
        """
        let options = FormatOptions(explicitSelf: .initOnly)
        testFormatting(for: input, output, rule: FormatRules.redundantSelf, options: options)
    }

    func testNoInsertSelfInsideClassInitIfNotLvalue() {
        let input = """
        class Foo {
            var bar = 5
            let baz = 6
            init() {
                bar = baz
            }
        }
        """
        let output = """
        class Foo {
            var bar = 5
            let baz = 6
            init() {
                self.bar = baz
            }
        }
        """
        let options = FormatOptions(explicitSelf: .initOnly)
        testFormatting(for: input, output, rule: FormatRules.redundantSelf, options: options)
    }

    func testRemoveSelfInsideClassInitIfNotLvalue() {
        let input = """
        class Foo {
            var bar = 5
            let baz = 6
            init() {
                self.bar = self.baz
            }
        }
        """
        let output = """
        class Foo {
            var bar = 5
            let baz = 6
            init() {
                self.bar = baz
            }
        }
        """
        let options = FormatOptions(explicitSelf: .initOnly)
        testFormatting(for: input, output, rule: FormatRules.redundantSelf, options: options)
    }

    func testSelfDotTypeInsideClassInitEdgeCase() {
        let input = """
        class Foo {
            let type: Int

            init() {
                self.type = 5
            }

            func baz() {
                switch type {}
            }
        }
        """
        let options = FormatOptions(explicitSelf: .initOnly)
        testFormatting(for: input, rule: FormatRules.redundantSelf, options: options)
    }

    func testSelfInsertedInTupleInInit() {
        let input = """
        class Foo {
            let a: String?
            let b: String

            init() {
                (a, b) = ("foo", "bar")
            }
        }
        """
        let output = """
        class Foo {
            let a: String?
            let b: String

            init() {
                (self.a, self.b) = ("foo", "bar")
            }
        }
        """
        let options = FormatOptions(explicitSelf: .initOnly)
        testFormatting(for: input, output, rule: FormatRules.redundantSelf, options: options)
    }

    func testSelfInsertedAfterLetInInit() {
        let input = """
        class Foo {
            var foo: String
            init(bar: Bar) {
                let baz = bar.quux
                foo = baz
            }
        }
        """
        let output = """
        class Foo {
            var foo: String
            init(bar: Bar) {
                let baz = bar.quux
                self.foo = baz
            }
        }
        """
        let options = FormatOptions(explicitSelf: .initOnly)
        testFormatting(for: input, output, rule: FormatRules.redundantSelf, options: options)
    }

    func testRedundantSelfRuleDoesntErrorForStaticFuncInProtocolWithWhere() {
        let input = """
        protocol Foo where Self: Bar {
            static func baz() -> Self
        }
        """
        let options = FormatOptions(explicitSelf: .initOnly)
        testFormatting(for: input, rule: FormatRules.redundantSelf, options: options)
    }

    func testRedundantSelfRuleDoesntErrorForStaticFuncInStructWithWhere() {
        let input = """
        struct Foo<T> where T: Bar {
            static func baz() -> Foo {}
        }
        """
        let options = FormatOptions(explicitSelf: .initOnly)
        testFormatting(for: input, rule: FormatRules.redundantSelf, options: options)
    }

    func testRedundantSelfRuleDoesntErrorForClassFuncInClassWithWhere() {
        let input = """
        class Foo<T> where T: Bar {
            class func baz() -> Foo {}
        }
        """
        let options = FormatOptions(explicitSelf: .initOnly)
        testFormatting(for: input, rule: FormatRules.redundantSelf, options: options)
    }

    func testRedundantSelfRuleFailsInInitOnlyMode() {
        let input = """
        class Foo {
            func foo() -> Foo? {
                guard let bar = { nil }() else {
                    return nil
                }
            }

            static func baz() -> String? {}
        }
        """
        let options = FormatOptions(explicitSelf: .initOnly)
        testFormatting(for: input, rule: FormatRules.redundantSelf, options: options, exclude: ["redundantClosure"])
    }

    func testRedundantSelfRuleFailsInInitOnlyMode2() {
        let input = """
        struct Mesh {
            var storage: Storage
            init(vertices: [Vertex]) {
                let isConvex = pointsAreConvex(vertices)
                storage = Storage(vertices: vertices)
            }
        }
        """
        let output = """
        struct Mesh {
            var storage: Storage
            init(vertices: [Vertex]) {
                let isConvex = pointsAreConvex(vertices)
                self.storage = Storage(vertices: vertices)
            }
        }
        """
        let options = FormatOptions(explicitSelf: .initOnly)
        testFormatting(for: input, output, rule: FormatRules.redundantSelf,
                       options: options)
    }

    func testSelfNotRemovedInInitForSwift5_4() {
        let input = """
        init() {
            let foo = 1234
            self.bar = foo
        }
        """
        let options = FormatOptions(explicitSelf: .initOnly, swiftVersion: "5.4")
        testFormatting(for: input, rule: FormatRules.redundantSelf, options: options)
    }

    // parsing bugs

    func testSelfRemovalParsingBug() {
        let input = """
        extension Dictionary where Key == String {
            func requiredValue<T>(for keyPath: String) throws -> T {
                return keyPath as! T
            }

            func optionalValue<T>(for keyPath: String) throws -> T? {
                guard let anyValue = self[keyPath] else {
                    return nil
                }
                guard let value = anyValue as? T else {
                    return nil
                }
                return value
            }
        }
        """
        testFormatting(for: input, rule: FormatRules.redundantSelf)
    }

    func testSelfRemovalParsingBug2() {
        let input = """
        if let test = value()["hi"] {
            print("hi")
        }
        """
        testFormatting(for: input, rule: FormatRules.redundantSelf)
    }

    func testSelfRemovalParsingBug3() {
        let input = """
        func handleGenericError(_ error: Error) {
            if let requestableError = error as? RequestableError,
               case let .underlying(error as NSError) = requestableError,
               error.code == NSURLErrorNotConnectedToInternet
            {}
        }
        """
        let options = FormatOptions(explicitSelf: .initOnly)
        testFormatting(for: input, rule: FormatRules.redundantSelf, options: options)
    }

    func testSelfRemovalParsingBug4() {
        let input = """
        struct Foo {
            func bar() {
                for flag in [] where [].filter({ true }) {}
            }

            static func baz() {}
        }
        """
        let options = FormatOptions(explicitSelf: .insert)
        testFormatting(for: input, rule: FormatRules.redundantSelf, options: options)
    }

    func testSelfRemovalParsingBug5() {
        let input = """
        extension Foo {
            func method(foo: Bar) {
                self.foo = foo

                switch foo {
                case let .foo(bar):
                    closure {
                        Foo.draw()
                    }
                }
            }

            private static func draw() {}
        }
        """

        testFormatting(for: input, rule: FormatRules.redundantSelf)
    }

    func testSelfRemovalParsingBug6() {
        let input = """
        something.do(onSuccess: { result in
            if case .success((let d, _)) = result {
                self.relay.onNext(d)
            }
        })
        """
        testFormatting(for: input, rule: FormatRules.redundantSelf,
                       exclude: ["hoistPatternLet"])
    }

    func testSelfNotRemovedInCaseIfElse() {
        let input = """
        class Foo {
            let bar = true
            let someOptionalBar: String? = "bar"

            func test() {
                guard let bar: String = someOptionalBar else {
                    return
                }

                let result = Result<Any, Error>.success(bar)
                switch result {
                case let .success(value):
                    if self.bar {
                        if self.bar {
                            print(self.bar)
                        }
                    } else {
                        if self.bar {
                            print(self.bar)
                        }
                    }
                case .failure:
                    if self.bar {
                        print(self.bar)
                    }
                }
            }
        }
        """

        testFormatting(for: input, rule: FormatRules.redundantSelf)
    }

    func testSelfCallAfterIfStatementInSwitchStatement() {
        let input = """
        closure { [weak self] in
            guard let self else {
                return
            }

            switch result {
            case let .success(value):
                if value != nil {
                    if value != nil {
                        self.method()
                    }
                }
                self.method()
            case .failure:
                break
            }
        }
        """

        let options = FormatOptions(swiftVersion: "5.3")
        testFormatting(for: input, rule: FormatRules.redundantSelf, options: options)
    }

    func testSelfNotRemovedFollowingNestedSwitchStatements() {
        let input = """
        class Foo {
            let bar = true
            let someOptionalBar: String? = "bar"

            func test() {
                guard let bar: String = someOptionalBar else {
                    return
                }

                let result = Result<Any, Error>.success(bar)
                switch result {
                case let .success(value):
                    switch result {
                    case .success:
                        print("success")
                    case .value:
                        print("value")
                    }
                case .failure:
                    guard self.bar else {
                        print(self.bar)
                        return
                    }
                    print(self.bar)
                }
            }
        }
        """

        testFormatting(for: input, rule: FormatRules.redundantSelf)
    }

    func testRedundantSelfWithStaticAsyncSendableClosureFunction() {
        let input = """
        class Foo: Bar {
            static func bar(
                _ closure: @escaping @Sendable () async -> Foo
            ) -> @Sendable () async -> Foo {
                self.foo = closure
                return closure
            }

            static func bar() {}
        }
        """
        let output = """
        class Foo: Bar {
            static func bar(
                _ closure: @escaping @Sendable () async -> Foo
            ) -> @Sendable () async -> Foo {
                foo = closure
                return closure
            }

            static func bar() {}
        }
        """
        testFormatting(for: input, output, rule: FormatRules.redundantSelf)
    }

    // enable/disable

    func testDisableRemoveSelf() {
        let input = """
        class Foo {
            var bar: Int
            func baz() {
                // swiftformat:disable redundantSelf
                self.bar = 1
                // swiftformat:enable redundantSelf
                self.bar = 2
            }
        }
        """
        let output = """
        class Foo {
            var bar: Int
            func baz() {
                // swiftformat:disable redundantSelf
                self.bar = 1
                // swiftformat:enable redundantSelf
                bar = 2
            }
        }
        """
        testFormatting(for: input, output, rule: FormatRules.redundantSelf)
    }

    func testDisableRemoveSelfCaseInsensitive() {
        let input = """
        class Foo {
            var bar: Int
            func baz() {
                // swiftformat:disable redundantself
                self.bar = 1
                // swiftformat:enable RedundantSelf
                self.bar = 2
            }
        }
        """
        let output = """
        class Foo {
            var bar: Int
            func baz() {
                // swiftformat:disable redundantself
                self.bar = 1
                // swiftformat:enable RedundantSelf
                bar = 2
            }
        }
        """
        testFormatting(for: input, output, rule: FormatRules.redundantSelf)
    }

    func testDisableNextRemoveSelf() {
        let input = """
        class Foo {
            var bar: Int
            func baz() {
                // swiftformat:disable:next redundantSelf
                self.bar = 1
                self.bar = 2
            }
        }
        """
        let output = """
        class Foo {
            var bar: Int
            func baz() {
                // swiftformat:disable:next redundantSelf
                self.bar = 1
                bar = 2
            }
        }
        """
        testFormatting(for: input, output, rule: FormatRules.redundantSelf)
    }

    func testMultilineDisableRemoveSelf() {
        let input = """
        class Foo {
            var bar: Int
            func baz() {
                /* swiftformat:disable redundantSelf */ self.bar = 1 /* swiftformat:enable all */
                self.bar = 2
            }
        }
        """
        let output = """
        class Foo {
            var bar: Int
            func baz() {
                /* swiftformat:disable redundantSelf */ self.bar = 1 /* swiftformat:enable all */
                bar = 2
            }
        }
        """
        testFormatting(for: input, output, rule: FormatRules.redundantSelf)
    }

    func testMultilineDisableNextRemoveSelf() {
        let input = """
        class Foo {
            var bar: Int
            func baz() {
                /* swiftformat:disable:next redundantSelf */
                self.bar = 1
                self.bar = 2
            }
        }
        """
        let output = """
        class Foo {
            var bar: Int
            func baz() {
                /* swiftformat:disable:next redundantSelf */
                self.bar = 1
                bar = 2
            }
        }
        """
        testFormatting(for: input, output, rule: FormatRules.redundantSelf)
    }

    func testRemovesSelfInNestedFunctionInStrongSelfClosure() {
        let input = """
        class Test {
            func doWork(_ escaping: @escaping () -> Void) {
                escaping()
            }

            func test() {
                doWork { [self] in
                    doWork {
                        // Not allowed. Warning in Swift 5 and error in Swift 6.
                        self.test()
                    }

                    func innerFunc() {
                        // Allowed: https://forums.swift.org/t/why-does-se-0269-have-different-rules-for-inner-closures-vs-inner-functions/64334/2
                        self.test()
                    }

                    innerFunc()
                }
            }
        }
        """

        let output = """
        class Test {
            func doWork(_ escaping: @escaping () -> Void) {
                escaping()
            }

            func test() {
                doWork { [self] in
                    doWork {
                        // Not allowed. Warning in Swift 5 and error in Swift 6.
                        self.test()
                    }

                    func innerFunc() {
                        // Allowed: https://forums.swift.org/t/why-does-se-0269-have-different-rules-for-inner-closures-vs-inner-functions/64334/2
                        test()
                    }

                    innerFunc()
                }
            }
        }
        """
        testFormatting(for: input, output, rule: FormatRules.redundantSelf, options: FormatOptions(swiftVersion: "5.8"))
    }

    func testPreservesSelfInNestedFunctionInWeakSelfClosure() {
        let input = """
        class Test {
            func doWork(_ escaping: @escaping () -> Void) {
                escaping()
            }

            func test() {
                doWork { [weak self] in
                    func innerFunc() {
                        self?.test()
                    }

                    guard let self else {
                        return
                    }

                    self.test()

                    func innerFunc() {
                        self.test()
                    }

                    self.test()
                }
            }
        }
        """

        let output = """
        class Test {
            func doWork(_ escaping: @escaping () -> Void) {
                escaping()
            }

            func test() {
                doWork { [weak self] in
                    func innerFunc() {
                        self?.test()
                    }

                    guard let self else {
                        return
                    }

                    test()

                    func innerFunc() {
                        self.test()
                    }

                    test()
                }
            }
        }
        """

        testFormatting(for: input, output, rule: FormatRules.redundantSelf,
                       options: FormatOptions(swiftVersion: "5.8"))
    }

    func testRedundantSelfAfterScopedImport() {
        let input = """
        import struct Foundation.Date

        struct Foo {
            let foo: String
            init(bar: String) {
                self.foo = bar
            }
        }
        """
        let output = """
        import struct Foundation.Date

        struct Foo {
            let foo: String
            init(bar: String) {
                foo = bar
            }
        }
        """
        testFormatting(for: input, output, rule: FormatRules.redundantSelf)
    }

    // MARK: - redundantStaticSelf

    func testRedundantStaticSelfInStaticVar() {
        let input = "enum E { static var x: Int { Self.y } }"
        let output = "enum E { static var x: Int { y } }"
        testFormatting(for: input, output, rule: FormatRules.redundantStaticSelf)
    }

    func testRedundantStaticSelfInStaticMethod() {
        let input = "enum E { static func foo() { Self.bar() } }"
        let output = "enum E { static func foo() { bar() } }"
        testFormatting(for: input, output, rule: FormatRules.redundantStaticSelf)
    }

    func testRedundantStaticSelfOnNextLine() {
        let input = """
        enum E {
            static func foo() {
                Self
                    .bar()
            }
        }
        """
        let output = """
        enum E {
            static func foo() {
                bar()
            }
        }
        """
        testFormatting(for: input, output, rule: FormatRules.redundantStaticSelf)
    }

    func testRedundantStaticSelfWithReturn() {
        let input = "enum E { static func foo() { return Self.bar() } }"
        let output = "enum E { static func foo() { return bar() } }"
        testFormatting(for: input, output, rule: FormatRules.redundantStaticSelf)
    }

    func testRedundantStaticSelfInConditional() {
        let input = """
        enum E {
            static func foo() {
                if Bool.random() {
                    Self.bar()
                }
            }
        }
        """
        let output = """
        enum E {
            static func foo() {
                if Bool.random() {
                    bar()
                }
            }
        }
        """
        testFormatting(for: input, output, rule: FormatRules.redundantStaticSelf)
    }

    func testRedundantStaticSelfInNestedFunction() {
        let input = """
        enum E {
            static func foo() {
                func bar() {
                    Self.foo()
                }
            }
        }
        """
        let output = """
        enum E {
            static func foo() {
                func bar() {
                    foo()
                }
            }
        }
        """
        testFormatting(for: input, output, rule: FormatRules.redundantStaticSelf)
    }

    func testRedundantStaticSelfInNestedType() {
        let input = """
        enum Outer {
            enum Inner {
                static func foo() {}
                static func bar() { Self.foo() }
            }
        }
        """
        let output = """
        enum Outer {
            enum Inner {
                static func foo() {}
                static func bar() { foo() }
            }
        }
        """
        testFormatting(for: input, output, rule: FormatRules.redundantStaticSelf)
    }

    func testStaticSelfNotRemovedWhenUsedAsImplicitInitializer() {
        let input = "enum E { static func foo() { Self().bar() } }"
        testFormatting(for: input, rule: FormatRules.redundantStaticSelf)
    }

    func testStaticSelfNotRemovedWhenUsedAsExplicitInitializer() {
        let input = "enum E { static func foo() { Self.init().bar() } }"
        testFormatting(for: input, rule: FormatRules.redundantStaticSelf, exclude: ["redundantInit"])
    }

    func testPreservesStaticSelfInFunctionAfterStaticVar() {
        let input = """
        public enum MyFeatureCacheStrategy {
            case networkOnly
            case cacheFirst

            public static let defaultCacheAge: TimeInterval = .minutes(5)

            public func requestStrategy<Outcome>() -> SingleRequestStrategy<Outcome> {
                switch self {
                case .networkOnly:
                    return .networkOnly(writeResultToCache: true)
                case .cacheFirst:
                    return .cacheFirst(maxCacheAge: Self.defaultCacheAge)
                }
            }
        }
        """

        testFormatting(for: input, rule: FormatRules.redundantStaticSelf)
    }

    // MARK: - semicolons

    func testSemicolonRemovedAtEndOfLine() {
        let input = "print(\"hello\");\n"
        let output = "print(\"hello\")\n"
        testFormatting(for: input, output, rule: FormatRules.semicolons)
    }

    func testSemicolonRemovedAtStartOfLine() {
        let input = "\n;print(\"hello\")"
        let output = "\nprint(\"hello\")"
        testFormatting(for: input, output, rule: FormatRules.semicolons)
    }

    func testSemicolonRemovedAtEndOfProgram() {
        let input = "print(\"hello\");"
        let output = "print(\"hello\")"
        testFormatting(for: input, output, rule: FormatRules.semicolons)
    }

    func testSemicolonRemovedAtStartOfProgram() {
        let input = ";print(\"hello\")"
        let output = "print(\"hello\")"
        testFormatting(for: input, output, rule: FormatRules.semicolons)
    }

    func testIgnoreInlineSemicolon() {
        let input = "print(\"hello\"); print(\"goodbye\")"
        let options = FormatOptions(allowInlineSemicolons: true)
        testFormatting(for: input, rule: FormatRules.semicolons, options: options)
    }

    func testReplaceInlineSemicolon() {
        let input = "print(\"hello\"); print(\"goodbye\")"
        let output = "print(\"hello\")\nprint(\"goodbye\")"
        let options = FormatOptions(allowInlineSemicolons: false)
        testFormatting(for: input, output, rule: FormatRules.semicolons, options: options)
    }

    func testReplaceSemicolonFollowedByComment() {
        let input = "print(\"hello\"); // comment\nprint(\"goodbye\")"
        let output = "print(\"hello\") // comment\nprint(\"goodbye\")"
        let options = FormatOptions(allowInlineSemicolons: true)
        testFormatting(for: input, output, rule: FormatRules.semicolons, options: options)
    }

    func testSemicolonNotReplacedAfterReturn() {
        let input = "return;\nfoo()"
        testFormatting(for: input, rule: FormatRules.semicolons)
    }

    func testSemicolonReplacedAfterReturnIfEndOfScope() {
        let input = "do { return; }"
        let output = "do { return }"
        testFormatting(for: input, output, rule: FormatRules.semicolons)
    }

    func testRequiredSemicolonNotRemovedAfterInferredVar() {
        let input = """
        func foo() {
            @Environment(\\.colorScheme) var colorScheme;
            print(colorScheme)
        }
        """
        testFormatting(for: input, rule: FormatRules.semicolons)
    }

    // MARK: - duplicateImports

    func testRemoveDuplicateImport() {
        let input = "import Foundation\nimport Foundation"
        let output = "import Foundation"
        testFormatting(for: input, output, rule: FormatRules.duplicateImports)
    }

    func testRemoveDuplicateConditionalImport() {
        let input = "#if os(iOS)\n    import Foo\n    import Foo\n#else\n    import Bar\n    import Bar\n#endif"
        let output = "#if os(iOS)\n    import Foo\n#else\n    import Bar\n#endif"
        testFormatting(for: input, output, rule: FormatRules.duplicateImports)
    }

    func testNoRemoveOverlappingImports() {
        let input = "import MyModule\nimport MyModule.Private"
        testFormatting(for: input, rule: FormatRules.duplicateImports)
    }

    func testNoRemoveCaseDifferingImports() {
        let input = "import Auth0.Authentication\nimport Auth0.authentication"
        testFormatting(for: input, rule: FormatRules.duplicateImports)
    }

    func testRemoveDuplicateImportFunc() {
        let input = "import func Foo.bar\nimport func Foo.bar"
        let output = "import func Foo.bar"
        testFormatting(for: input, output, rule: FormatRules.duplicateImports)
    }

    func testNoRemoveTestableDuplicateImport() {
        let input = "import Foo\n@testable import Foo"
        let output = "\n@testable import Foo"
        testFormatting(for: input, output, rule: FormatRules.duplicateImports)
    }

    func testNoRemoveTestableDuplicateImport2() {
        let input = "@testable import Foo\nimport Foo"
        let output = "@testable import Foo"
        testFormatting(for: input, output, rule: FormatRules.duplicateImports)
    }

    func testNoRemoveExportedDuplicateImport() {
        let input = "import Foo\n@_exported import Foo"
        let output = "\n@_exported import Foo"
        testFormatting(for: input, output, rule: FormatRules.duplicateImports)
    }

    func testNoRemoveExportedDuplicateImport2() {
        let input = "@_exported import Foo\nimport Foo"
        let output = "@_exported import Foo"
        testFormatting(for: input, output, rule: FormatRules.duplicateImports)
    }

    // MARK: - unusedArguments

    // closures

    func testUnusedTypedClosureArguments() {
        let input = "let foo = { (bar: Int, baz: String) in\n    print(\"Hello \\(baz)\")\n}"
        let output = "let foo = { (_: Int, baz: String) in\n    print(\"Hello \\(baz)\")\n}"
        testFormatting(for: input, output, rule: FormatRules.unusedArguments)
    }

    func testUnusedUntypedClosureArguments() {
        let input = "let foo = { bar, baz in\n    print(\"Hello \\(baz)\")\n}"
        let output = "let foo = { _, baz in\n    print(\"Hello \\(baz)\")\n}"
        testFormatting(for: input, output, rule: FormatRules.unusedArguments)
    }

    func testNoRemoveClosureReturnType() {
        let input = "let foo = { () -> Foo.Bar in baz() }"
        testFormatting(for: input, rule: FormatRules.unusedArguments)
    }

    func testNoRemoveClosureThrows() {
        let input = "let foo = { () throws in }"
        testFormatting(for: input, rule: FormatRules.unusedArguments)
    }

    func testNoRemoveClosureGenericReturnTypes() {
        let input = "let foo = { () -> Promise<String> in bar }"
        testFormatting(for: input, rule: FormatRules.unusedArguments)
    }

    func testNoRemoveClosureTupleReturnTypes() {
        let input = "let foo = { () -> (Int, Int) in (5, 6) }"
        testFormatting(for: input, rule: FormatRules.unusedArguments)
    }

    func testNoRemoveClosureGenericArgumentTypes() {
        let input = "let foo = { (_: Foo<Bar, Baz>) in }"
        testFormatting(for: input, rule: FormatRules.unusedArguments)
    }

    func testNoRemoveFunctionNameBeforeForLoop() {
        let input = "{\n    func foo() -> Int {}\n    for a in b {}\n}"
        testFormatting(for: input, rule: FormatRules.unusedArguments)
    }

    func testClosureTypeInClosureArgumentsIsNotMangled() {
        let input = "{ (foo: (Int) -> Void) in }"
        let output = "{ (_: (Int) -> Void) in }"
        testFormatting(for: input, output, rule: FormatRules.unusedArguments)
    }

    func testUnusedUnnamedClosureArguments() {
        let input = "{ (_ foo: Int, _ bar: Int) in }"
        let output = "{ (_: Int, _: Int) in }"
        testFormatting(for: input, output, rule: FormatRules.unusedArguments)
    }

    func testUnusedInoutClosureArgumentsNotMangled() {
        let input = "{ (foo: inout Foo, bar: inout Bar) in }"
        let output = "{ (_: inout Foo, _: inout Bar) in }"
        testFormatting(for: input, output, rule: FormatRules.unusedArguments)
    }

    func testMalformedFunctionNotMisidentifiedAsClosure() {
        let input = "func foo() { bar(5) {} in }"
        testFormatting(for: input, rule: FormatRules.unusedArguments)
    }

    func testShadowedUsedArguments() {
        let input = """
        forEach { foo, bar in
            guard let foo = foo, let bar = bar else {
                return
            }
        }
        """
        testFormatting(for: input, rule: FormatRules.unusedArguments)
    }

    func testShadowedPartUsedArguments() {
        let input = """
        forEach { foo, bar in
            guard let foo = baz, bar == baz else {
                return
            }
        }
        """
        let output = """
        forEach { _, bar in
            guard let foo = baz, bar == baz else {
                return
            }
        }
        """
        testFormatting(for: input, output, rule: FormatRules.unusedArguments)
    }

    func testShadowedParameterUsedInSameGuard() {
        let input = """
        forEach { foo in
            guard let foo = bar, baz = foo else {
                return
            }
        }
        """
        let output = """
        forEach { _ in
            guard let foo = bar, baz = foo else {
                return
            }
        }
        """
        testFormatting(for: input, output, rule: FormatRules.unusedArguments)
    }

    func testParameterUsedInForIn() {
        let input = """
        forEach { foos in
            for foo in foos {
                print(foo)
            }
        }
        """
        testFormatting(for: input, rule: FormatRules.unusedArguments)
    }

    func testParameterUsedInWhereClause() {
        let input = """
        forEach { foo in
            if bar where foo {
                print(bar)
            }
        }
        """
        testFormatting(for: input, rule: FormatRules.unusedArguments)
    }

    func testParameterUsedInSwitchCase() {
        let input = """
        forEach { foo in
            switch bar {
            case let baz:
                foo = baz
            }
        }
        """
        testFormatting(for: input, rule: FormatRules.unusedArguments)
    }

    func testParameterUsedInStringInterpolation() {
        let input = """
        forEach { foo in
            print("\\(foo)")
        }
        """
        testFormatting(for: input, rule: FormatRules.unusedArguments)
    }

    func testShadowedClosureArgument() {
        let input = """
        _ = Parser<String, String> { input in
            let parser = Parser<String, String>.with(input)
            return parser
        }
        """
        testFormatting(for: input, rule: FormatRules.unusedArguments)
    }

    func testShadowedClosureArgument2() {
        let input = """
        _ = foo { input in
            let input = ["foo": "Foo", "bar": "Bar"][input]
            return input
        }
        """
        testFormatting(for: input, rule: FormatRules.unusedArguments)
    }

    func testUnusedPropertyWrapperArgument() {
        let input = """
        ForEach($list.notes) { $note in
            Text(note.foobar)
        }
        """
        testFormatting(for: input, rule: FormatRules.unusedArguments)
    }

    func testUnusedThrowingClosureArgument() {
        let input = "foo = { bar throws in \"\" }"
        let output = "foo = { _ throws in \"\" }"
        testFormatting(for: input, output, rule: FormatRules.unusedArguments)
    }

    func testUsedThrowingClosureArgument() {
        let input = "let foo = { bar throws in bar + \"\" }"
        testFormatting(for: input, rule: FormatRules.unusedArguments)
    }

    func testUnusedTrailingAsyncClosureArgument() {
        let input = """
        app.get { foo async in
            print("No foo")
        }
        """
        let output = """
        app.get { _ async in
            print("No foo")
        }
        """
        testFormatting(for: input, output, rule: FormatRules.unusedArguments)
    }

    func testUnusedTrailingAsyncClosureArgument2() {
        let input = """
        app.get { foo async -> String in
            "No foo"
        }
        """
        let output = """
        app.get { _ async -> String in
            "No foo"
        }
        """
        testFormatting(for: input, output, rule: FormatRules.unusedArguments)
    }

    func testUnusedTrailingAsyncClosureArgument3() {
        let input = """
        app.get { (foo: String) async -> String in
            "No foo"
        }
        """
        let output = """
        app.get { (_: String) async -> String in
            "No foo"
        }
        """
        testFormatting(for: input, output, rule: FormatRules.unusedArguments)
    }

    func testUsedTrailingAsyncClosureArgument() {
        let input = """
        app.get { foo async -> String in
            "\\(foo)"
        }
        """
        testFormatting(for: input, rule: FormatRules.unusedArguments)
    }

    func testTrailingAsyncClosureArgumentAlreadyMarkedUnused() {
        let input = "app.get { _ async in 5 }"
        testFormatting(for: input, rule: FormatRules.unusedArguments)
    }

    func testUnusedTrailingClosureArgumentCalledAsync() {
        let input = """
        app.get { async -> String in
            "No async"
        }
        """
        let output = """
        app.get { _ -> String in
            "No async"
        }
        """
        testFormatting(for: input, output, rule: FormatRules.unusedArguments)
    }

    func testClosureArgumentUsedInGuardNotRemoved() {
        let input = """
        bar(for: quux) { _, _, foo in
            guard
                let baz = quux.baz,
                foo.contains(where: { $0.baz == baz })
            else {
                return
            }
        }
        """
        testFormatting(for: input, rule: FormatRules.unusedArguments)
    }

    func testClosureArgumentUsedInIfNotRemoved() {
        let input = """
        foo = { reservations, _ in
            if let reservations, eligibleToShow(
                reservations,
                accountService: accountService
            ) {
                coordinator.startFlow()
            }
        }
        """
        testFormatting(for: input, rule: FormatRules.unusedArguments)
    }

    // init

    func testParameterUsedInInit() {
        let input = """
        init(m: Rotation) {
            let x = sqrt(max(0, m)) / 2
        }
        """
        testFormatting(for: input, rule: FormatRules.unusedArguments)
    }

    func testUnusedParametersShadowedInTupleAssignment() {
        let input = """
        init(x: Int, y: Int, v: Vector) {
            let (x, y) = v
        }
        """
        let output = """
        init(x _: Int, y _: Int, v: Vector) {
            let (x, y) = v
        }
        """
        testFormatting(for: input, output, rule: FormatRules.unusedArguments)
    }

    func testUsedParametersShadowedInAssignmentFromFunctionCall() {
        let input = """
        init(r: Double) {
            let r = max(abs(r), epsilon)
        }
        """
        testFormatting(for: input, rule: FormatRules.unusedArguments)
    }

    func testShadowedUsedArgumentInSwitch() {
        let input = """
        init(_ action: Action, hub: Hub) {
            switch action {
            case let .get(hub, key):
                self = .get(key, hub)
            }
        }
        """
        testFormatting(for: input, rule: FormatRules.unusedArguments)
    }

    func testParameterUsedInSwitchCaseAfterShadowing() {
        let input = """
        func issue(name: String) -> String {
            switch self {
            case .b(let name): return name
            case .a: return name
            }
        }
        """
        testFormatting(for: input, rule: FormatRules.unusedArguments,
                       exclude: ["hoistPatternLet"])
    }

    // functions

    func testMarkUnusedFunctionArgument() {
        let input = "func foo(bar: Int, baz: String) {\n    print(\"Hello \\(baz)\")\n}"
        let output = "func foo(bar _: Int, baz: String) {\n    print(\"Hello \\(baz)\")\n}"
        testFormatting(for: input, output, rule: FormatRules.unusedArguments)
    }

    func testMarkUnusedArgumentsInNonVoidFunction() {
        let input = "func foo(bar: Int, baz: String) -> (A<B, C>, D & E, [F: G]) { return baz.quux }"
        let output = "func foo(bar _: Int, baz: String) -> (A<B, C>, D & E, [F: G]) { return baz.quux }"
        testFormatting(for: input, output, rule: FormatRules.unusedArguments)
    }

    func testMarkUnusedArgumentsInThrowsFunction() {
        let input = "func foo(bar: Int, baz: String) throws {\n    print(\"Hello \\(baz)\")\n}"
        let output = "func foo(bar _: Int, baz: String) throws {\n    print(\"Hello \\(baz)\")\n}"
        testFormatting(for: input, output, rule: FormatRules.unusedArguments)
    }

    func testMarkUnusedArgumentsInOptionalReturningFunction() {
        let input = "func foo(bar: Int, baz: String) -> String? {\n    return \"Hello \\(baz)\"\n}"
        let output = "func foo(bar _: Int, baz: String) -> String? {\n    return \"Hello \\(baz)\"\n}"
        testFormatting(for: input, output, rule: FormatRules.unusedArguments)
    }

    func testNoMarkUnusedArgumentsInProtocolFunction() {
        let input = "protocol Foo {\n    func foo(bar: Int) -> Int\n    var bar: Int { get }\n}"
        testFormatting(for: input, rule: FormatRules.unusedArguments)
    }

    func testUnusedUnnamedFunctionArgument() {
        let input = "func foo(_ foo: Int) {}"
        let output = "func foo(_: Int) {}"
        testFormatting(for: input, output, rule: FormatRules.unusedArguments)
    }

    func testUnusedInoutFunctionArgumentIsNotMangled() {
        let input = "func foo(_ foo: inout Foo) {}"
        let output = "func foo(_: inout Foo) {}"
        testFormatting(for: input, output, rule: FormatRules.unusedArguments)
    }

    func testUnusedInternallyRenamedFunctionArgument() {
        let input = "func foo(foo bar: Int) {}"
        let output = "func foo(foo _: Int) {}"
        testFormatting(for: input, output, rule: FormatRules.unusedArguments)
    }

    func testNoMarkProtocolFunctionArgument() {
        let input = "func foo(foo bar: Int)\nvar bar: Bool { get }"
        testFormatting(for: input, rule: FormatRules.unusedArguments)
    }

    func testMembersAreNotArguments() {
        let input = "func foo(bar: Int, baz: String) {\n    print(\"Hello \\(bar.baz)\")\n}"
        let output = "func foo(bar: Int, baz _: String) {\n    print(\"Hello \\(bar.baz)\")\n}"
        testFormatting(for: input, output, rule: FormatRules.unusedArguments)
    }

    func testLabelsAreNotArguments() {
        let input = "func foo(bar: Int, baz: String) {\n    bar: while true { print(baz) }\n}"
        let output = "func foo(bar _: Int, baz: String) {\n    bar: while true { print(baz) }\n}"
        testFormatting(for: input, output, rule: FormatRules.unusedArguments)
    }

    func testDictionaryLiteralsRuinEverything() {
        let input = "func foo(bar: Int, baz: Int) {\n    let quux = [bar: 1, baz: 2]\n}"
        testFormatting(for: input, rule: FormatRules.unusedArguments)
    }

    func testOperatorArgumentsAreUnnamed() {
        let input = "func == (lhs: Int, rhs: Int) { false }"
        let output = "func == (_: Int, _: Int) { false }"
        testFormatting(for: input, output, rule: FormatRules.unusedArguments)
    }

    func testUnusedtFailableInitArgumentsAreNotMangled() {
        let input = "init?(foo: Bar) {}"
        let output = "init?(foo _: Bar) {}"
        testFormatting(for: input, output, rule: FormatRules.unusedArguments)
    }

    func testTreatEscapedArgumentsAsUsed() {
        let input = "func foo(default: Int) -> Int {\n    return `default`\n}"
        testFormatting(for: input, rule: FormatRules.unusedArguments)
    }

    func testPartiallyMarkedUnusedArguments() {
        let input = "func foo(bar: Bar, baz _: Baz) {}"
        let output = "func foo(bar _: Bar, baz _: Baz) {}"
        testFormatting(for: input, output, rule: FormatRules.unusedArguments)
    }

    func testPartiallyMarkedUnusedArguments2() {
        let input = "func foo(bar _: Bar, baz: Baz) {}"
        let output = "func foo(bar _: Bar, baz _: Baz) {}"
        testFormatting(for: input, output, rule: FormatRules.unusedArguments)
    }

    func testUnownedUnsafeNotStripped() {
        let input = """
        func foo() {
            var num = 0
            Just(1)
                .sink { [unowned(unsafe) self] in
                    num += $0
                }
        }
        """
        testFormatting(for: input, rule: FormatRules.unusedArguments)
    }

    func testShadowedUnusedArguments() {
        let input = """
        func foo(bar: String, baz: Int) {
            let bar = "bar", baz = 5
            print(bar, baz)
        }
        """
        let output = """
        func foo(bar _: String, baz _: Int) {
            let bar = "bar", baz = 5
            print(bar, baz)
        }
        """
        testFormatting(for: input, output, rule: FormatRules.unusedArguments)
    }

    func testShadowedUsedArguments2() {
        let input = """
        func foo(things: [String], form: Form) {
            let form = FormRequest(
                things: things,
                form: form
            )
            print(form)
        }
        """
        testFormatting(for: input, rule: FormatRules.unusedArguments)
    }

    func testShadowedUsedArguments3() {
        let input = """
        func zoomTo(locations: [Foo], count: Int) {
            let num = count
            guard num > 0, locations.count >= count else {
                return
            }
            print(locations)
        }
        """
        testFormatting(for: input, rule: FormatRules.unusedArguments)
    }

    func testShadowedUsedArguments4() {
        let input = """
        func foo(bar: Int) {
            if let bar = baz {
                return
            }
            print(bar)
        }
        """
        testFormatting(for: input, rule: FormatRules.unusedArguments)
    }

    func testShadowedUsedArguments5() {
        let input = """
        func doSomething(with number: Int) {
            if let number = Int?(123),
               number == 456
            {
                print("Not likely")
            }

            if number == 180 {
                print("Bullseye!")
            }
        }
        """
        testFormatting(for: input, rule: FormatRules.unusedArguments)
    }

    func testShadowedUsedArgumentInSwitchCase() {
        let input = """
        func foo(bar baz: Foo) -> Foo? {
            switch (a, b) {
            case (0, _),
                 (_, nil):
                return .none
            case let (1, baz?):
                return .bar(baz)
            default:
                return baz
            }
        }
        """
        testFormatting(for: input, rule: FormatRules.unusedArguments,
                       exclude: ["sortedSwitchCases"])
    }

    func testTryArgumentNotMarkedUnused() {
        let input = """
        func foo(bar: String) throws -> String? {
            let bar =
                try parse(bar)
            return bar
        }
        """
        testFormatting(for: input, rule: FormatRules.unusedArguments)
    }

    func testTryAwaitArgumentNotMarkedUnused() {
        let input = """
        func foo(bar: String) async throws -> String? {
            let bar = try
                await parse(bar)
            return bar
        }
        """
        testFormatting(for: input, rule: FormatRules.unusedArguments)
    }

    func testConditionalIfLetMarkedAsUnused() {
        let input = """
        func foo(bar: UIViewController) {
            if let bar = baz {
                bar.loadViewIfNeeded()
            }
        }
        """
        let output = """
        func foo(bar _: UIViewController) {
            if let bar = baz {
                bar.loadViewIfNeeded()
            }
        }
        """
        testFormatting(for: input, output, rule: FormatRules.unusedArguments)
    }

    func testConditionAfterIfCaseHoistedLetNotMarkedUnused() {
        let input = """
        func isLoadingFirst(for tabID: String) -> Bool {
            if case let .loading(.first(loadingTabID, _)) = requestState.status, loadingTabID == tabID {
                return true
            } else {
                return false
            }

            print(tabID)
        }
        """
        let options = FormatOptions(hoistPatternLet: true)
        testFormatting(for: input, rule: FormatRules.unusedArguments, options: options)
    }

    func testConditionAfterIfCaseInlineLetNotMarkedUnused2() {
        let input = """
        func isLoadingFirst(for tabID: String) -> Bool {
            if case .loading(.first(let loadingTabID, _)) = requestState.status, loadingTabID == tabID {
                return true
            } else {
                return false
            }

            print(tabID)
        }
        """
        let options = FormatOptions(hoistPatternLet: false)
        testFormatting(for: input, rule: FormatRules.unusedArguments, options: options)
    }

    func testConditionAfterIfCaseInlineLetNotMarkedUnused3() {
        let input = """
        private func isFocusedView(formDataID: FormDataID) -> Bool {
            guard
                case .selected(let selectedFormDataID) = currentState.selectedFormItemAction,
                selectedFormDataID == formDataID
            else {
                return false
            }

            return true
        }
        """
        let options = FormatOptions(hoistPatternLet: false)
        testFormatting(for: input, rule: FormatRules.unusedArguments, options: options)
    }

    func testConditionAfterIfCaseInlineLetNotMarkedUnused4() {
        let input = """
        private func totalRowContent(priceItemsCount: Int, priceBreakdownStyle: PriceBreakdownStyle) {
            if
                case .all(let shouldCollapseByDefault, _) = priceBreakdownStyle,
                priceItemsCount > 0
            {
                // ..
            }
        }
        """
        let options = FormatOptions(hoistPatternLet: false)
        testFormatting(for: input, rule: FormatRules.unusedArguments, options: options)
    }

    func testConditionAfterIfCaseInlineLetNotMarkedUnused5() {
        let input = """
        private mutating func clearPendingRemovals(itemIDs: Set<String>) {
            for change in changes {
                if case .removal(itemID: let itemID) = change, !itemIDs.contains(itemID) {
                    // ..
                }
            }
        }
        """
        let options = FormatOptions(hoistPatternLet: false)
        testFormatting(for: input, rule: FormatRules.unusedArguments, options: options)
    }

    func testSecondConditionAfterTupleMarkedUnused() {
        let input = """
        func foobar(bar: Int) {
            let (foo, baz) = (1, 2), bar = 3
            print(foo, bar, baz)
        }
        """
        let output = """
        func foobar(bar _: Int) {
            let (foo, baz) = (1, 2), bar = 3
            print(foo, bar, baz)
        }
        """
        testFormatting(for: input, output, rule: FormatRules.unusedArguments)
    }

    func testUnusedParamsInTupleAssignment() {
        let input = """
        func foobar(_ foo: Int, _ bar: Int, _ baz: Int, _ quux: Int) {
            let ((foo, bar), baz) = ((foo, quux), bar)
            print(foo, bar, baz, quux)
        }
        """
        let output = """
        func foobar(_ foo: Int, _ bar: Int, _: Int, _ quux: Int) {
            let ((foo, bar), baz) = ((foo, quux), bar)
            print(foo, bar, baz, quux)
        }
        """
        testFormatting(for: input, output, rule: FormatRules.unusedArguments)
    }

    func testShadowedIfLetNotMarkedAsUnused() {
        let input = """
        func method(_ foo: Int?, _ bar: String?) {
            if let foo = foo, let bar = bar {}
        }
        """
        testFormatting(for: input, rule: FormatRules.unusedArguments)
    }

    func testShorthandIfLetNotMarkedAsUnused() {
        let input = """
        func method(_ foo: Int?, _ bar: String?) {
            if let foo, let bar {}
        }
        """
        testFormatting(for: input, rule: FormatRules.unusedArguments)
    }

    func testShorthandLetMarkedAsUnused() {
        let input = """
        func method(_ foo: Int?, _ bar: Int?) {
            var foo, bar: Int?
        }
        """
        let output = """
        func method(_: Int?, _: Int?) {
            var foo, bar: Int?
        }
        """
        testFormatting(for: input, output, rule: FormatRules.unusedArguments)
    }

    func testShadowedClosureNotMarkedUnused() {
        let input = """
        func foo(bar: () -> Void) {
            let bar = {
                print("log")
                bar()
            }
            bar()
        }
        """
        testFormatting(for: input, rule: FormatRules.unusedArguments)
    }

    func testShadowedClosureMarkedUnused() {
        let input = """
        func foo(bar: () -> Void) {
            let bar = {
                print("log")
            }
            bar()
        }
        """
        let output = """
        func foo(bar _: () -> Void) {
            let bar = {
                print("log")
            }
            bar()
        }
        """
        testFormatting(for: input, output, rule: FormatRules.unusedArguments)
    }

    func testViewBuilderAnnotationDoesntBreakUnusedArgDetection() {
        let input = """
        struct Foo {
            let content: View

            public init(
                responsibleFileID: StaticString = #fileID,
                @ViewBuilder content: () -> View)
            {
                self.content = content()
            }
        }
        """
        let output = """
        struct Foo {
            let content: View

            public init(
                responsibleFileID _: StaticString = #fileID,
                @ViewBuilder content: () -> View)
            {
                self.content = content()
            }
        }
        """
        testFormatting(for: input, output, rule: FormatRules.unusedArguments,
                       exclude: ["braces", "wrapArguments"])
    }

    func testArgumentUsedInDictionaryLiteral() {
        let input = """
        class MyClass {
            func testMe(value: String) {
                let value = [
                    "key": value
                ]
                print(value)
            }
        }
        """
        testFormatting(for: input, rule: FormatRules.unusedArguments,
                       exclude: ["trailingCommas"])
    }

    func testArgumentUsedAfterIfDefInsideSwitchBlock() {
        let input = """
        func test(string: String) {
            let number = 5
            switch number {
            #if DEBUG
                case 1:
                    print("ONE")
            #endif
            default:
                print("NOT ONE")
            }
            print(string)
        }
        """
        testFormatting(for: input, rule: FormatRules.unusedArguments)
    }

    func testUsedConsumingArgument() {
        let input = """
        func close(file: consuming FileHandle) {
            file.close()
        }
        """
        testFormatting(for: input, rule: FormatRules.unusedArguments)
    }

    func testUsedConsumingBorrowingArguments() {
        let input = """
        func foo(a: consuming Foo, b: borrowing Bar) {
            consume(a)
            borrow(b)
        }
        """
        testFormatting(for: input, rule: FormatRules.unusedArguments)
    }

    func testUnusedConsumingArgument() {
        let input = """
        func close(file: consuming FileHandle) {
            print("no-op")
        }
        """
        let output = """
        func close(file _: consuming FileHandle) {
            print("no-op")
        }
        """
        testFormatting(for: input, output, rule: FormatRules.unusedArguments)
    }

    func testUnusedConsumingBorrowingArguments() {
        let input = """
        func foo(a: consuming Foo, b: borrowing Bar) {
            print("no-op")
        }
        """
        let output = """
        func foo(a _: consuming Foo, b _: borrowing Bar) {
            print("no-op")
        }
        """
        testFormatting(for: input, output, rule: FormatRules.unusedArguments)
    }

    func testFunctionArgumentUsedInGuardNotRemoved() {
        let input = """
        func scrollViewDidEndDecelerating(_ visibleDayRange: DayRange) {
            guard
                store.state.request.isIdle,
                let nextDayToLoad = store.state.request.nextCursor?.lowerBound,
                visibleDayRange.upperBound.distance(to: nextDayToLoad) < 30
            else {
                return
            }

            store.handle(.loadNext)
        }
        """
        testFormatting(for: input, rule: FormatRules.unusedArguments)
    }

    // functions (closure-only)

    func testNoMarkFunctionArgument() {
        let input = "func foo(_ bar: Int, baz: String) {\n    print(\"Hello \\(baz)\")\n}"
        let options = FormatOptions(stripUnusedArguments: .closureOnly)
        testFormatting(for: input, rule: FormatRules.unusedArguments, options: options)
    }

    // functions (unnamed-only)

    func testNoMarkNamedFunctionArgument() {
        let input = "func foo(bar: Int, baz: String) {\n    print(\"Hello \\(baz)\")\n}"
        let options = FormatOptions(stripUnusedArguments: .unnamedOnly)
        testFormatting(for: input, rule: FormatRules.unusedArguments, options: options)
    }

    func testRemoveUnnamedFunctionArgument() {
        let input = "func foo(_ foo: Int) {}"
        let output = "func foo(_: Int) {}"
        let options = FormatOptions(stripUnusedArguments: .unnamedOnly)
        testFormatting(for: input, output, rule: FormatRules.unusedArguments, options: options)
    }

    func testNoRemoveInternalFunctionArgumentName() {
        let input = "func foo(foo bar: Int) {}"
        let options = FormatOptions(stripUnusedArguments: .unnamedOnly)
        testFormatting(for: input, rule: FormatRules.unusedArguments, options: options)
    }

    // init

    func testMarkUnusedInitArgument() {
        let input = "init(bar: Int, baz: String) {\n    self.baz = baz\n}"
        let output = "init(bar _: Int, baz: String) {\n    self.baz = baz\n}"
        testFormatting(for: input, output, rule: FormatRules.unusedArguments)
    }

    // subscript

    func testMarkUnusedSubscriptArgument() {
        let input = "subscript(foo: Int, baz: String) -> String {\n    return get(baz)\n}"
        let output = "subscript(_: Int, baz: String) -> String {\n    return get(baz)\n}"
        testFormatting(for: input, output, rule: FormatRules.unusedArguments)
    }

    func testMarkUnusedUnnamedSubscriptArgument() {
        let input = "subscript(_ foo: Int, baz: String) -> String {\n    return get(baz)\n}"
        let output = "subscript(_: Int, baz: String) -> String {\n    return get(baz)\n}"
        testFormatting(for: input, output, rule: FormatRules.unusedArguments)
    }

    func testMarkUnusedNamedSubscriptArgument() {
        let input = "subscript(foo foo: Int, baz: String) -> String {\n    return get(baz)\n}"
        let output = "subscript(foo _: Int, baz: String) -> String {\n    return get(baz)\n}"
        testFormatting(for: input, output, rule: FormatRules.unusedArguments)
    }

    // MARK: redundantClosure

    func testRemoveRedundantClosureInSingleLinePropertyDeclaration() {
        let input = """
        let foo = { "Foo" }()
        let bar = { "Bar" }()

        let baaz = { "baaz" }()

        let quux = { "quux" }()
        """

        let output = """
        let foo = "Foo"
        let bar = "Bar"

        let baaz = "baaz"

        let quux = "quux"
        """

        testFormatting(for: input, output, rule: FormatRules.redundantClosure)
    }

    func testKeepsClosureThatIsNotCalled() {
        let input = """
        let foo = { "Foo" }
        """

        testFormatting(for: input, rule: FormatRules.redundantClosure)
    }

    func testKeepsEmptyClosures() {
        let input = """
        let foo = {}()
        let bar = { /* comment */ }()
        """

        testFormatting(for: input, rule: FormatRules.redundantClosure)
    }

    func testRemoveRedundantClosureInMultiLinePropertyDeclaration() {
        let input = """
        lazy var bar = {
            Bar()
        }()
        """

        let output = """
        lazy var bar = Bar()
        """

        testFormatting(for: input, output, rule: FormatRules.redundantClosure)
    }

    func testRemoveRedundantClosureInMultiLinePropertyDeclarationWithString() {
        let input = #"""
        lazy var bar = {
            """
            Multiline string literal
            """
        }()
        """#

        let output = #"""
        lazy var bar = """
        Multiline string literal
        """
        """#

        testFormatting(for: input, [output], rules: [FormatRules.redundantClosure, FormatRules.indent])
    }

    func testRemoveRedundantClosureInMultiLinePropertyDeclarationInClass() {
        let input = """
        class Foo {
            lazy var bar = {
                return Bar();
            }()
        }
        """

        let output = """
        class Foo {
            lazy var bar = Bar()
        }
        """

        testFormatting(for: input, [output], rules: [FormatRules.redundantClosure, FormatRules.semicolons])
    }

    func testRemoveRedundantClosureInWrappedPropertyDeclaration_beforeFirst() {
        let input = """
        lazy var baaz = {
            Baaz(
                foo: foo,
                bar: bar)
        }()
        """

        let output = """
        lazy var baaz = Baaz(
            foo: foo,
            bar: bar)
        """

        let options = FormatOptions(wrapArguments: .beforeFirst, closingParenOnSameLine: true)
        testFormatting(for: input, [output],
                       rules: [FormatRules.redundantClosure, FormatRules.wrapArguments],
                       options: options)
    }

    func testRemoveRedundantClosureInWrappedPropertyDeclaration_afterFirst() {
        let input = """
        lazy var baaz = {
            Baaz(foo: foo,
                 bar: bar)
        }()
        """

        let output = """
        lazy var baaz = Baaz(foo: foo,
                             bar: bar)
        """

        let options = FormatOptions(wrapArguments: .afterFirst, closingParenOnSameLine: true)
        testFormatting(for: input, [output],
                       rules: [FormatRules.redundantClosure, FormatRules.wrapArguments],
                       options: options)
    }

    func testRedundantClosureKeepsMultiStatementClosureThatSetsProperty() {
        let input = """
        lazy var baaz = {
            let baaz = Baaz(foo: foo, bar: bar)
            baaz.foo = foo2
            return baaz
        }()
        """

        testFormatting(for: input, rule: FormatRules.redundantClosure)
    }

    func testRedundantClosureKeepsMultiStatementClosureWithMultipleStatements() {
        let input = """
        lazy var quux = {
            print("hello world")
            return "quux"
        }()
        """

        testFormatting(for: input, rule: FormatRules.redundantClosure)
    }

    func testRedundantClosureKeepsClosureWithInToken() {
        let input = """
        lazy var double = { () -> Double in
            100
        }()
        """

        testFormatting(for: input, rule: FormatRules.redundantClosure)
    }

    func testRedundantClosureKeepsMultiStatementClosureOnSameLine() {
        let input = """
        lazy var baaz = {
            print("Foo"); return baaz
        }()
        """

        testFormatting(for: input, rule: FormatRules.redundantClosure)
    }

    func testRedundantClosureRemovesComplexMultilineClosure() {
        let input = """
        lazy var closureInClosure = {
            {
              print("Foo")
              print("Bar"); return baaz
            }
        }()
        """

        let output = """
        lazy var closureInClosure = {
            print("Foo")
            print("Bar"); return baaz
        }
        """

        testFormatting(for: input, [output], rules: [FormatRules.redundantClosure, FormatRules.indent])
    }

    func testKeepsClosureWithIfStatement() {
        let input = """
        lazy var baaz = {
            if let foo == foo {
                return foo
            } else {
                return Foo()
            }
        }()
        """

        testFormatting(for: input, rule: FormatRules.redundantClosure)
    }

    func testKeepsClosureWithIfStatementOnSingleLine() {
        let input = """
        lazy var baaz = {
            if let foo == foo { return foo } else { return Foo() }
        }()
        """

        testFormatting(for: input, rule: FormatRules.redundantClosure,
                       exclude: ["wrapConditionalBodies"])
    }

    func testRemovesClosureWithIfStatementInsideOtherClosure() {
        let input = """
        lazy var baaz = {
            {
                if let foo == foo {
                    return foo
                } else {
                    return Foo()
                }
            }
        }()
        """

        let output = """
        lazy var baaz = {
            if let foo == foo {
                return foo
            } else {
                return Foo()
            }
        }
        """

        testFormatting(for: input, [output],
                       rules: [FormatRules.redundantClosure, FormatRules.indent])
    }

    func testKeepsClosureWithSwitchStatement() {
        let input = """
        lazy var baaz = {
            switch foo {
            case let .some(foo):
                return foo:
            case .none:
                return Foo()
            }
        }()
        """

        testFormatting(for: input, rule: FormatRules.redundantClosure)
    }

    func testKeepsClosureWithIfDirective() {
        let input = """
        lazy var baaz = {
            #if DEBUG
                return DebugFoo()
            #else
                return Foo()
            #endif
        }()
        """

        testFormatting(for: input, rule: FormatRules.redundantClosure)
    }

    func testKeepsClosureThatCallsMethodThatReturnsNever() {
        let input = """
        lazy var foo: String = { fatalError("no default value has been set") }()
        lazy var bar: String = { return preconditionFailure("no default value has been set") }()
        """

        testFormatting(for: input, rule: FormatRules.redundantClosure,
                       exclude: ["redundantReturn"])
    }

    func testRemovesClosureThatHasNestedFatalError() {
        let input = """
        lazy var foo = {
            Foo(handle: { fatalError() })
        }()
        """

        let output = """
        lazy var foo = Foo(handle: { fatalError() })
        """

        testFormatting(for: input, output, rule: FormatRules.redundantClosure)
    }

    func testPreservesClosureWithMultipleVoidMethodCalls() {
        let input = """
        lazy var triggerSomething: Void = {
            logger.trace("log some stuff before Triggering")
            TriggerClass.triggerTheThing()
            logger.trace("Finished triggering the thing")
        }()
        """

        testFormatting(for: input, rule: FormatRules.redundantClosure)
    }

    func testRemovesClosureWithMultipleNestedVoidMethodCalls() {
        let input = """
        lazy var foo: Foo = {
            Foo(handle: {
                logger.trace("log some stuff before Triggering")
                TriggerClass.triggerTheThing()
                logger.trace("Finished triggering the thing")
            })
        }()
        """

        let output = """
        lazy var foo: Foo = Foo(handle: {
            logger.trace("log some stuff before Triggering")
            TriggerClass.triggerTheThing()
            logger.trace("Finished triggering the thing")
        })
        """

        testFormatting(for: input, [output], rules: [FormatRules.redundantClosure, FormatRules.indent], exclude: ["redundantType"])
    }

    func testKeepsClosureThatThrowsError() {
        let input = "let foo = try bar ?? { throw NSError() }()"
        testFormatting(for: input, rule: FormatRules.redundantClosure)
    }

    func testKeepsDiscardableResultClosure() {
        let input = """
        @discardableResult
        func discardableResult() -> String { "hello world" }

        /// We can't remove this closure, since the method called inline
        /// would return a String instead.
        let void: Void = { discardableResult() }()
        """
        testFormatting(for: input, rule: FormatRules.redundantClosure)
    }

    func testKeepsDiscardableResultClosure2() {
        let input = """
        @discardableResult
        func discardableResult() -> String { "hello world" }

        /// We can't remove this closure, since the method called inline
        /// would return a String instead.
        let void: () = { discardableResult() }()
        """
        testFormatting(for: input, rule: FormatRules.redundantClosure)
    }

    // MARK: Redundant optional binding

    func testRemovesRedundantOptionalBindingsInSwift5_7() {
        let input = """
        if let foo = foo {
            print(foo)
        }

        else if var bar = bar {
            print(bar)
        }

        guard let self = self else {
            return
        }

        while var quux = quux {
            break
        }
        """

        let output = """
        if let foo {
            print(foo)
        }

        else if var bar {
            print(bar)
        }

        guard let self else {
            return
        }

        while var quux {
            break
        }
        """

        let options = FormatOptions(swiftVersion: "5.7")
        testFormatting(for: input, output, rule: FormatRules.redundantOptionalBinding, options: options, exclude: ["elseOnSameLine"])
    }

    func testRemovesMultipleOptionalBindings() {
        let input = """
        if let foo = foo, let bar = bar, let baaz = baaz {
            print(foo, bar, baaz)
        }

        guard let foo = foo, let bar = bar, let baaz = baaz else {
            return
        }
        """

        let output = """
        if let foo, let bar, let baaz {
            print(foo, bar, baaz)
        }

        guard let foo, let bar, let baaz else {
            return
        }
        """

        let options = FormatOptions(swiftVersion: "5.7")
        testFormatting(for: input, output, rule: FormatRules.redundantOptionalBinding, options: options)
    }

    func testRemovesMultipleOptionalBindingsOnSeparateLines() {
        let input = """
        if
          let foo = foo,
          let bar = bar,
          let baaz = baaz
        {
          print(foo, bar, baaz)
        }

        guard
          let foo = foo,
          let bar = bar,
          let baaz = baaz
        else {
          return
        }
        """

        let output = """
        if
          let foo,
          let bar,
          let baaz
        {
          print(foo, bar, baaz)
        }

        guard
          let foo,
          let bar,
          let baaz
        else {
          return
        }
        """

        let options = FormatOptions(indent: "  ", swiftVersion: "5.7")
        testFormatting(for: input, output, rule: FormatRules.redundantOptionalBinding, options: options)
    }

    func testKeepsRedundantOptionalBeforeSwift5_7() {
        let input = """
        if let foo = foo {
            print(foo)
        }
        """

        let options = FormatOptions(swiftVersion: "5.6")
        testFormatting(for: input, rule: FormatRules.redundantOptionalBinding, options: options)
    }

    func testKeepsNonRedundantOptional() {
        let input = """
        if let foo = bar {
            print(foo)
        }
        """

        let options = FormatOptions(swiftVersion: "5.7")
        testFormatting(for: input, rule: FormatRules.redundantOptionalBinding, options: options)
    }

    func testKeepsOptionalNotEligibleForShorthand() {
        let input = """
        if let foo = self.foo, let bar = bar(), let baaz = baaz[0] {
            print(foo, bar, baaz)
        }
        """

        let options = FormatOptions(swiftVersion: "5.7")
        testFormatting(for: input, rule: FormatRules.redundantOptionalBinding, options: options, exclude: ["redundantSelf"])
    }

    func testRedundantSelfAndRedundantOptionalTogether() {
        let input = """
        if let foo = self.foo {
            print(foo)
        }
        """

        let output = """
        if let foo {
            print(foo)
        }
        """

        let options = FormatOptions(swiftVersion: "5.7")
        testFormatting(for: input, [output], rules: [FormatRules.redundantOptionalBinding, FormatRules.redundantSelf], options: options)
    }

    func testDoesntRemoveShadowingOutsideOfOptionalBinding() {
        let input = """
        let foo = foo

        if let bar = baaz({
            let foo = foo
            print(foo)
        }) {}
        """

        let options = FormatOptions(swiftVersion: "5.7")
        testFormatting(for: input, rule: FormatRules.redundantOptionalBinding, options: options)
    }

    // MARK: - redundantInternal

    func testRemoveRedundantInternalACL() {
        let input = """
        internal class Foo {
            internal let bar: String

            internal func baaz() {}

            internal init() {
                bar = "bar"
            }
        }
        """

        let output = """
        class Foo {
            let bar: String

            func baaz() {}

            init() {
                bar = "bar"
            }
        }
        """

        testFormatting(for: input, output, rule: FormatRules.redundantInternal)
    }

    func testPreserveInternalInNonInternalExtensionExtension() {
        let input = """
        extension Foo {
            /// internal is redundant here since the extension is internal
            internal func bar() {}

            public func baaz() {}

            /// internal is redundant here since the extension is internal
            internal func bar() {}
        }

        public extension Foo {
            /// internal is not redundant here since the extension is public
            internal func bar() {}

            public func baaz() {}

            /// internal is not redundant here since the extension is public
            internal func bar() {}
        }
        """

        let output = """
        extension Foo {
            /// internal is redundant here since the extension is internal
            func bar() {}

            public func baaz() {}

            /// internal is redundant here since the extension is internal
            func bar() {}
        }

        public extension Foo {
            /// internal is not redundant here since the extension is public
            internal func bar() {}

            public func baaz() {}

            /// internal is not redundant here since the extension is public
            internal func bar() {}
        }
        """

        testFormatting(for: input, output, rule: FormatRules.redundantInternal, exclude: ["redundantExtensionACL"])
    }
}<|MERGE_RESOLUTION|>--- conflicted
+++ resolved
@@ -2727,7 +2727,6 @@
         testFormatting(for: input, output, rule: FormatRules.redundantReturn, options: options)
     }
 
-<<<<<<< HEAD
     func testRedundantSwitchStatementReturnWithAssociatedValueMatchingInFunction() {
         let input = """
         func test(_ value: SomeEnum) -> String {
@@ -2738,7 +2737,25 @@
                 return "second"
             default:
                 return "default"
-=======
+            }
+        }
+        """
+        let output = """
+        func test(_ value: SomeEnum) -> String {
+            switch value {
+            case let .first(str):
+                "first \\(str)"
+            case .second("str"):
+                "second"
+            default:
+                "default"
+            }
+        }
+        """
+        let options = FormatOptions(swiftVersion: "5.9")
+        testFormatting(for: input, output, rule: FormatRules.redundantReturn, options: options)
+    }
+
     func testRedundantReturnDoesntFailToTerminateOnLongSwitch() {
         let input = """
         func test(_ value: SomeEnum) -> String {
@@ -2781,21 +2798,12 @@
                 return ""
             case .nineteen:
                 return ""
->>>>>>> 40429603
             }
         }
         """
         let output = """
         func test(_ value: SomeEnum) -> String {
             switch value {
-<<<<<<< HEAD
-            case let .first(str):
-                "first \\(str)"
-            case .second("str"):
-                "second"
-            default:
-                "default"
-=======
             case .one:
                 ""
             case .two:
@@ -2834,7 +2842,6 @@
                 ""
             case .nineteen:
                 ""
->>>>>>> 40429603
             }
         }
         """
