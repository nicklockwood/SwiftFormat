//
//  RulesTests+Redundancy.swift
//  SwiftFormatTests
//
//  Created by Nick Lockwood on 04/09/2020.
//  Copyright © 2020 Nick Lockwood. All rights reserved.
//

import XCTest
@testable import SwiftFormat

class RedundancyTests: RulesTests {
    // MARK: - redundantBreak

    func testRedundantBreaksRemoved() {
        let input = """
        switch x {
        case foo:
            print("hello")
            break
        case bar:
            print("world")
            break
        default:
            print("goodbye")
            break
        }
        """
        let output = """
        switch x {
        case foo:
            print("hello")
        case bar:
            print("world")
        default:
            print("goodbye")
        }
        """
        testFormatting(for: input, output, rule: FormatRules.redundantBreak)
    }

    func testBreakInEmptyCaseNotRemoved() {
        let input = """
        switch x {
        case foo:
            break
        case bar:
            break
        default:
            break
        }
        """
        testFormatting(for: input, rule: FormatRules.redundantBreak)
    }

    func testConditionalBreakNotRemoved() {
        let input = """
        switch x {
        case foo:
            if bar {
                break
            }
        }
        """
        testFormatting(for: input, rule: FormatRules.redundantBreak)
    }

    func testBreakAfterSemicolonNotMangled() {
        let input = """
        switch foo {
        case 1: print(1); break
        }
        """
        let output = """
        switch foo {
        case 1: print(1);
        }
        """
        testFormatting(for: input, output, rule: FormatRules.redundantBreak, exclude: ["semicolons"])
    }

    // MARK: - redundantExtensionACL

    func testPublicExtensionMemberACLStripped() {
        let input = """
        public extension Foo {
            public var bar: Int { 5 }
            private static let baz = "baz"
            public func quux() {}
        }
        """
        let output = """
        public extension Foo {
            var bar: Int { 5 }
            private static let baz = "baz"
            func quux() {}
        }
        """
        testFormatting(for: input, output, rule: FormatRules.redundantExtensionACL)
    }

    func testPrivateExtensionMemberACLNotStrippedUnlessFileprivate() {
        let input = """
        private extension Foo {
            fileprivate var bar: Int { 5 }
            private static let baz = "baz"
            fileprivate func quux() {}
        }
        """
        let output = """
        private extension Foo {
            var bar: Int { 5 }
            private static let baz = "baz"
            func quux() {}
        }
        """
        testFormatting(for: input, output, rule: FormatRules.redundantExtensionACL)
    }

    // MARK: - redundantFileprivate

    func testFileScopeFileprivateVarChangedToPrivate() {
        let input = """
        fileprivate var foo = "foo"
        """
        let output = """
        private var foo = "foo"
        """
        testFormatting(for: input, output, rule: FormatRules.redundantFileprivate)
    }

    func testFileScopeFileprivateVarNotChangedToPrivateIfFragment() {
        let input = """
        fileprivate var foo = "foo"
        """
        let options = FormatOptions(fragment: true)
        testFormatting(for: input, rule: FormatRules.redundantFileprivate, options: options)
    }

    func testFileprivateVarChangedToPrivateIfNotAccessedFromAnotherType() {
        let input = """
        struct Foo {
            fileprivate var foo = "foo"
        }
        """
        let output = """
        struct Foo {
            private var foo = "foo"
        }
        """
        let options = FormatOptions(swiftVersion: "4")
        testFormatting(for: input, output, rule: FormatRules.redundantFileprivate, options: options)
    }

    func testFileprivateVarChangedToPrivateIfNotAccessedFromAnotherTypeAndFileIncludesImports() {
        let input = """
        import Foundation

        struct Foo {
            fileprivate var foo = "foo"
        }
        """
        let output = """
        import Foundation

        struct Foo {
            private var foo = "foo"
        }
        """
        let options = FormatOptions(swiftVersion: "4")
        testFormatting(for: input, output, rule: FormatRules.redundantFileprivate, options: options)
    }

    func testFileprivateVarNotChangedToPrivateIfAccessedFromAnotherType() {
        let input = """
        struct Foo {
            fileprivate let foo = "foo"
        }

        struct Bar {
            func bar() {
                print(Foo().foo)
            }
        }
        """
        let options = FormatOptions(swiftVersion: "4")
        testFormatting(for: input, rule: FormatRules.redundantFileprivate, options: options)
    }

    func testFileprivateVarNotChangedToPrivateIfAccessedFromSubclass() {
        let input = """
        class Foo {
            fileprivate func foo() {}
        }

        class Bar: Foo {
            func bar() {
                return foo()
            }
        }
        """
        let options = FormatOptions(swiftVersion: "4")
        testFormatting(for: input, rule: FormatRules.redundantFileprivate, options: options)
    }

    func testFileprivateVarNotChangedToPrivateIfAccessedFromAFunction() {
        let input = """
        struct Foo {
            fileprivate let foo = "foo"
        }

        func getFoo() -> String {
            return Foo().foo
        }
        """
        let options = FormatOptions(swiftVersion: "4")
        testFormatting(for: input, rule: FormatRules.redundantFileprivate, options: options)
    }

    func testFileprivateVarNotChangedToPrivateIfAccessedFromAConstant() {
        let input = """
        struct Foo {
            fileprivate let foo = "foo"
        }

        let kFoo = Foo().foo
        """
        let options = FormatOptions(swiftVersion: "4")
        testFormatting(for: input, rule: FormatRules.redundantFileprivate, options: options, exclude: ["propertyType"])
    }

    func testFileprivateVarNotChangedToPrivateIfAccessedFromAVar() {
        let input = """
        struct Foo {
            fileprivate let foo = "foo"
        }

        var kFoo: String { return Foo().foo }
        """
        let options = FormatOptions(swiftVersion: "4")
        testFormatting(for: input, rule: FormatRules.redundantFileprivate, options: options)
    }

    func testFileprivateVarNotChangedToPrivateIfAccessedFromCode() {
        let input = """
        struct Foo {
            fileprivate let foo = "foo"
        }

        print(Foo().foo)
        """
        let options = FormatOptions(swiftVersion: "4")
        testFormatting(for: input, rule: FormatRules.redundantFileprivate, options: options)
    }

    func testFileprivateVarNotChangedToPrivateIfAccessedFromAClosure() {
        let input = """
        struct Foo {
            fileprivate let foo = "foo"
        }

        print({ Foo().foo }())
        """
        let options = FormatOptions(swiftVersion: "4")
        testFormatting(for: input, rule: FormatRules.redundantFileprivate, options: options, exclude: ["redundantClosure"])
    }

    func testFileprivateVarNotChangedToPrivateIfAccessedFromAnExtensionOnAnotherType() {
        let input = """
        struct Foo {
            fileprivate let foo = "foo"
        }

        extension Bar {
            func bar() {
                print(Foo().foo)
            }
        }
        """
        let options = FormatOptions(swiftVersion: "4")
        testFormatting(for: input, rule: FormatRules.redundantFileprivate, options: options)
    }

    func testFileprivateVarChangedToPrivateIfAccessedFromAnExtensionOnSameType() {
        let input = """
        struct Foo {
            fileprivate let foo = "foo"
        }

        extension Foo {
            func bar() {
                print(foo)
            }
        }
        """
        let output = """
        struct Foo {
            private let foo = "foo"
        }

        extension Foo {
            func bar() {
                print(foo)
            }
        }
        """
        let options = FormatOptions(swiftVersion: "4")
        testFormatting(for: input, output, rule: FormatRules.redundantFileprivate, options: options)
    }

    func testFileprivateVarChangedToPrivateIfAccessedViaSelfFromAnExtensionOnSameType() {
        let input = """
        struct Foo {
            fileprivate let foo = "foo"
        }

        extension Foo {
            func bar() {
                print(self.foo)
            }
        }
        """
        let output = """
        struct Foo {
            private let foo = "foo"
        }

        extension Foo {
            func bar() {
                print(self.foo)
            }
        }
        """
        let options = FormatOptions(swiftVersion: "4")
        testFormatting(for: input, output, rule: FormatRules.redundantFileprivate, options: options,
                       exclude: ["redundantSelf"])
    }

    func testFileprivateMultiLetNotChangedToPrivateIfAccessedOutsideType() {
        let input = """
        struct Foo {
            fileprivate let foo = "foo", bar = "bar"
        }

        extension Foo {
            func bar() {
                print(foo)
            }
        }

        extension Bar {
            func bar() {
                print(Foo().bar)
            }
        }
        """
        let options = FormatOptions(swiftVersion: "4")
        testFormatting(for: input, rule: FormatRules.redundantFileprivate, options: options)
    }

    func testFileprivateInitChangedToPrivateIfConstructorNotCalledOutsideType() {
        let input = """
        struct Foo {
            fileprivate init() {}
        }
        """
        let output = """
        struct Foo {
            private init() {}
        }
        """
        let options = FormatOptions(swiftVersion: "4")
        testFormatting(for: input, output, rule: FormatRules.redundantFileprivate, options: options)
    }

    func testFileprivateInitNotChangedToPrivateIfConstructorCalledOutsideType() {
        let input = """
        struct Foo {
            fileprivate init() {}
        }

        let foo = Foo()
        """
        let options = FormatOptions(swiftVersion: "4")
        testFormatting(for: input, rule: FormatRules.redundantFileprivate, options: options, exclude: ["propertyType"])
    }

    func testFileprivateInitNotChangedToPrivateIfConstructorCalledOutsideType2() {
        let input = """
        class Foo {
            fileprivate init() {}
        }

        struct Bar {
            let foo = Foo()
        }
        """
        let options = FormatOptions(swiftVersion: "4")
        testFormatting(for: input, rule: FormatRules.redundantFileprivate, options: options, exclude: ["propertyType"])
    }

    func testFileprivateStructMemberNotChangedToPrivateIfConstructorCalledOutsideType() {
        let input = """
        struct Foo {
            fileprivate let bar: String
        }

        let foo = Foo(bar: "test")
        """
        let options = FormatOptions(swiftVersion: "4")
        testFormatting(for: input, rule: FormatRules.redundantFileprivate, options: options, exclude: ["propertyType"])
    }

    func testFileprivateClassMemberChangedToPrivateEvenIfConstructorCalledOutsideType() {
        let input = """
        class Foo {
            fileprivate let bar: String
        }

        let foo = Foo()
        """
        let output = """
        class Foo {
            private let bar: String
        }

        let foo = Foo()
        """
        let options = FormatOptions(swiftVersion: "4")
        testFormatting(for: input, output, rule: FormatRules.redundantFileprivate, options: options, exclude: ["propertyType"])
    }

    func testFileprivateExtensionFuncNotChangedToPrivateIfPartOfProtocolConformance() {
        let input = """
        private class Foo: Equatable {
            fileprivate static func == (_: Foo, _: Foo) -> Bool {
                return true
            }
        }
        """
        let options = FormatOptions(swiftVersion: "4")
        testFormatting(for: input, rule: FormatRules.redundantFileprivate, options: options)
    }

    func testFileprivateInnerTypeNotChangedToPrivate() {
        let input = """
        struct Foo {
            fileprivate enum Bar {
                case a, b
            }

            fileprivate let bar: Bar
        }

        func foo(foo: Foo) {
            print(foo.bar)
        }
        """
        let options = FormatOptions(swiftVersion: "4")
        testFormatting(for: input,
                       rule: FormatRules.redundantFileprivate,
                       options: options,
                       exclude: ["wrapEnumCases"])
    }

    func testFileprivateClassTypeMemberNotChangedToPrivate() {
        let input = """
        class Foo {
            fileprivate class var bar = "bar"
        }

        func foo() {
            print(Foo.bar)
        }
        """
        let options = FormatOptions(swiftVersion: "4")
        testFormatting(for: input, rule: FormatRules.redundantFileprivate, options: options)
    }

    func testOverriddenFileprivateInitNotChangedToPrivate() {
        let input = """
        class Foo {
            fileprivate init() {}
        }

        class Bar: Foo, Equatable {
            override public init() {
                super.init()
            }
        }
        """
        let options = FormatOptions(swiftVersion: "4")
        testFormatting(for: input, rule: FormatRules.redundantFileprivate, options: options)
    }

    func testNonOverriddenFileprivateInitChangedToPrivate() {
        let input = """
        class Foo {
            fileprivate init() {}
        }

        class Bar: Baz {
            override public init() {
                super.init()
            }
        }
        """
        let output = """
        class Foo {
            private init() {}
        }

        class Bar: Baz {
            override public init() {
                super.init()
            }
        }
        """
        let options = FormatOptions(swiftVersion: "4")
        testFormatting(for: input, output, rule: FormatRules.redundantFileprivate, options: options)
    }

    func testFileprivateInitNotChangedToPrivateWhenUsingTypeInferredInits() {
        let input = """
        struct Example {
            fileprivate init() {}
        }

        enum Namespace {
            static let example: Example = .init()
        }
        """
        let options = FormatOptions(swiftVersion: "4")
        testFormatting(for: input, rule: FormatRules.redundantFileprivate, options: options, exclude: ["propertyType"])
    }

    func testFileprivateInitNotChangedToPrivateWhenUsingTrailingClosureInit() {
        let input = """
        private struct Foo {}

        public struct Bar {
            fileprivate let consumeFoo: (Foo) -> Void
        }

        public func makeBar() -> Bar {
            Bar { _ in }
        }
        """
        let options = FormatOptions(swiftVersion: "4")
        testFormatting(for: input, rule: FormatRules.redundantFileprivate, options: options)
    }

    func testFileprivateNotChangedToPrivateWhenAccessedFromExtensionOnContainingType() {
        let input = """
        extension Foo.Bar {
            fileprivate init() {}
        }

        extension Foo {
            func baz() -> Foo.Bar {
                return Bar()
            }
        }
        """
        let options = FormatOptions(swiftVersion: "4")
        testFormatting(for: input, rule: FormatRules.redundantFileprivate, options: options)
    }

    func testFileprivateNotChangedToPrivateWhenAccessedFromExtensionOnNestedType() {
        let input = """
        extension Foo {
            fileprivate init() {}
        }

        extension Foo.Bar {
            func baz() -> Foo {
                return Foo()
            }
        }
        """
        let options = FormatOptions(swiftVersion: "4")
        testFormatting(for: input, rule: FormatRules.redundantFileprivate, options: options)
    }

    func testFileprivateInExtensionNotChangedToPrivateWhenAccessedFromSubclass() {
        let input = """
        class Foo: Bar {
            func quux() {
                baz()
            }
        }

        extension Bar {
            fileprivate func baz() {}
        }
        """
        let options = FormatOptions(swiftVersion: "4")
        testFormatting(for: input, rule: FormatRules.redundantFileprivate, options: options)
    }

    func testFileprivateInitNotChangedToPrivateWhenAccessedFromSubclass() {
        let input = """
        public class Foo {
            fileprivate init() {}
        }

        private class Bar: Foo {
            init(something: String) {
                print(something)
                super.init()
            }
        }
        """
        let options = FormatOptions(swiftVersion: "4")
        testFormatting(for: input, rule: FormatRules.redundantFileprivate, options: options)
    }

    func testFileprivateInExtensionNotChangedToPrivateWhenAccessedFromExtensionOnSubclass() {
        let input = """
        class Foo: Bar {}

        extension Foo {
            func quux() {
                baz()
            }
        }

        extension Bar {
            fileprivate func baz() {}
        }
        """
        let options = FormatOptions(swiftVersion: "4")
        testFormatting(for: input, rule: FormatRules.redundantFileprivate, options: options)
    }

    func testFileprivateVarWithPropertWrapperNotChangedToPrivateIfAccessedFromSubclass() {
        let input = """
        class Foo {
            @Foo fileprivate var foo = 5
        }

        class Bar: Foo {
            func bar() {
                return $foo
            }
        }
        """
        let options = FormatOptions(swiftVersion: "4")
        testFormatting(for: input, rule: FormatRules.redundantFileprivate, options: options)
    }

    func testFileprivateInArrayExtensionNotChangedToPrivateWhenAccessedInFile() {
        let input = """
        extension [String] {
            fileprivate func fileprivateMember() {}
        }

        extension Namespace {
            func testCanAccessFileprivateMember() {
                ["string", "array"].fileprivateMember()
            }
        }
        """
        let options = FormatOptions(swiftVersion: "4")
        testFormatting(for: input, rule: FormatRules.redundantFileprivate, options: options)
    }

    func testFileprivateInArrayExtensionNotChangedToPrivateWhenAccessedInFile2() {
        let input = """
        extension Array<String> {
            fileprivate func fileprivateMember() {}
        }

        extension Namespace {
            func testCanAccessFileprivateMember() {
                ["string", "array"].fileprivateMember()
            }
        }
        """
        let options = FormatOptions(swiftVersion: "4")
        testFormatting(for: input, rule: FormatRules.redundantFileprivate,
                       options: options, exclude: ["typeSugar"])
    }

    // MARK: - redundantGet

    func testRemoveSingleLineIsolatedGet() {
        let input = "var foo: Int { get { return 5 } }"
        let output = "var foo: Int { return 5 }"
        testFormatting(for: input, output, rule: FormatRules.redundantGet)
    }

    func testRemoveMultilineIsolatedGet() {
        let input = "var foo: Int {\n    get {\n        return 5\n    }\n}"
        let output = "var foo: Int {\n    return 5\n}"
        testFormatting(for: input, [output], rules: [FormatRules.redundantGet, FormatRules.indent])
    }

    func testNoRemoveMultilineGetSet() {
        let input = "var foo: Int {\n    get { return 5 }\n    set { foo = newValue }\n}"
        testFormatting(for: input, rule: FormatRules.redundantGet)
    }

    func testNoRemoveAttributedGet() {
        let input = "var enabled: Bool { @objc(isEnabled) get { true } }"
        testFormatting(for: input, rule: FormatRules.redundantGet)
    }

    func testRemoveSubscriptGet() {
        let input = "subscript(_ index: Int) {\n    get {\n        return lookup(index)\n    }\n}"
        let output = "subscript(_ index: Int) {\n    return lookup(index)\n}"
        testFormatting(for: input, [output], rules: [FormatRules.redundantGet, FormatRules.indent])
    }

    func testGetNotRemovedInFunction() {
        let input = "func foo() {\n    get {\n        self.lookup(index)\n    }\n}"
        testFormatting(for: input, rule: FormatRules.redundantGet)
    }

    func testEffectfulGetNotRemoved() {
        let input = """
        var foo: Int {
            get async throws {
                try await getFoo()
            }
        }
        """
        testFormatting(for: input, rule: FormatRules.redundantGet)
    }

    // MARK: - redundantInit

    func testRemoveRedundantInit() {
        let input = "[1].flatMap { String.init($0) }"
        let output = "[1].flatMap { String($0) }"
        testFormatting(for: input, output, rule: FormatRules.redundantInit)
    }

    func testRemoveRedundantInit2() {
        let input = "[String.self].map { Type in Type.init(foo: 1) }"
        let output = "[String.self].map { Type in Type(foo: 1) }"
        testFormatting(for: input, output, rule: FormatRules.redundantInit)
    }

    func testRemoveRedundantInit3() {
        let input = "String.init(\"text\")"
        let output = "String(\"text\")"
        testFormatting(for: input, output, rule: FormatRules.redundantInit)
    }

    func testDontRemoveInitInSuperCall() {
        let input = "class C: NSObject { override init() { super.init() } }"
        testFormatting(for: input, rule: FormatRules.redundantInit)
    }

    func testDontRemoveInitInSelfCall() {
        let input = "struct S { let n: Int }; extension S { init() { self.init(n: 1) } }"
        testFormatting(for: input, rule: FormatRules.redundantInit)
    }

    func testDontRemoveInitWhenPassedAsFunction() {
        let input = "[1].flatMap(String.init)"
        testFormatting(for: input, rule: FormatRules.redundantInit)
    }

    func testDontRemoveInitWhenUsedOnMetatype() {
        let input = "[String.self].map { type in type.init(1) }"
        testFormatting(for: input, rule: FormatRules.redundantInit)
    }

    func testDontRemoveInitWhenUsedOnImplicitClosureMetatype() {
        let input = "[String.self].map { $0.init(1) }"
        testFormatting(for: input, rule: FormatRules.redundantInit)
    }

    func testDontRemoveInitWhenUsedOnPossibleMetatype() {
        let input = "let something = Foo.bar.init()"
        testFormatting(for: input, rule: FormatRules.redundantInit)
    }

    func testDontRemoveInitWithExplicitSignature() {
        let input = "[String.self].map(Foo.init(bar:))"
        testFormatting(for: input, rule: FormatRules.redundantInit)
    }

    func testRemoveInitWithOpenParenOnFollowingLine() {
        let input = """
        var foo: Foo {
            Foo.init
            (
                bar: bar,
                baaz: baaz
            )
        }
        """
        let output = """
        var foo: Foo {
            Foo(
                bar: bar,
                baaz: baaz
            )
        }
        """
        testFormatting(for: input, output, rule: FormatRules.redundantInit)
    }

    func testNoRemoveInitWithOpenParenOnFollowingLineAfterComment() {
        let input = """
        var foo: Foo {
            Foo.init // foo
            (
                bar: bar,
                baaz: baaz
            )
        }
        """
        testFormatting(for: input, rule: FormatRules.redundantInit)
    }

    func testNoRemoveInitForLowercaseType() {
        let input = """
        let foo = bar.init()
        """
        testFormatting(for: input, rule: FormatRules.redundantInit)
    }

    func testNoRemoveInitForLocalLetType() {
        let input = """
        let Foo = Foo.self
        let foo = Foo.init()
        """
        testFormatting(for: input, rule: FormatRules.redundantInit, exclude: ["propertyType"])
    }

    func testNoRemoveInitForLocalLetType2() {
        let input = """
        let Foo = Foo.self
        if x {
            return Foo.init(x)
        } else {
            return Foo.init(y)
        }
        """
        testFormatting(for: input, rule: FormatRules.redundantInit)
    }

    func testNoRemoveInitInsideIfdef() {
        let input = """
        func myFunc() async throws -> String {
            #if DEBUG
            .init("foo")
            #else
            ""
            #endif
        }
        """
        testFormatting(for: input, rule: FormatRules.redundantInit, exclude: ["indent"])
    }

    func testNoRemoveInitInsideIfdef2() {
        let input = """
        func myFunc() async throws(Foo) -> String {
            #if DEBUG
            .init("foo")
            #else
            ""
            #endif
        }
        """
        testFormatting(for: input, rule: FormatRules.redundantInit, exclude: ["indent"])
    }

    func testRemoveInitAfterCollectionLiterals() {
        let input = """
        let array = [String].init()
        let arrayElement = [String].Element.init()
        let nestedArray = [[String]].init()
        let tupleArray = [(key: String, value: Int)].init()
        let dictionary = [String: Int].init()
        """
        let output = """
        let array = [String]()
        let arrayElement = [String].Element()
        let nestedArray = [[String]]()
        let tupleArray = [(key: String, value: Int)]()
        let dictionary = [String: Int]()
        """
        testFormatting(for: input, output, rule: FormatRules.redundantInit, exclude: ["propertyType"])
    }

    func testPreservesInitAfterTypeOfCall() {
        let input = """
        type(of: oldViewController).init()
        """

        testFormatting(for: input, rule: FormatRules.redundantInit)
    }

    func testRemoveInitAfterOptionalType() {
        let input = """
        let someOptional = String?.init("Foo")
        // (String!.init("Foo") isn't valid Swift code, so we don't test for it)
        """
        let output = """
        let someOptional = String?("Foo")
        // (String!.init("Foo") isn't valid Swift code, so we don't test for it)
        """

        testFormatting(for: input, output, rule: FormatRules.redundantInit, exclude: ["propertyType"])
    }

    func testPreservesTryBeforeInit() {
        let input = """
        let throwing: Foo = try .init()
        let throwingOptional1: Foo = try? .init()
        let throwingOptional2: Foo = try! .init()
        """

        testFormatting(for: input, rule: FormatRules.redundantInit)
    }

    func testRemoveInitAfterGenericType() {
        let input = """
        let array = Array<String>.init()
        let dictionary = Dictionary<String, Int>.init()
        let atomicDictionary = Atomic<[String: Int]>.init()
        """
        let output = """
        let array = Array<String>()
        let dictionary = Dictionary<String, Int>()
        let atomicDictionary = Atomic<[String: Int]>()
        """

        testFormatting(for: input, output, rule: FormatRules.redundantInit, exclude: ["typeSugar", "propertyType"])
    }

    func testPreserveNonRedundantInitInTernaryOperator() {
        let input = """
        let bar: Bar = (foo.isBar && bar.isBaaz) ? .init() : nil
        """
        testFormatting(for: input, rule: FormatRules.redundantInit)
    }

    // MARK: - redundantLetError

    func testCatchLetError() {
        let input = "do {} catch let error {}"
        let output = "do {} catch {}"
        testFormatting(for: input, output, rule: FormatRules.redundantLetError)
    }

    func testCatchLetErrorWithTypedThrows() {
        let input = "do throws(Foo) {} catch let error {}"
        let output = "do throws(Foo) {} catch {}"
        testFormatting(for: input, output, rule: FormatRules.redundantLetError)
    }

    // MARK: - redundantObjc

    func testRedundantObjcRemovedFromBeforeOutlet() {
        let input = "@objc @IBOutlet var label: UILabel!"
        let output = "@IBOutlet var label: UILabel!"
        testFormatting(for: input, output, rule: FormatRules.redundantObjc)
    }

    func testRedundantObjcRemovedFromAfterOutlet() {
        let input = "@IBOutlet @objc var label: UILabel!"
        let output = "@IBOutlet var label: UILabel!"
        testFormatting(for: input, output, rule: FormatRules.redundantObjc)
    }

    func testRedundantObjcRemovedFromLineBeforeOutlet() {
        let input = "@objc\n@IBOutlet var label: UILabel!"
        let output = "\n@IBOutlet var label: UILabel!"
        testFormatting(for: input, output, rule: FormatRules.redundantObjc)
    }

    func testRedundantObjcCommentNotRemoved() {
        let input = "@objc /// an outlet\n@IBOutlet var label: UILabel!"
        let output = "/// an outlet\n@IBOutlet var label: UILabel!"
        testFormatting(for: input, output, rule: FormatRules.redundantObjc)
    }

    func testObjcNotRemovedFromNSCopying() {
        let input = "@objc @NSCopying var foo: String!"
        testFormatting(for: input, rule: FormatRules.redundantObjc)
    }

    func testRenamedObjcNotRemoved() {
        let input = "@IBOutlet @objc(uiLabel) var label: UILabel!"
        testFormatting(for: input, rule: FormatRules.redundantObjc)
    }

    func testObjcRemovedOnObjcMembersClass() {
        let input = """
        @objcMembers class Foo: NSObject {
            @objc var foo: String
        }
        """
        let output = """
        @objcMembers class Foo: NSObject {
            var foo: String
        }
        """
        testFormatting(for: input, output, rule: FormatRules.redundantObjc)
    }

    func testObjcRemovedOnRenamedObjcMembersClass() {
        let input = """
        @objcMembers @objc(OCFoo) class Foo: NSObject {
            @objc var foo: String
        }
        """
        let output = """
        @objcMembers @objc(OCFoo) class Foo: NSObject {
            var foo: String
        }
        """
        testFormatting(for: input, output, rule: FormatRules.redundantObjc)
    }

    func testObjcNotRemovedOnNestedClass() {
        let input = """
        @objcMembers class Foo: NSObject {
            @objc class Bar: NSObject {}
        }
        """
        testFormatting(for: input, rule: FormatRules.redundantObjc)
    }

    func testObjcNotRemovedOnRenamedPrivateNestedClass() {
        let input = """
        @objcMembers class Foo: NSObject {
            @objc private class Bar: NSObject {}
        }
        """
        testFormatting(for: input, rule: FormatRules.redundantObjc)
    }

    func testObjcNotRemovedOnNestedEnum() {
        let input = """
        @objcMembers class Foo: NSObject {
            @objc enum Bar: Int {}
        }
        """
        testFormatting(for: input, rule: FormatRules.redundantObjc)
    }

    func testObjcRemovedOnObjcExtensionVar() {
        let input = """
        @objc extension Foo {
            @objc var foo: String {}
        }
        """
        let output = """
        @objc extension Foo {
            var foo: String {}
        }
        """
        testFormatting(for: input, output, rule: FormatRules.redundantObjc)
    }

    func testObjcRemovedOnObjcExtensionFunc() {
        let input = """
        @objc extension Foo {
            @objc func foo() -> String {}
        }
        """
        let output = """
        @objc extension Foo {
            func foo() -> String {}
        }
        """
        testFormatting(for: input, output, rule: FormatRules.redundantObjc)
    }

    func testObjcNotRemovedOnPrivateFunc() {
        let input = """
        @objcMembers class Foo: NSObject {
            @objc private func bar() {}
        }
        """
        testFormatting(for: input, rule: FormatRules.redundantObjc)
    }

    func testObjcNotRemovedOnFileprivateFunc() {
        let input = """
        @objcMembers class Foo: NSObject {
            @objc fileprivate func bar() {}
        }
        """
        testFormatting(for: input, rule: FormatRules.redundantObjc)
    }

    func testObjcRemovedOnPrivateSetFunc() {
        let input = """
        @objcMembers class Foo: NSObject {
            @objc private(set) func bar() {}
        }
        """
        let output = """
        @objcMembers class Foo: NSObject {
            private(set) func bar() {}
        }
        """
        testFormatting(for: input, output, rule: FormatRules.redundantObjc)
    }

    // MARK: - redundantType

    func testVarRedundantTypeRemoval() {
        let input = "var view: UIView = UIView()"
        let output = "var view = UIView()"
        let options = FormatOptions(redundantType: .inferred)
        testFormatting(for: input, output, rule: FormatRules.redundantType,
                       options: options)
    }

    func testVarRedundantArrayTypeRemoval() {
        let input = "var foo: [String] = [String]()"
        let output = "var foo = [String]()"
        let options = FormatOptions(redundantType: .inferred)
        testFormatting(for: input, output, rule: FormatRules.redundantType,
                       options: options)
    }

    func testVarRedundantDictionaryTypeRemoval() {
        let input = "var foo: [String: Int] = [String: Int]()"
        let output = "var foo = [String: Int]()"
        let options = FormatOptions(redundantType: .inferred)
        testFormatting(for: input, output, rule: FormatRules.redundantType,
                       options: options)
    }

    func testLetRedundantGenericTypeRemoval() {
        let input = "let relay: BehaviourRelay<Int?> = BehaviourRelay<Int?>(value: nil)"
        let output = "let relay = BehaviourRelay<Int?>(value: nil)"
        let options = FormatOptions(redundantType: .inferred)
        testFormatting(for: input, output, rule: FormatRules.redundantType,
                       options: options)
    }

    func testVarNonRedundantTypeDoesNothing() {
        let input = "var view: UIView = UINavigationBar()"
        let options = FormatOptions(redundantType: .inferred)
        testFormatting(for: input, rule: FormatRules.redundantType, options: options)
    }

    func testLetRedundantTypeRemoval() {
        let input = "let view: UIView = UIView()"
        let output = "let view = UIView()"
        let options = FormatOptions(redundantType: .inferred)
        testFormatting(for: input, output, rule: FormatRules.redundantType,
                       options: options)
    }

    func testLetNonRedundantTypeDoesNothing() {
        let input = "let view: UIView = UINavigationBar()"
        let options = FormatOptions(redundantType: .inferred)
        testFormatting(for: input, rule: FormatRules.redundantType, options: options)
    }

    func testTypeNoRedundancyDoesNothing() {
        let input = "let foo: Bar = 5"
        let options = FormatOptions(redundantType: .inferred)
        testFormatting(for: input, rule: FormatRules.redundantType, options: options)
    }

    func testClassTwoVariablesNoRedundantTypeDoesNothing() {
        let input = """
        final class LGWebSocketClient: WebSocketClient, WebSocketLibraryDelegate {
            var webSocket: WebSocketLibraryProtocol
            var timeoutIntervalForRequest: TimeInterval = LGCoreKitConstants.websocketTimeOutTimeInterval
        }
        """
        let options = FormatOptions(redundantType: .inferred)
        testFormatting(for: input, rule: FormatRules.redundantType, options: options)
    }

    func testRedundantTypeRemovedIfValueOnNextLine() {
        let input = """
        let view: UIView
            = UIView()
        """
        let output = """
        let view
            = UIView()
        """
        let options = FormatOptions(redundantType: .inferred)
        testFormatting(for: input, output, rule: FormatRules.redundantType,
                       options: options)
    }

    func testRedundantTypeRemovedIfValueOnNextLine2() {
        let input = """
        let view: UIView =
            UIView()
        """
        let output = """
        let view =
            UIView()
        """
        let options = FormatOptions(redundantType: .inferred)
        testFormatting(for: input, output, rule: FormatRules.redundantType,
                       options: options)
    }

    func testAllRedundantTypesRemovedInCommaDelimitedDeclaration() {
        let input = "var foo: Int = 0, bar: Int = 0"
        let output = "var foo = 0, bar = 0"
        let options = FormatOptions(redundantType: .inferred)
        testFormatting(for: input, output, rule: FormatRules.redundantType,
                       options: options)
    }

    func testRedundantTypeRemovalWithComment() {
        let input = "var view: UIView /* view */ = UIView()"
        let output = "var view /* view */ = UIView()"
        let options = FormatOptions(redundantType: .inferred)
        testFormatting(for: input, output, rule: FormatRules.redundantType,
                       options: options)
    }

    func testRedundantTypeRemovalWithComment2() {
        let input = "var view: UIView = /* view */ UIView()"
        let output = "var view = /* view */ UIView()"
        let options = FormatOptions(redundantType: .inferred)
        testFormatting(for: input, output, rule: FormatRules.redundantType,
                       options: options)
    }

    func testNonRedundantTernaryConditionTypeNotRemoved() {
        let input = "let foo: Bar = Bar.baz() ? .bar1 : .bar2"
        let options = FormatOptions(redundantType: .inferred)
        testFormatting(for: input, rule: FormatRules.redundantType, options: options)
    }

    func testTernaryConditionAfterLetNotTreatedAsPartOfExpression() {
        let input = """
        let foo: Bar = Bar.baz()
        baz ? bar2() : bar2()
        """
        let output = """
        let foo = Bar.baz()
        baz ? bar2() : bar2()
        """
        let options = FormatOptions(redundantType: .inferred)
        testFormatting(for: input, output, rule: FormatRules.redundantType,
                       options: options)
    }

    func testNoRemoveRedundantTypeIfVoid() {
        let input = "let foo: Void = Void()"
        let options = FormatOptions(redundantType: .inferred)
        testFormatting(for: input, rule: FormatRules.redundantType,
                       options: options, exclude: ["void"])
    }

    func testNoRemoveRedundantTypeIfVoid2() {
        let input = "let foo: () = ()"
        let options = FormatOptions(redundantType: .inferred)
        testFormatting(for: input, rule: FormatRules.redundantType,
                       options: options, exclude: ["void"])
    }

    func testNoRemoveRedundantTypeIfVoid3() {
        let input = "let foo: [Void] = [Void]()"
        let options = FormatOptions(redundantType: .inferred)
        testFormatting(for: input, rule: FormatRules.redundantType, options: options)
    }

    func testNoRemoveRedundantTypeIfVoid4() {
        let input = "let foo: Array<Void> = Array<Void>()"
        let options = FormatOptions(redundantType: .inferred)
        testFormatting(for: input, rule: FormatRules.redundantType,
                       options: options, exclude: ["typeSugar"])
    }

    func testNoRemoveRedundantTypeIfVoid5() {
        let input = "let foo: Void? = Void?.none"
        let options = FormatOptions(redundantType: .inferred)
        testFormatting(for: input, rule: FormatRules.redundantType, options: options)
    }

    func testNoRemoveRedundantTypeIfVoid6() {
        let input = "let foo: Optional<Void> = Optional<Void>.none"
        let options = FormatOptions(redundantType: .inferred)
        testFormatting(for: input, rule: FormatRules.redundantType,
                       options: options, exclude: ["typeSugar"])
    }

    func testRedundantTypeWithLiterals() {
        let input = """
        let a1: Bool = true
        let a2: Bool = false

        let b1: String = "foo"
        let b2: String = "\\(b1)"

        let c1: Int = 1
        let c2: Int = 1.0

        let d1: Double = 3.14
        let d2: Double = 3

        let e1: [Double] = [3.14]
        let e2: [Double] = [3]

        let f1: [String: Int] = ["foo": 5]
        let f2: [String: Int?] = ["foo": nil]
        """
        let output = """
        let a1 = true
        let a2 = false

        let b1 = "foo"
        let b2 = "\\(b1)"

        let c1 = 1
        let c2: Int = 1.0

        let d1 = 3.14
        let d2: Double = 3

        let e1 = [3.14]
        let e2: [Double] = [3]

        let f1 = ["foo": 5]
        let f2: [String: Int?] = ["foo": nil]
        """
        let options = FormatOptions(redundantType: .inferred)
        testFormatting(for: input, output, rule: FormatRules.redundantType,
                       options: options)
    }

    func testRedundantTypePreservesLiteralRepresentableTypes() {
        let input = """
        let a: MyBoolRepresentable = true
        let b: MyStringRepresentable = "foo"
        let c: MyIntRepresentable = 1
        let d: MyDoubleRepresentable = 3.14
        let e: MyArrayRepresentable = ["bar"]
        let f: MyDictionaryRepresentable = ["baz": 1]
        """
        let options = FormatOptions(redundantType: .inferred)
        testFormatting(for: input, rule: FormatRules.redundantType, options: options)
    }

    func testPreservesTypeWithIfExpressionInSwift5_8() {
        let input = """
        let foo: Foo
        if condition {
            foo = Foo("foo")
        } else {
            foo = Foo("bar")
        }
        """
        let options = FormatOptions(redundantType: .inferred, swiftVersion: "5.8")
        testFormatting(for: input, rule: FormatRules.redundantType, options: options)
    }

    func testPreservesNonRedundantTypeWithIfExpression() {
        let input = """
        let foo: Foo = if condition {
            Foo("foo")
        } else {
            FooSubclass("bar")
        }
        """
        let options = FormatOptions(redundantType: .inferred, swiftVersion: "5.9")
        testFormatting(for: input, rule: FormatRules.redundantType, options: options, exclude: ["wrapMultilineConditionalAssignment"])
    }

    func testRedundantTypeWithIfExpression_inferred() {
        let input = """
        let foo: Foo = if condition {
            Foo("foo")
        } else {
            Foo("bar")
        }
        """
        let output = """
        let foo = if condition {
            Foo("foo")
        } else {
            Foo("bar")
        }
        """
        let options = FormatOptions(redundantType: .inferred, swiftVersion: "5.9")
        testFormatting(for: input, output, rule: FormatRules.redundantType, options: options, exclude: ["wrapMultilineConditionalAssignment"])
    }

    func testRedundantTypeWithIfExpression_explicit() {
        let input = """
        let foo: Foo = if condition {
            Foo("foo")
        } else {
            Foo("bar")
        }
        """
        let output = """
        let foo: Foo = if condition {
            .init("foo")
        } else {
            .init("bar")
        }
        """
        let options = FormatOptions(redundantType: .explicit, swiftVersion: "5.9")
        testFormatting(for: input, output, rule: FormatRules.redundantType, options: options, exclude: ["wrapMultilineConditionalAssignment", "propertyType"])
    }

    func testRedundantTypeWithNestedIfExpression_inferred() {
        let input = """
        let foo: Foo = if condition {
            switch condition {
            case true:
                if condition {
                    Foo("foo")
                } else {
                    Foo("bar")
                }

            case false:
                Foo("baaz")
            }
        } else {
            Foo("quux")
        }
        """
        let output = """
        let foo = if condition {
            switch condition {
            case true:
                if condition {
                    Foo("foo")
                } else {
                    Foo("bar")
                }

            case false:
                Foo("baaz")
            }
        } else {
            Foo("quux")
        }
        """
        let options = FormatOptions(redundantType: .inferred, swiftVersion: "5.9")
        testFormatting(for: input, output, rule: FormatRules.redundantType, options: options, exclude: ["wrapMultilineConditionalAssignment"])
    }

    func testRedundantTypeWithNestedIfExpression_explicit() {
        let input = """
        let foo: Foo = if condition {
            switch condition {
            case true:
                if condition {
                    Foo("foo")
                } else {
                    Foo("bar")
                }

            case false:
                Foo("baaz")
            }
        } else {
            Foo("quux")
        }
        """
        let output = """
        let foo: Foo = if condition {
            switch condition {
            case true:
                if condition {
                    .init("foo")
                } else {
                    .init("bar")
                }

            case false:
                .init("baaz")
            }
        } else {
            .init("quux")
        }
        """
        let options = FormatOptions(redundantType: .explicit, swiftVersion: "5.9")
        testFormatting(for: input, output, rule: FormatRules.redundantType, options: options, exclude: ["wrapMultilineConditionalAssignment", "propertyType"])
    }

    func testRedundantTypeWithLiteralsInIfExpression() {
        let input = """
        let foo: String = if condition {
            "foo"
        } else {
            "bar"
        }
        """
        let output = """
        let foo = if condition {
            "foo"
        } else {
            "bar"
        }
        """
        let options = FormatOptions(redundantType: .inferred, swiftVersion: "5.9")
        testFormatting(for: input, output, rule: FormatRules.redundantType, options: options, exclude: ["wrapMultilineConditionalAssignment"])
    }

    // --redundanttype explicit

    func testVarRedundantTypeRemovalExplicitType() {
        let input = "var view: UIView = UIView()"
        let output = "var view: UIView = .init()"
        let options = FormatOptions(redundantType: .explicit)
        testFormatting(for: input, output, rule: FormatRules.redundantType,
                       options: options, exclude: ["propertyType"])
    }

    func testVarRedundantTypeRemovalExplicitType2() {
        let input = "var view: UIView = UIView /* foo */()"
        let output = "var view: UIView = .init /* foo */()"
        let options = FormatOptions(redundantType: .explicit)
        testFormatting(for: input, output, rule: FormatRules.redundantType,
                       options: options, exclude: ["spaceAroundComments", "propertyType"])
    }

    func testLetRedundantGenericTypeRemovalExplicitType() {
        let input = "let relay: BehaviourRelay<Int?> = BehaviourRelay<Int?>(value: nil)"
        let output = "let relay: BehaviourRelay<Int?> = .init(value: nil)"
        let options = FormatOptions(redundantType: .explicit)
        testFormatting(for: input, output, rule: FormatRules.redundantType,
                       options: options, exclude: ["propertyType"])
    }

    func testLetRedundantGenericTypeRemovalExplicitTypeIfValueOnNextLine() {
        let input = "let relay: Foo<Int?> = Foo<Int?>\n    .default"
        let output = "let relay: Foo<Int?> = \n    .default"
        let options = FormatOptions(redundantType: .explicit)
        testFormatting(for: input, output, rule: FormatRules.redundantType,
                       options: options, exclude: ["trailingSpace", "propertyType"])
    }

    func testVarNonRedundantTypeDoesNothingExplicitType() {
        let input = "var view: UIView = UINavigationBar()"
        let options = FormatOptions(redundantType: .explicit)
        testFormatting(for: input, rule: FormatRules.redundantType, options: options)
    }

    func testLetRedundantTypeRemovalExplicitType() {
        let input = "let view: UIView = UIView()"
        let output = "let view: UIView = .init()"
        let options = FormatOptions(redundantType: .explicit)
        testFormatting(for: input, output, rule: FormatRules.redundantType,
                       options: options, exclude: ["propertyType"])
    }

    func testRedundantTypeRemovedIfValueOnNextLineExplicitType() {
        let input = """
        let view: UIView
            = UIView()
        """
        let output = """
        let view: UIView
            = .init()
        """
        let options = FormatOptions(redundantType: .explicit)
        testFormatting(for: input, output, rule: FormatRules.redundantType,
                       options: options, exclude: ["propertyType"])
    }

    func testRedundantTypeRemovedIfValueOnNextLine2ExplicitType() {
        let input = """
        let view: UIView =
            UIView()
        """
        let output = """
        let view: UIView =
            .init()
        """
        let options = FormatOptions(redundantType: .explicit)
        testFormatting(for: input, output, rule: FormatRules.redundantType,
                       options: options, exclude: ["propertyType"])
    }

    func testRedundantTypeRemovalWithCommentExplicitType() {
        let input = "var view: UIView /* view */ = UIView()"
        let output = "var view: UIView /* view */ = .init()"
        let options = FormatOptions(redundantType: .explicit)
        testFormatting(for: input, output, rule: FormatRules.redundantType,
                       options: options, exclude: ["propertyType"])
    }

    func testRedundantTypeRemovalWithComment2ExplicitType() {
        let input = "var view: UIView = /* view */ UIView()"
        let output = "var view: UIView = /* view */ .init()"
        let options = FormatOptions(redundantType: .explicit)
        testFormatting(for: input, output, rule: FormatRules.redundantType,
                       options: options, exclude: ["propertyType"])
    }

    func testRedundantTypeRemovalWithStaticMember() {
        let input = """
        let session: URLSession = URLSession.default

        init(foo: Foo, bar: Bar) {
            self.foo = foo
            self.bar = bar
        }
        """
        let output = """
        let session: URLSession = .default

        init(foo: Foo, bar: Bar) {
            self.foo = foo
            self.bar = bar
        }
        """
        let options = FormatOptions(redundantType: .explicit)
        testFormatting(for: input, output, rule: FormatRules.redundantType,
                       options: options, exclude: ["propertyType"])
    }

    func testRedundantTypeRemovalWithStaticFunc() {
        let input = """
        let session: URLSession = URLSession.default()

        init(foo: Foo, bar: Bar) {
            self.foo = foo
            self.bar = bar
        }
        """
        let output = """
        let session: URLSession = .default()

        init(foo: Foo, bar: Bar) {
            self.foo = foo
            self.bar = bar
        }
        """
        let options = FormatOptions(redundantType: .explicit)
        testFormatting(for: input, output, rule: FormatRules.redundantType,
                       options: options, exclude: ["propertyType"])
    }

    func testRedundantTypeDoesNothingWithChainedMember() {
        let input = "let session: URLSession = URLSession.default.makeCopy()"
        let options = FormatOptions(redundantType: .explicit)
        testFormatting(for: input, rule: FormatRules.redundantType, options: options, exclude: ["propertyType"])
    }

    func testRedundantRedundantChainedMemberTypeRemovedOnSwift5_4() {
        let input = "let session: URLSession = URLSession.default.makeCopy()"
        let output = "let session: URLSession = .default.makeCopy()"
        let options = FormatOptions(redundantType: .explicit, swiftVersion: "5.4")
        testFormatting(for: input, output, rule: FormatRules.redundantType,
                       options: options, exclude: ["propertyType"])
    }

    func testRedundantTypeDoesNothingWithChainedMember2() {
        let input = "let color: UIColor = UIColor.red.withAlphaComponent(0.5)"
        let options = FormatOptions(redundantType: .explicit)
        testFormatting(for: input, rule: FormatRules.redundantType, options: options, exclude: ["propertyType"])
    }

    func testRedundantTypeDoesNothingWithChainedMember3() {
        let input = "let url: URL = URL(fileURLWithPath: #file).deletingLastPathComponent()"
        let options = FormatOptions(redundantType: .explicit)
        testFormatting(for: input, rule: FormatRules.redundantType, options: options, exclude: ["propertyType"])
    }

    func testRedundantTypeRemovedWithChainedMemberOnSwift5_4() {
        let input = "let url: URL = URL(fileURLWithPath: #file).deletingLastPathComponent()"
        let output = "let url: URL = .init(fileURLWithPath: #file).deletingLastPathComponent()"
        let options = FormatOptions(redundantType: .explicit, swiftVersion: "5.4")
        testFormatting(for: input, output, rule: FormatRules.redundantType, options: options, exclude: ["propertyType"])
    }

    func testRedundantTypeDoesNothingIfLet() {
        let input = "if let foo: Foo = Foo() {}"
        let options = FormatOptions(redundantType: .explicit)
        testFormatting(for: input, rule: FormatRules.redundantType, options: options, exclude: ["propertyType"])
    }

    func testRedundantTypeDoesNothingGuardLet() {
        let input = "guard let foo: Foo = Foo() else {}"
        let options = FormatOptions(redundantType: .explicit)
        testFormatting(for: input, rule: FormatRules.redundantType, options: options, exclude: ["propertyType"])
    }

    func testRedundantTypeDoesNothingIfLetAfterComma() {
        let input = "if check == true, let foo: Foo = Foo() {}"
        let options = FormatOptions(redundantType: .explicit)
        testFormatting(for: input, rule: FormatRules.redundantType, options: options, exclude: ["propertyType"])
    }

    func testRedundantTypeWorksAfterIf() {
        let input = """
        if foo {}
        let foo: Foo = Foo()
        """
        let output = """
        if foo {}
        let foo: Foo = .init()
        """
        let options = FormatOptions(redundantType: .explicit)
        testFormatting(for: input, output, rule: FormatRules.redundantType,
                       options: options, exclude: ["propertyType"])
    }

    func testRedundantTypeIfVoid() {
        let input = "let foo: [Void] = [Void]()"
        let output = "let foo: [Void] = .init()"
        let options = FormatOptions(redundantType: .explicit)
        testFormatting(for: input, output, rule: FormatRules.redundantType,
                       options: options, exclude: ["propertyType"])
    }

    func testRedundantTypeWithIntegerLiteralNotMangled() {
        let input = "let foo: Int = 1.toFoo"
        let options = FormatOptions(redundantType: .explicit)
        testFormatting(for: input, rule: FormatRules.redundantType,
                       options: options)
    }

    func testRedundantTypeWithFloatLiteralNotMangled() {
        let input = "let foo: Double = 1.0.toFoo"
        let options = FormatOptions(redundantType: .explicit)
        testFormatting(for: input, rule: FormatRules.redundantType,
                       options: options)
    }

    func testRedundantTypeWithArrayLiteralNotMangled() {
        let input = "let foo: [Int] = [1].toFoo"
        let options = FormatOptions(redundantType: .explicit)
        testFormatting(for: input, rule: FormatRules.redundantType,
                       options: options)
    }

    func testRedundantTypeWithBoolLiteralNotMangled() {
        let input = "let foo: Bool = false.toFoo"
        let options = FormatOptions(redundantType: .explicit)
        testFormatting(for: input, rule: FormatRules.redundantType,
                       options: options)
    }

    func testRedundantTypeInModelClassNotStripped() {
        // See: https://github.com/nicklockwood/SwiftFormat/issues/1649
        let input = """
        @Model
        class FooBar {
            var created: Date = Date.now
        }
        """
        let options = FormatOptions(redundantType: .explicit)
        testFormatting(for: input, rule: FormatRules.redundantType, options: options)
    }

    // --redundanttype infer-locals-only

    func testRedundantTypeinferLocalsOnly() {
        let input = """
        let globalFoo: Foo = Foo()

        struct SomeType {
            let instanceFoo: Foo = Foo()

            func method() {
                let localFoo: Foo = Foo()
                let localString: String = "foo"
            }

            let instanceString: String = "foo"
        }

        let globalString: String = "foo"
        """

        let output = """
        let globalFoo: Foo = .init()

        struct SomeType {
            let instanceFoo: Foo = .init()

            func method() {
                let localFoo = Foo()
                let localString = "foo"
            }

            let instanceString: String = "foo"
        }

        let globalString: String = "foo"
        """

        let options = FormatOptions(redundantType: .inferLocalsOnly)
        testFormatting(for: input, output, rule: FormatRules.redundantType,
                       options: options, exclude: ["propertyType"])
    }

    // MARK: - redundantNilInit

    func testRemoveRedundantNilInit() {
        let input = "var foo: Int? = nil\nlet bar: Int? = nil"
        let output = "var foo: Int?\nlet bar: Int? = nil"
        let options = FormatOptions(nilInitType: .remove)
        testFormatting(for: input, output, rule: FormatRules.redundantNilInit,
                       options: options)
    }

    func testNoRemoveLetNilInitAfterVar() {
        let input = "var foo: Int; let bar: Int? = nil"
        let options = FormatOptions(nilInitType: .remove)
        testFormatting(for: input, rule: FormatRules.redundantNilInit,
                       options: options)
    }

    func testNoRemoveNonNilInit() {
        let input = "var foo: Int? = 0"
        let options = FormatOptions(nilInitType: .remove)
        testFormatting(for: input, rule: FormatRules.redundantNilInit,
                       options: options)
    }

    func testRemoveRedundantImplicitUnwrapInit() {
        let input = "var foo: Int! = nil"
        let output = "var foo: Int!"
        let options = FormatOptions(nilInitType: .remove)
        testFormatting(for: input, output, rule: FormatRules.redundantNilInit,
                       options: options)
    }

    func testRemoveMultipleRedundantNilInitsInSameLine() {
        let input = "var foo: Int? = nil, bar: Int? = nil"
        let output = "var foo: Int?, bar: Int?"
        let options = FormatOptions(nilInitType: .remove)
        testFormatting(for: input, output, rule: FormatRules.redundantNilInit,
                       options: options)
    }

    func testNoRemoveLazyVarNilInit() {
        let input = "lazy var foo: Int? = nil"
        let options = FormatOptions(nilInitType: .remove)
        testFormatting(for: input, rule: FormatRules.redundantNilInit,
                       options: options)
    }

    func testNoRemoveLazyPublicPrivateSetVarNilInit() {
        let input = "lazy private(set) public var foo: Int? = nil"
        let options = FormatOptions(nilInitType: .remove)
        testFormatting(for: input, rule: FormatRules.redundantNilInit, options: options,
                       exclude: ["modifierOrder"])
    }

    func testNoRemoveCodableNilInit() {
        let input = "struct Foo: Codable, Bar {\n    enum CodingKeys: String, CodingKey {\n        case bar = \"_bar\"\n    }\n\n    var bar: Int?\n    var baz: String? = nil\n}"
        let options = FormatOptions(nilInitType: .remove)
        testFormatting(for: input, rule: FormatRules.redundantNilInit,
                       options: options)
    }

    func testNoRemoveNilInitWithPropertyWrapper() {
        let input = "@Foo var foo: Int? = nil"
        let options = FormatOptions(nilInitType: .remove)
        testFormatting(for: input, rule: FormatRules.redundantNilInit,
                       options: options)
    }

    func testNoRemoveNilInitWithLowercasePropertyWrapper() {
        let input = "@foo var foo: Int? = nil"
        let options = FormatOptions(nilInitType: .remove)
        testFormatting(for: input, rule: FormatRules.redundantNilInit,
                       options: options)
    }

    func testNoRemoveNilInitWithPropertyWrapperWithArgument() {
        let input = "@Foo(bar: baz) var foo: Int? = nil"
        let options = FormatOptions(nilInitType: .remove)
        testFormatting(for: input, rule: FormatRules.redundantNilInit,
                       options: options)
    }

    func testNoRemoveNilInitWithLowercasePropertyWrapperWithArgument() {
        let input = "@foo(bar: baz) var foo: Int? = nil"
        let options = FormatOptions(nilInitType: .remove)
        testFormatting(for: input, rule: FormatRules.redundantNilInit,
                       options: options)
    }

    func testRemoveNilInitWithObjcAttributes() {
        let input = "@objc var foo: Int? = nil"
        let output = "@objc var foo: Int?"
        let options = FormatOptions(nilInitType: .remove)
        testFormatting(for: input, output, rule: FormatRules.redundantNilInit,
                       options: options)
    }

    func testNoRemoveNilInitInStructWithDefaultInit() {
        let input = """
        struct Foo {
            var bar: String? = nil
        }
        """
        let options = FormatOptions(nilInitType: .remove)
        testFormatting(for: input, rule: FormatRules.redundantNilInit,
                       options: options)
    }

    func testRemoveNilInitInStructWithDefaultInitInSwiftVersion5_2() {
        let input = """
        struct Foo {
            var bar: String? = nil
        }
        """
        let output = """
        struct Foo {
            var bar: String?
        }
        """
        let options = FormatOptions(nilInitType: .remove, swiftVersion: "5.2")
        testFormatting(for: input, output, rule: FormatRules.redundantNilInit,
                       options: options)
    }

    func testRemoveNilInitInStructWithCustomInit() {
        let input = """
        struct Foo {
            var bar: String? = nil
            init() {
                bar = "bar"
            }
        }
        """
        let output = """
        struct Foo {
            var bar: String?
            init() {
                bar = "bar"
            }
        }
        """
        let options = FormatOptions(nilInitType: .remove)
        testFormatting(for: input, output, rule: FormatRules.redundantNilInit,
                       options: options)
    }

    func testNoRemoveNilInitInViewBuilder() {
        let input = """
        struct TestView: View {
            var body: some View {
                var foo: String? = nil
                Text(foo ?? "")
            }
        }
        """
        let options = FormatOptions(nilInitType: .remove)
        testFormatting(for: input, rule: FormatRules.redundantNilInit,
                       options: options)
    }

    func testNoRemoveNilInitInIfStatementInViewBuilder() {
        let input = """
        struct TestView: View {
            var body: some View {
                if true {
                    var foo: String? = nil
                    Text(foo ?? "")
                } else {
                    EmptyView()
                }
            }
        }
        """
        let options = FormatOptions(nilInitType: .remove)
        testFormatting(for: input, rule: FormatRules.redundantNilInit,
                       options: options)
    }

    func testNoRemoveNilInitInSwitchStatementInViewBuilder() {
        let input = """
        struct TestView: View {
            var body: some View {
                switch foo {
                case .bar:
                    var foo: String? = nil
                    Text(foo ?? "")

                default:
                    EmptyView()
                }
            }
        }
        """
        let options = FormatOptions(nilInitType: .remove)
        testFormatting(for: input, rule: FormatRules.redundantNilInit,
                       options: options)
    }

    // --nilInitType insert

    func testInsertNilInit() {
        let input = "var foo: Int?\nlet bar: Int? = nil"
        let output = "var foo: Int? = nil\nlet bar: Int? = nil"
        let options = FormatOptions(nilInitType: .insert)
        testFormatting(for: input, output, rule: FormatRules.redundantNilInit,
                       options: options)
    }

    func testInsertNilInitBeforeLet() {
        let input = "var foo: Int?; let bar: Int? = nil"
        let output = "var foo: Int? = nil; let bar: Int? = nil"
        let options = FormatOptions(nilInitType: .insert)
        testFormatting(for: input, output, rule: FormatRules.redundantNilInit,
                       options: options)
    }

    func testInsertNilInitAfterLet() {
        let input = "let bar: Int? = nil; var foo: Int?"
        let output = "let bar: Int? = nil; var foo: Int? = nil"
        let options = FormatOptions(nilInitType: .insert)
        testFormatting(for: input, output, rule: FormatRules.redundantNilInit,
                       options: options)
    }

    func testNoInsertNonNilInit() {
        let input = "var foo: Int? = 0"
        let options = FormatOptions(nilInitType: .insert)
        testFormatting(for: input, rule: FormatRules.redundantNilInit,
                       options: options)
    }

    func testInsertRedundantImplicitUnwrapInit() {
        let input = "var foo: Int!"
        let output = "var foo: Int! = nil"
        let options = FormatOptions(nilInitType: .insert)
        testFormatting(for: input, output, rule: FormatRules.redundantNilInit,
                       options: options)
    }

    func testInsertMultipleRedundantNilInitsInSameLine() {
        let input = "var foo: Int?, bar: Int?"
        let output = "var foo: Int? = nil, bar: Int? = nil"
        let options = FormatOptions(nilInitType: .insert)
        testFormatting(for: input, output, rule: FormatRules.redundantNilInit,
                       options: options)
    }

    func testNoInsertLazyVarNilInit() {
        let input = "lazy var foo: Int? = nil"
        let options = FormatOptions(nilInitType: .insert)
        testFormatting(for: input, rule: FormatRules.redundantNilInit,
                       options: options)
    }

    func testNoInsertLazyPublicPrivateSetVarNilInit() {
        let input = "lazy private(set) public var foo: Int? = nil"
        let options = FormatOptions(nilInitType: .insert)
        testFormatting(for: input, rule: FormatRules.redundantNilInit, options: options,
                       exclude: ["modifierOrder"])
    }

    func testNoInsertCodableNilInit() {
        let input = "struct Foo: Codable, Bar {\n    enum CodingKeys: String, CodingKey {\n        case bar = \"_bar\"\n    }\n\n    var bar: Int?\n    var baz: String? = nil\n}"
        let options = FormatOptions(nilInitType: .insert)
        testFormatting(for: input, rule: FormatRules.redundantNilInit,
                       options: options)
    }

    func testNoInsertNilInitWithPropertyWrapper() {
        let input = "@Foo var foo: Int? = nil"
        let options = FormatOptions(nilInitType: .insert)
        testFormatting(for: input, rule: FormatRules.redundantNilInit,
                       options: options)
    }

    func testNoInsertNilInitWithLowercasePropertyWrapper() {
        let input = "@foo var foo: Int? = nil"
        let options = FormatOptions(nilInitType: .insert)
        testFormatting(for: input, rule: FormatRules.redundantNilInit,
                       options: options)
    }

    func testNoInsertNilInitWithPropertyWrapperWithArgument() {
        let input = "@Foo(bar: baz) var foo: Int? = nil"
        let options = FormatOptions(nilInitType: .insert)
        testFormatting(for: input, rule: FormatRules.redundantNilInit,
                       options: options)
    }

    func testNoInsertNilInitWithLowercasePropertyWrapperWithArgument() {
        let input = "@foo(bar: baz) var foo: Int? = nil"
        let options = FormatOptions(nilInitType: .insert)
        testFormatting(for: input, rule: FormatRules.redundantNilInit,
                       options: options)
    }

    func testInsertNilInitWithObjcAttributes() {
        let input = "@objc var foo: Int?"
        let output = "@objc var foo: Int? = nil"
        let options = FormatOptions(nilInitType: .insert)
        testFormatting(for: input, output, rule: FormatRules.redundantNilInit,
                       options: options)
    }

    func testNoInsertNilInitInStructWithDefaultInit() {
        let input = """
        struct Foo {
            var bar: String?
        }
        """
        let options = FormatOptions(nilInitType: .insert)
        testFormatting(for: input, rule: FormatRules.redundantNilInit,
                       options: options)
    }

    func testInsertNilInitInStructWithDefaultInitInSwiftVersion5_2() {
        let input = """
        struct Foo {
            var bar: String?
            var foo: String? = nil
        }
        """
        let output = """
        struct Foo {
            var bar: String? = nil
            var foo: String? = nil
        }
        """
        let options = FormatOptions(nilInitType: .insert, swiftVersion: "5.2")
        testFormatting(for: input, output, rule: FormatRules.redundantNilInit,
                       options: options)
    }

    func testInsertNilInitInStructWithCustomInit() {
        let input = """
        struct Foo {
            var bar: String?
            var foo: String? = nil
            init() {
                bar = "bar"
                foo = "foo"
            }
        }
        """
        let output = """
        struct Foo {
            var bar: String? = nil
            var foo: String? = nil
            init() {
                bar = "bar"
                foo = "foo"
            }
        }
        """
        let options = FormatOptions(nilInitType: .insert)
        testFormatting(for: input, output, rule: FormatRules.redundantNilInit,
                       options: options)
    }

    func testNoInsertNilInitInViewBuilder() {
        let input = """
        struct TestView: View {
            var body: some View {
                var foo: String?
                Text(foo ?? "")
            }
        }
        """
        let options = FormatOptions(nilInitType: .insert)
        testFormatting(for: input, rule: FormatRules.redundantNilInit,
                       options: options)
    }

    func testInsertNilInitInIfStatementInViewBuilder() {
        let input = """
        struct TestView: View {
            var body: some View {
                if true {
                    var foo: String?
                    Text(foo ?? "")
                } else {
                    EmptyView()
                }
            }
        }
        """
        let options = FormatOptions(nilInitType: .remove)
        testFormatting(for: input, rule: FormatRules.redundantNilInit,
                       options: options)
    }

    func testInsertNilInitInSwitchStatementInViewBuilder() {
        let input = """
        struct TestView: View {
            var body: some View {
                switch foo {
                case .bar:
                    var foo: String?
                    Text(foo ?? "")

                default:
                    EmptyView()
                }
            }
        }
        """
        let options = FormatOptions(nilInitType: .remove)
        testFormatting(for: input, rule: FormatRules.redundantNilInit,
                       options: options)
    }

    // MARK: - redundantLet

    func testRemoveRedundantLet() {
        let input = "let _ = bar {}"
        let output = "_ = bar {}"
        testFormatting(for: input, output, rule: FormatRules.redundantLet)
    }

    func testNoRemoveLetWithType() {
        let input = "let _: String = bar {}"
        testFormatting(for: input, rule: FormatRules.redundantLet)
    }

    func testRemoveRedundantLetInCase() {
        let input = "if case .foo(let _) = bar {}"
        let output = "if case .foo(_) = bar {}"
        testFormatting(for: input, output, rule: FormatRules.redundantLet, exclude: ["redundantPattern"])
    }

    func testRemoveRedundantVarsInCase() {
        let input = "if case .foo(var _, var /* unused */ _) = bar {}"
        let output = "if case .foo(_, /* unused */ _) = bar {}"
        testFormatting(for: input, output, rule: FormatRules.redundantLet)
    }

    func testNoRemoveLetInIf() {
        let input = "if let _ = foo {}"
        testFormatting(for: input, rule: FormatRules.redundantLet)
    }

    func testNoRemoveLetInMultiIf() {
        let input = "if foo == bar, /* comment! */ let _ = baz {}"
        testFormatting(for: input, rule: FormatRules.redundantLet)
    }

    func testNoRemoveLetInGuard() {
        let input = "guard let _ = foo else {}"
        testFormatting(for: input, rule: FormatRules.redundantLet,
                       exclude: ["wrapConditionalBodies"])
    }

    func testNoRemoveLetInWhile() {
        let input = "while let _ = foo {}"
        testFormatting(for: input, rule: FormatRules.redundantLet)
    }

    func testNoRemoveLetInViewBuilder() {
        let input = """
        HStack {
            let _ = print("Hi")
            Text("Some text")
        }
        """
        testFormatting(for: input, rule: FormatRules.redundantLet)
    }

    func testNoRemoveLetInViewBuilderModifier() {
        let input = """
        VStack {
            Text("Some text")
        }
        .overlay(
            HStack {
                let _ = print("")
            }
        )
        """
        testFormatting(for: input, rule: FormatRules.redundantLet)
    }

    func testNoRemoveLetInIfStatementInViewBuilder() {
        let input = """
        VStack {
            if visible == "YES" {
                let _ = print("")
            }
        }
        """
        testFormatting(for: input, rule: FormatRules.redundantLet)
    }

    func testNoRemoveLetInSwitchStatementInViewBuilder() {
        let input = """
        struct TestView: View {
            var body: some View {
                var foo = ""
                switch (self.min, self.max) {
                case let (nil, max as Int):
                    let _ = {
                        foo = "\\(max)"
                    }()

                default:
                    EmptyView()
                }

                Text(foo)
            }
        }
        """
        testFormatting(for: input, rule: FormatRules.redundantLet)
    }

    func testNoRemoveAsyncLet() {
        let input = "async let _ = foo()"
        testFormatting(for: input, rule: FormatRules.redundantLet)
    }

    func testNoRemoveLetImmediatelyAfterMainActorAttribute() {
        let input = """
        let foo = bar { @MainActor
            let _ = try await baz()
        }
        """
        testFormatting(for: input, rule: FormatRules.redundantLet)
    }

    func testNoRemoveLetImmediatelyAfterSendableAttribute() {
        let input = """
        let foo = bar { @Sendable
            let _ = try await baz()
        }
        """
        testFormatting(for: input, rule: FormatRules.redundantLet)
    }

    // MARK: - redundantPattern

    func testRemoveRedundantPatternInIfCase() {
        let input = "if case let .foo(_, _) = bar {}"
        let output = "if case .foo = bar {}"
        testFormatting(for: input, output, rule: FormatRules.redundantPattern)
    }

    func testNoRemoveRequiredPatternInIfCase() {
        let input = "if case (_, _) = bar {}"
        testFormatting(for: input, rule: FormatRules.redundantPattern)
    }

    func testRemoveRedundantPatternInSwitchCase() {
        let input = "switch foo {\ncase let .bar(_, _): break\ndefault: break\n}"
        let output = "switch foo {\ncase .bar: break\ndefault: break\n}"
        testFormatting(for: input, output, rule: FormatRules.redundantPattern)
    }

    func testNoRemoveRequiredPatternLetInSwitchCase() {
        let input = "switch foo {\ncase let .bar(_, a): break\ndefault: break\n}"
        testFormatting(for: input, rule: FormatRules.redundantPattern)
    }

    func testNoRemoveRequiredPatternInSwitchCase() {
        let input = "switch foo {\ncase (_, _): break\ndefault: break\n}"
        testFormatting(for: input, rule: FormatRules.redundantPattern)
    }

    func testSimplifyLetPattern() {
        let input = "let(_, _) = bar"
        let output = "let _ = bar"
        testFormatting(for: input, output, rule: FormatRules.redundantPattern, exclude: ["redundantLet"])
    }

    func testNoRemoveVoidFunctionCall() {
        let input = "if case .foo() = bar {}"
        testFormatting(for: input, rule: FormatRules.redundantPattern)
    }

    func testNoRemoveMethodSignature() {
        let input = "func foo(_, _) {}"
        testFormatting(for: input, rule: FormatRules.redundantPattern)
    }

    // MARK: - redundantRawValues

    func testRemoveRedundantRawString() {
        let input = "enum Foo: String {\n    case bar = \"bar\"\n    case baz = \"baz\"\n}"
        let output = "enum Foo: String {\n    case bar\n    case baz\n}"
        testFormatting(for: input, output, rule: FormatRules.redundantRawValues)
    }

    func testRemoveCommaDelimitedCaseRawStringCases() {
        let input = "enum Foo: String { case bar = \"bar\", baz = \"baz\" }"
        let output = "enum Foo: String { case bar, baz }"
        testFormatting(for: input, output, rule: FormatRules.redundantRawValues,
                       exclude: ["wrapEnumCases"])
    }

    func testRemoveBacktickCaseRawStringCases() {
        let input = "enum Foo: String { case `as` = \"as\", `let` = \"let\" }"
        let output = "enum Foo: String { case `as`, `let` }"
        testFormatting(for: input, output, rule: FormatRules.redundantRawValues,
                       exclude: ["wrapEnumCases"])
    }

    func testNoRemoveRawStringIfNameDoesntMatch() {
        let input = "enum Foo: String {\n    case bar = \"foo\"\n}"
        testFormatting(for: input, rule: FormatRules.redundantRawValues)
    }

    // MARK: - redundantVoidReturnType

    func testRemoveRedundantVoidReturnType() {
        let input = "func foo() -> Void {}"
        let output = "func foo() {}"
        testFormatting(for: input, output, rule: FormatRules.redundantVoidReturnType)
    }

    func testRemoveRedundantVoidReturnType2() {
        let input = "func foo() ->\n    Void {}"
        let output = "func foo() {}"
        testFormatting(for: input, output, rule: FormatRules.redundantVoidReturnType)
    }

    func testRemoveRedundantSwiftDotVoidReturnType() {
        let input = "func foo() -> Swift.Void {}"
        let output = "func foo() {}"
        testFormatting(for: input, output, rule: FormatRules.redundantVoidReturnType)
    }

    func testRemoveRedundantSwiftDotVoidReturnType2() {
        let input = "func foo() -> Swift\n    .Void {}"
        let output = "func foo() {}"
        testFormatting(for: input, output, rule: FormatRules.redundantVoidReturnType)
    }

    func testRemoveRedundantEmptyReturnType() {
        let input = "func foo() -> () {}"
        let output = "func foo() {}"
        testFormatting(for: input, output, rule: FormatRules.redundantVoidReturnType)
    }

    func testRemoveRedundantVoidTupleReturnType() {
        let input = "func foo() -> (Void) {}"
        let output = "func foo() {}"
        testFormatting(for: input, output, rule: FormatRules.redundantVoidReturnType)
    }

    func testNoRemoveCommentFollowingRedundantVoidReturnType() {
        let input = "func foo() -> Void /* void */ {}"
        let output = "func foo() /* void */ {}"
        testFormatting(for: input, output, rule: FormatRules.redundantVoidReturnType)
    }

    func testNoRemoveRequiredVoidReturnType() {
        let input = "typealias Foo = () -> Void"
        testFormatting(for: input, rule: FormatRules.redundantVoidReturnType)
    }

    func testNoRemoveChainedVoidReturnType() {
        let input = "func foo() -> () -> Void {}"
        testFormatting(for: input, rule: FormatRules.redundantVoidReturnType)
    }

    func testRemoveRedundantVoidInClosureArguments() {
        let input = "{ (foo: Bar) -> Void in foo() }"
        let output = "{ (foo: Bar) in foo() }"
        testFormatting(for: input, output, rule: FormatRules.redundantVoidReturnType)
    }

    func testRemoveRedundantEmptyReturnTypeInClosureArguments() {
        let input = "{ (foo: Bar) -> () in foo() }"
        let output = "{ (foo: Bar) in foo() }"
        testFormatting(for: input, output, rule: FormatRules.redundantVoidReturnType)
    }

    func testRemoveRedundantVoidInClosureArguments2() {
        let input = "methodWithTrailingClosure { foo -> Void in foo() }"
        let output = "methodWithTrailingClosure { foo in foo() }"
        testFormatting(for: input, output, rule: FormatRules.redundantVoidReturnType)
    }

    func testRemoveRedundantSwiftDotVoidInClosureArguments2() {
        let input = "methodWithTrailingClosure { foo -> Swift.Void in foo() }"
        let output = "methodWithTrailingClosure { foo in foo() }"
        testFormatting(for: input, output, rule: FormatRules.redundantVoidReturnType)
    }

    func testNoRemoveRedundantVoidInClosureArgument() {
        let input = "{ (foo: Bar) -> Void in foo() }"
        let options = FormatOptions(closureVoidReturn: .preserve)
        testFormatting(for: input, rule: FormatRules.redundantVoidReturnType, options: options)
    }

    // MARK: - redundantReturn

    func testRemoveRedundantReturnInClosure() {
        let input = "foo(with: { return 5 })"
        let output = "foo(with: { 5 })"
        testFormatting(for: input, output, rule: FormatRules.redundantReturn, exclude: ["trailingClosures"])
    }

    func testRemoveRedundantReturnInClosureWithArgs() {
        let input = "foo(with: { foo in return foo })"
        let output = "foo(with: { foo in foo })"
        testFormatting(for: input, output, rule: FormatRules.redundantReturn, exclude: ["trailingClosures"])
    }

    func testRemoveRedundantReturnInMap() {
        let input = "let foo = bar.map { return 1 }"
        let output = "let foo = bar.map { 1 }"
        testFormatting(for: input, output, rule: FormatRules.redundantReturn)
    }

    func testNoRemoveReturnInComputedVar() {
        let input = "var foo: Int { return 5 }"
        testFormatting(for: input, rule: FormatRules.redundantReturn)
    }

    func testRemoveReturnInComputedVar() {
        let input = "var foo: Int { return 5 }"
        let output = "var foo: Int { 5 }"
        let options = FormatOptions(swiftVersion: "5.1")
        testFormatting(for: input, output, rule: FormatRules.redundantReturn, options: options)
    }

    func testNoRemoveReturnInGet() {
        let input = "var foo: Int {\n    get { return 5 }\n    set { _foo = newValue }\n}"
        testFormatting(for: input, rule: FormatRules.redundantReturn)
    }

    func testRemoveReturnInGet() {
        let input = "var foo: Int {\n    get { return 5 }\n    set { _foo = newValue }\n}"
        let output = "var foo: Int {\n    get { 5 }\n    set { _foo = newValue }\n}"
        let options = FormatOptions(swiftVersion: "5.1")
        testFormatting(for: input, output, rule: FormatRules.redundantReturn, options: options)
    }

    func testNoRemoveReturnInGetClosure() {
        let input = "let foo = get { return 5 }"
        let output = "let foo = get { 5 }"
        testFormatting(for: input, output, rule: FormatRules.redundantReturn)
    }

    func testRemoveReturnInVarClosure() {
        let input = "var foo = { return 5 }()"
        let output = "var foo = { 5 }()"
        testFormatting(for: input, output, rule: FormatRules.redundantReturn, exclude: ["redundantClosure"])
    }

    func testRemoveReturnInParenthesizedClosure() {
        let input = "var foo = ({ return 5 }())"
        let output = "var foo = ({ 5 }())"
        testFormatting(for: input, output, rule: FormatRules.redundantReturn, exclude: ["redundantParens", "redundantClosure"])
    }

    func testNoRemoveReturnInFunction() {
        let input = "func foo() -> Int { return 5 }"
        testFormatting(for: input, rule: FormatRules.redundantReturn)
    }

    func testRemoveReturnInFunction() {
        let input = "func foo() -> Int { return 5 }"
        let output = "func foo() -> Int { 5 }"
        let options = FormatOptions(swiftVersion: "5.1")
        testFormatting(for: input, output, rule: FormatRules.redundantReturn, options: options)
    }

    func testNoRemoveReturnInOperatorFunction() {
        let input = "func + (lhs: Int, rhs: Int) -> Int { return 5 }"
        testFormatting(for: input, rule: FormatRules.redundantReturn, exclude: ["unusedArguments"])
    }

    func testRemoveReturnInOperatorFunction() {
        let input = "func + (lhs: Int, rhs: Int) -> Int { return 5 }"
        let output = "func + (lhs: Int, rhs: Int) -> Int { 5 }"
        let options = FormatOptions(swiftVersion: "5.1")
        testFormatting(for: input, output, rule: FormatRules.redundantReturn, options: options,
                       exclude: ["unusedArguments"])
    }

    func testNoRemoveReturnInFailableInit() {
        let input = "init?() { return nil }"
        testFormatting(for: input, rule: FormatRules.redundantReturn)
    }

    func testNoRemoveReturnInFailableInitWithConditional() {
        let input = """
        init?(optionalHex: String?) {
            if let optionalHex {
                self.init(hex: optionalHex)
            } else {
                return nil
            }
        }
        """
        let options = FormatOptions(swiftVersion: "5.9")
        testFormatting(for: input, rule: FormatRules.redundantReturn, options: options)
    }

    func testNoRemoveReturnInFailableInitWithNestedConditional() {
        let input = """
        init?(optionalHex: String?) {
            if let optionalHex {
                self.init(hex: optionalHex)
            } else {
                switch foo {
                case .foo:
                    self.init()
                case .bar:
                    return nil
                }
            }
        }
        """
        let options = FormatOptions(swiftVersion: "5.9")
        testFormatting(for: input, rule: FormatRules.redundantReturn, options: options)
    }

    func testRemoveReturnInFailableInit() {
        let input = "init?() { return nil }"
        let output = "init?() { nil }"
        let options = FormatOptions(swiftVersion: "5.1")
        testFormatting(for: input, output, rule: FormatRules.redundantReturn, options: options)
    }

    func testNoRemoveReturnInSubscript() {
        let input = "subscript(index: Int) -> String { return nil }"
        testFormatting(for: input, rule: FormatRules.redundantReturn, exclude: ["unusedArguments"])
    }

    func testRemoveReturnInSubscript() {
        let input = "subscript(index: Int) -> String { return nil }"
        let output = "subscript(index: Int) -> String { nil }"
        let options = FormatOptions(swiftVersion: "5.1")
        testFormatting(for: input, output, rule: FormatRules.redundantReturn, options: options,
                       exclude: ["unusedArguments"])
    }

    func testNoRemoveReturnInDoCatch() {
        let input = """
        func foo() -> Int {
            do {
                return try Bar()
            } catch {
                return -1
            }
        }
        """
        let options = FormatOptions(swiftVersion: "5.1")
        testFormatting(for: input, rule: FormatRules.redundantReturn, options: options)
    }

    func testNoRemoveReturnInDoThrowsCatch() {
        let input = """
        func foo() -> Int {
            do throws(Foo) {
                return try Bar()
            } catch {
                return -1
            }
        }
        """
        let options = FormatOptions(swiftVersion: "5.1")
        testFormatting(for: input, rule: FormatRules.redundantReturn, options: options)
    }

    func testNoRemoveReturnInDoCatchLet() {
        let input = """
        func foo() -> Int {
            do {
                return try Bar()
            } catch let e as Error {
                return -1
            }
        }
        """
        let options = FormatOptions(swiftVersion: "5.1")
        testFormatting(for: input, rule: FormatRules.redundantReturn, options: options)
    }

    func testNoRemoveReturnInDoThrowsCatchLet() {
        let input = """
        func foo() -> Int {
            do throws(Foo) {
                return try Bar()
            } catch let e as Error {
                return -1
            }
        }
        """
        let options = FormatOptions(swiftVersion: "5.1")
        testFormatting(for: input, rule: FormatRules.redundantReturn, options: options)
    }

    func testNoRemoveReturnInForIn() {
        let input = "for foo in bar { return 5 }"
        testFormatting(for: input, rule: FormatRules.redundantReturn, exclude: ["wrapLoopBodies"])
    }

    func testNoRemoveReturnInForWhere() {
        let input = "for foo in bar where baz { return 5 }"
        testFormatting(for: input, rule: FormatRules.redundantReturn, exclude: ["wrapLoopBodies"])
    }

    func testNoRemoveReturnInIfLetTry() {
        let input = "if let foo = try? bar() { return 5 }"
        testFormatting(for: input, rule: FormatRules.redundantReturn,
                       exclude: ["wrapConditionalBodies"])
    }

    func testNoRemoveReturnInMultiIfLetTry() {
        let input = "if let foo = bar, let bar = baz { return 5 }"
        testFormatting(for: input, rule: FormatRules.redundantReturn,
                       exclude: ["wrapConditionalBodies"])
    }

    func testNoRemoveReturnAfterMultipleAs() {
        let input = "if foo as? bar as? baz { return 5 }"
        testFormatting(for: input, rule: FormatRules.redundantReturn,
                       exclude: ["wrapConditionalBodies"])
    }

    func testRemoveVoidReturn() {
        let input = "{ _ in return }"
        let output = "{ _ in }"
        testFormatting(for: input, output, rule: FormatRules.redundantReturn)
    }

    func testNoRemoveReturnAfterKeyPath() {
        let input = "func foo() { if bar == #keyPath(baz) { return 5 } }"
        testFormatting(for: input, rule: FormatRules.redundantReturn,
                       exclude: ["wrapConditionalBodies"])
    }

    func testNoRemoveReturnAfterParentheses() {
        let input = "if let foo = (bar as? String) { return foo }"
        testFormatting(for: input, rule: FormatRules.redundantReturn,
                       exclude: ["redundantParens", "wrapConditionalBodies"])
    }

    func testRemoveReturnInTupleVarGetter() {
        let input = "var foo: (Int, Int) { return (1, 2) }"
        let output = "var foo: (Int, Int) { (1, 2) }"
        let options = FormatOptions(swiftVersion: "5.1")
        testFormatting(for: input, output, rule: FormatRules.redundantReturn, options: options)
    }

    func testNoRemoveReturnInIfLetWithNoSpaceAfterParen() {
        let input = """
        var foo: String? {
            if let bar = baz(){
                return bar
            } else {
                return nil
            }
        }
        """
        let options = FormatOptions(swiftVersion: "5.1")
        testFormatting(for: input, rule: FormatRules.redundantReturn, options: options,
                       exclude: ["spaceAroundBraces", "spaceAroundParens"])
    }

    func testNoRemoveReturnInIfWithUnParenthesizedClosure() {
        let input = """
        if foo { $0.bar } {
            return true
        }
        """
        testFormatting(for: input, rule: FormatRules.redundantReturn)
    }

    func testRemoveBlankLineWithReturn() {
        let input = """
        foo {
            return
                bar
        }
        """
        let output = """
        foo {
            bar
        }
        """
        testFormatting(for: input, output, rule: FormatRules.redundantReturn,
                       exclude: ["indent"])
    }

    func testRemoveRedundantReturnInFunctionWithWhereClause() {
        let input = """
        func foo<T>(_ name: String) -> T where T: Equatable {
            return name
        }
        """
        let output = """
        func foo<T>(_ name: String) -> T where T: Equatable {
            name
        }
        """
        let options = FormatOptions(swiftVersion: "5.1")
        testFormatting(for: input, output, rule: FormatRules.redundantReturn,
                       options: options)
    }

    func testRemoveRedundantReturnInSubscriptWithWhereClause() {
        let input = """
        subscript<T>(_ name: String) -> T where T: Equatable {
            return name
        }
        """
        let output = """
        subscript<T>(_ name: String) -> T where T: Equatable {
            name
        }
        """
        let options = FormatOptions(swiftVersion: "5.1")
        testFormatting(for: input, output, rule: FormatRules.redundantReturn,
                       options: options)
    }

    func testNoRemoveReturnFollowedByMoreCode() {
        let input = """
        var foo: Bar = {
            return foo
            let bar = baz
            return bar
        }()
        """
        testFormatting(for: input, rule: FormatRules.redundantReturn, exclude: ["redundantProperty"])
    }

    func testNoRemoveReturnInForWhereLoop() {
        let input = """
        func foo() -> Bool {
            for bar in baz where !bar {
                return false
            }
            return true
        }
        """
        let options = FormatOptions(swiftVersion: "5.1")
        testFormatting(for: input, rule: FormatRules.redundantReturn, options: options)
    }

    func testRedundantReturnInVoidFunction() {
        let input = """
        func foo() {
            return
        }
        """
        let output = """
        func foo() {
        }
        """
        testFormatting(for: input, output, rule: FormatRules.redundantReturn,
                       exclude: ["emptyBraces"])
    }

    func testRedundantReturnInVoidFunction2() {
        let input = """
        func foo() {
            print("")
            return
        }
        """
        let output = """
        func foo() {
            print("")
        }
        """
        testFormatting(for: input, output, rule: FormatRules.redundantReturn)
    }

    func testRedundantReturnInVoidFunction3() {
        let input = """
        func foo() {
            // empty
            return
        }
        """
        let output = """
        func foo() {
            // empty
        }
        """
        testFormatting(for: input, output, rule: FormatRules.redundantReturn)
    }

    func testRedundantReturnInVoidFunction4() {
        let input = """
        func foo() {
            return // empty
        }
        """
        let output = """
        func foo() {
            // empty
        }
        """
        testFormatting(for: input, output, rule: FormatRules.redundantReturn)
    }

    func testNoRemoveVoidReturnInCatch() {
        let input = """
        func foo() {
            do {
                try Foo()
            } catch Feature.error {
                print("feature error")
                return
            }
            print("foo")
        }
        """
        testFormatting(for: input, rule: FormatRules.redundantReturn)
    }

    func testNoRemoveReturnInIfCase() {
        let input = """
        var isSessionDeinitializedError: Bool {
            if case .sessionDeinitialized = self { return true }
            return false
        }
        """
        testFormatting(for: input, rule: FormatRules.redundantReturn,
                       options: FormatOptions(swiftVersion: "5.1"),
                       exclude: ["wrapConditionalBodies"])
    }

    func testNoRemoveReturnInForCasewhere() {
        let input = """
        for case let .identifier(name) in formatter.tokens[startIndex ..< endIndex]
            where names.contains(name)
        {
            return true
        }
        """
        testFormatting(for: input, rule: FormatRules.redundantReturn,
                       options: FormatOptions(swiftVersion: "5.1"))
    }

    func testNoRemoveRequiredReturnInFunctionInsideClosure() {
        let input = """
        foo {
            func bar() -> Bar {
                let bar = Bar()
                return bar
            }
        }
        """
        testFormatting(for: input, rule: FormatRules.redundantReturn,
                       options: FormatOptions(swiftVersion: "5.1"), exclude: ["redundantProperty"])
    }

    func testDisableNextRedundantReturn() {
        let input = """
        func foo() -> Foo {
            // swiftformat:disable:next redundantReturn
            return Foo()
        }
        """
        let options = FormatOptions(swiftVersion: "5.1")
        testFormatting(for: input, rule: FormatRules.redundantReturn, options: options)
    }

    func testRedundantIfStatementReturnSwift5_8() {
        let input = """
        func foo(condition: Bool) -> String {
            if condition {
                return "foo"
            } else {
                return "bar"
            }
        }
        """
        let options = FormatOptions(swiftVersion: "5.8")
        testFormatting(for: input, rule: FormatRules.redundantReturn,
                       options: options)
    }

    func testNonRedundantIfStatementReturnSwift5_9() {
        let input = """
        func foo(condition: Bool) -> String {
            if condition {
                return "foo"
            } else if !condition {
                return "bar"
            }
            return "baaz"
        }
        """
        let options = FormatOptions(swiftVersion: "5.9")
        testFormatting(for: input, rule: FormatRules.redundantReturn, options: options)
    }

    func testRedundantIfStatementReturnInFunction() {
        let input = """
        func foo(condition: Bool) -> String {
            if condition {
                return "foo"
            } else if otherCondition {
                if anotherCondition {
                    return "bar"
                } else {
                    return "baaz"
                }
            } else {
                return "quux"
            }
        }
        """
        let output = """
        func foo(condition: Bool) -> String {
            if condition {
                "foo"
            } else if otherCondition {
                if anotherCondition {
                    "bar"
                } else {
                    "baaz"
                }
            } else {
                "quux"
            }
        }
        """
        let options = FormatOptions(swiftVersion: "5.9")
        testFormatting(for: input, output, rule: FormatRules.redundantReturn, options: options)
    }

    func testRedundantIfStatementReturnInClosure() {
        let input = """
        let closure: (Bool) -> String = { condition in
            if condition {
                return "foo"
            } else {
                return "bar"
            }
        }
        """
        let output = """
        let closure: (Bool) -> String = { condition in
            if condition {
                "foo"
            } else {
                "bar"
            }
        }
        """
        let options = FormatOptions(swiftVersion: "5.9")
        testFormatting(for: input, output, rule: FormatRules.redundantReturn, options: options)
    }

    func testNoRemoveReturnInConsecutiveIfStatements() {
        let input = """
        func foo() -> String? {
            if bar {
                return nil
            }
            if baz {
                return "baz"
            } else {
                return "quux"
            }
        }
        """
        let options = FormatOptions(swiftVersion: "5.9")
        testFormatting(for: input, rule: FormatRules.redundantReturn, options: options)
    }

    func testRedundantIfStatementReturnInRedundantClosure() {
        let input = """
        let value = {
            if condition {
                return "foo"
            } else {
                return "bar"
            }
        }()
        """
        let output = """
        let value = if condition {
            "foo"
        } else {
            "bar"
        }
        """
        let options = FormatOptions(swiftVersion: "5.9")
        testFormatting(for: input, [output], rules: [FormatRules.redundantReturn, FormatRules.redundantClosure, FormatRules.indent], options: options, exclude: ["wrapMultilineConditionalAssignment"])
    }

    func testRedundantSwitchStatementReturnInFunction() {
        let input = """
        func foo(condition: Bool) -> String {
            switch condition {
            case true:
                return "foo"
            case false:
                return "bar"
            }
        }
        """
        let output = """
        func foo(condition: Bool) -> String {
            switch condition {
            case true:
                "foo"
            case false:
                "bar"
            }
        }
        """
        let options = FormatOptions(swiftVersion: "5.9")
        testFormatting(for: input, output, rule: FormatRules.redundantReturn, options: options)
    }

    func testClosureAroundConditionalAssignmentNotRedundantForExplicitReturn() {
        let input = """
        let myEnum = MyEnum.a
        let test: Int = {
            switch myEnum {
            case .a:
                return 0
            case .b:
                return 1
            }
        }()
        """
        let options = FormatOptions(swiftVersion: "5.9")
        testFormatting(for: input, rule: FormatRules.redundantClosure, options: options, exclude: ["redundantReturn", "propertyType"])
    }

    func testNonRedundantSwitchStatementReturnInFunction() {
        let input = """
        func foo(condition: Bool) -> String {
            switch condition {
            case true:
                return "foo"
            case false:
                return "bar"
            }
        }
        """
        let options = FormatOptions(swiftVersion: "5.8")
        testFormatting(for: input, rule: FormatRules.redundantReturn, options: options)
    }

    func testRedundantSwitchStatementReturnInFunctionWithDefault() {
        let input = """
        func foo(condition: Bool) -> String {
            switch condition {
            case true:
                return "foo"
            default:
                return "bar"
            }
        }
        """
        let output = """
        func foo(condition: Bool) -> String {
            switch condition {
            case true:
                "foo"
            default:
                "bar"
            }
        }
        """
        let options = FormatOptions(swiftVersion: "5.9")
        testFormatting(for: input, output, rule: FormatRules.redundantReturn, options: options)
    }

    func testRedundantSwitchStatementReturnInFunctionWithComment() {
        let input = """
        func foo(condition: Bool) -> String {
            switch condition {
            case true:
                // foo
                return "foo"

            default:
                /* bar */
                return "bar"
            }
        }
        """
        let output = """
        func foo(condition: Bool) -> String {
            switch condition {
            case true:
                // foo
                "foo"

            default:
                /* bar */
                "bar"
            }
        }
        """
        let options = FormatOptions(swiftVersion: "5.9")
        testFormatting(for: input, output, rule: FormatRules.redundantReturn, options: options)
    }

    func testNonRedundantSwitchStatementReturnInFunctionWithDefault() {
        let input = """
        func foo(condition: Bool) -> String {
            switch condition {
            case true:
                return "foo"
            default:
                return "bar"
            }
        }
        """
        let options = FormatOptions(swiftVersion: "5.8")
        testFormatting(for: input, rule: FormatRules.redundantReturn, options: options)
    }

    func testNonRedundantSwitchStatementReturnInFunctionWithFallthrough() {
        let input = """
        func foo(condition: Bool) -> String {
            switch condition {
            case true:
                fallthrough
            case false:
                return "bar"
            }
        }
        """
        let options = FormatOptions(swiftVersion: "5.9")
        testFormatting(for: input, rule: FormatRules.redundantReturn, options: options)
    }

    func testVoidReturnNotStrippedFromSwitch() {
        let input = """
        func foo(condition: Bool) {
            switch condition {
            case true:
                print("foo")
            case false:
                return
            }
        }
        """
        let options = FormatOptions(swiftVersion: "5.9")
        testFormatting(for: input, rule: FormatRules.redundantReturn, options: options)
    }

    func testRedundantNestedSwitchStatementReturnInFunction() {
        let input = """
        func foo(condition: Bool) -> String {
            switch condition {
            case true:
                switch condition {
                case true:
                    return "foo"
                case false:
                    if condition {
                        return "bar"
                    } else {
                        return "baaz"
                    }
                }

            case false:
                return "quux"
            }
        }
        """
        let output = """
        func foo(condition: Bool) -> String {
            switch condition {
            case true:
                switch condition {
                case true:
                    "foo"
                case false:
                    if condition {
                        "bar"
                    } else {
                        "baaz"
                    }
                }

            case false:
                "quux"
            }
        }
        """
        let options = FormatOptions(swiftVersion: "5.9")
        testFormatting(for: input, output, rule: FormatRules.redundantReturn, options: options)
    }

    func testRedundantSwitchStatementReturnWithAssociatedValueMatchingInFunction() {
        let input = """
        func test(_ value: SomeEnum) -> String {
            switch value {
            case let .first(str):
                return "first \\(str)"
            case .second("str"):
                return "second"
            default:
                return "default"
            }
        }
        """
        let output = """
        func test(_ value: SomeEnum) -> String {
            switch value {
            case let .first(str):
                "first \\(str)"
            case .second("str"):
                "second"
            default:
                "default"
            }
        }
        """
        let options = FormatOptions(swiftVersion: "5.9")
        testFormatting(for: input, output, rule: FormatRules.redundantReturn, options: options)
    }

    func testRedundantReturnDoesntFailToTerminateOnLongSwitch() {
        let input = """
        func test(_ value: SomeEnum) -> String {
            switch value {
            case .one:
                return ""
            case .two:
                return ""
            case .three:
                return ""
            case .four:
                return ""
            case .five:
                return ""
            case .six:
                return ""
            case .seven:
                return ""
            case .eight:
                return ""
            case .nine:
                return ""
            case .ten:
                return ""
            case .eleven:
                return ""
            case .twelve:
                return ""
            case .thirteen:
                return ""
            case .fourteen:
                return ""
            case .fifteen:
                return ""
            case .sixteen:
                return ""
            case .seventeen:
                return ""
            case .eighteen:
                return ""
            case .nineteen:
                return ""
            }
        }
        """
        let output = """
        func test(_ value: SomeEnum) -> String {
            switch value {
            case .one:
                ""
            case .two:
                ""
            case .three:
                ""
            case .four:
                ""
            case .five:
                ""
            case .six:
                ""
            case .seven:
                ""
            case .eight:
                ""
            case .nine:
                ""
            case .ten:
                ""
            case .eleven:
                ""
            case .twelve:
                ""
            case .thirteen:
                ""
            case .fourteen:
                ""
            case .fifteen:
                ""
            case .sixteen:
                ""
            case .seventeen:
                ""
            case .eighteen:
                ""
            case .nineteen:
                ""
            }
        }
        """
        let options = FormatOptions(swiftVersion: "5.9")
        testFormatting(for: input, output, rule: FormatRules.redundantReturn, options: options)
    }

    func testNoRemoveDebugReturnFollowedBySwitch() {
        let input = """
        func swiftFormatBug() -> Foo {
            return .foo

            switch state {
            case .foo, .bar:
                return state
            }
        }
        """
        let options = FormatOptions(swiftVersion: "5.9")
        testFormatting(for: input, rule: FormatRules.redundantReturn, options: options,
                       exclude: ["wrapSwitchCases", "sortSwitchCases"])
    }

    func testDoesntRemoveReturnFromIfExpressionConditionalCastInSwift5_9() {
        // The following code doesn't compile in Swift 5.9 due to this issue:
        // https://github.com/apple/swift/issues/68764
        //
        //  var result: String {
        //    if condition {
        //      foo as? String
        //    } else {
        //      "bar"
        //    }
        //  }
        //
        let input = """
        var result1: String {
            if condition {
                return foo as? String
            } else {
                return "bar"
            }
        }

        var result2: String {
            switch condition {
            case true:
                return foo as? String
            case false:
                return "bar"
            }
        }
        """

        let options = FormatOptions(swiftVersion: "5.9")
        testFormatting(for: input, rule: FormatRules.redundantReturn, options: options)
    }

    func testRemovseReturnFromIfExpressionNestedConditionalCastInSwift5_9() {
        let input = """
        var result1: String {
            if condition {
                return method(foo as? String)
            } else {
                return "bar"
            }
        }
        """

        let output = """
        var result1: String {
            if condition {
                method(foo as? String)
            } else {
                "bar"
            }
        }
        """

        let options = FormatOptions(swiftVersion: "5.9")
        testFormatting(for: input, output, rule: FormatRules.redundantReturn, options: options)
    }

    func testRemovesReturnFromIfExpressionConditionalCastInSwift5_10() {
        let input = """
        var result: String {
            if condition {
                return foo as? String
            } else {
                return "bar"
            }
        }
        """

        let output = """
        var result: String {
            if condition {
                foo as? String
            } else {
                "bar"
            }
        }
        """

        let options = FormatOptions(swiftVersion: "5.10")
        testFormatting(for: input, output, rule: FormatRules.redundantReturn, options: options)
    }

    func testRemovesRedundantReturnBeforeIfExpression() {
        let input = """
        func foo() -> Foo {
            return if condition {
                Foo.foo()
            } else {
                Foo.bar()
            }
        }
        """

        let output = """
        func foo() -> Foo {
            if condition {
                Foo.foo()
            } else {
                Foo.bar()
            }
        }
        """

        let options = FormatOptions(swiftVersion: "5.9")
        testFormatting(for: input, output, rule: FormatRules.redundantReturn, options: options)
    }

    func testRemovesRedundantReturnBeforeSwitchExpression() {
        let input = """
        func foo() -> Foo {
            return switch condition {
            case true:
                Foo.foo()
            case false:
                Foo.bar()
            }
        }
        """

        let output = """
        func foo() -> Foo {
            switch condition {
            case true:
                Foo.foo()
            case false:
                Foo.bar()
            }
        }
        """

        let options = FormatOptions(swiftVersion: "5.9")
        testFormatting(for: input, output, rule: FormatRules.redundantReturn, options: options)
    }

    // MARK: - redundantBackticks

    func testRemoveRedundantBackticksInLet() {
        let input = "let `foo` = bar"
        let output = "let foo = bar"
        testFormatting(for: input, output, rule: FormatRules.redundantBackticks)
    }

    func testNoRemoveBackticksAroundKeyword() {
        let input = "let `let` = foo"
        testFormatting(for: input, rule: FormatRules.redundantBackticks)
    }

    func testNoRemoveBackticksAroundSelf() {
        let input = "let `self` = foo"
        testFormatting(for: input, rule: FormatRules.redundantBackticks)
    }

    func testNoRemoveBackticksAroundClassSelfInTypealias() {
        let input = "typealias `Self` = Foo"
        testFormatting(for: input, rule: FormatRules.redundantBackticks)
    }

    func testRemoveBackticksAroundClassSelfAsReturnType() {
        let input = "func foo(bar: `Self`) { print(bar) }"
        let output = "func foo(bar: Self) { print(bar) }"
        testFormatting(for: input, output, rule: FormatRules.redundantBackticks)
    }

    func testRemoveBackticksAroundClassSelfAsParameterType() {
        let input = "func foo() -> `Self` {}"
        let output = "func foo() -> Self {}"
        testFormatting(for: input, output, rule: FormatRules.redundantBackticks)
    }

    func testRemoveBackticksAroundClassSelfArgument() {
        let input = "func foo(`Self`: Foo) { print(Self) }"
        let output = "func foo(Self: Foo) { print(Self) }"
        testFormatting(for: input, output, rule: FormatRules.redundantBackticks)
    }

    func testNoRemoveBackticksAroundKeywordFollowedByType() {
        let input = "let `default`: Int = foo"
        testFormatting(for: input, rule: FormatRules.redundantBackticks)
    }

    func testNoRemoveBackticksAroundContextualGet() {
        let input = "var foo: Int {\n    `get`()\n    return 5\n}"
        testFormatting(for: input, rule: FormatRules.redundantBackticks)
    }

    func testRemoveBackticksAroundGetArgument() {
        let input = "func foo(`get` value: Int) { print(value) }"
        let output = "func foo(get value: Int) { print(value) }"
        testFormatting(for: input, output, rule: FormatRules.redundantBackticks)
    }

    func testRemoveBackticksAroundTypeAtRootLevel() {
        let input = "enum `Type` {}"
        let output = "enum Type {}"
        testFormatting(for: input, output, rule: FormatRules.redundantBackticks)
    }

    func testNoRemoveBackticksAroundTypeInsideType() {
        let input = "struct Foo {\n    enum `Type` {}\n}"
        testFormatting(for: input, rule: FormatRules.redundantBackticks, exclude: ["enumNamespaces"])
    }

    func testNoRemoveBackticksAroundLetArgument() {
        let input = "func foo(`let`: Foo) { print(`let`) }"
        testFormatting(for: input, rule: FormatRules.redundantBackticks)
    }

    func testNoRemoveBackticksAroundTrueArgument() {
        let input = "func foo(`true`: Foo) { print(`true`) }"
        testFormatting(for: input, rule: FormatRules.redundantBackticks)
    }

    func testRemoveBackticksAroundTrueArgument() {
        let input = "func foo(`true`: Foo) { print(`true`) }"
        let output = "func foo(true: Foo) { print(`true`) }"
        let options = FormatOptions(swiftVersion: "4")
        testFormatting(for: input, output, rule: FormatRules.redundantBackticks, options: options)
    }

    func testNoRemoveBackticksAroundTypeProperty() {
        let input = "var type: Foo.`Type`"
        testFormatting(for: input, rule: FormatRules.redundantBackticks)
    }

    func testNoRemoveBackticksAroundTypePropertyInsideType() {
        let input = "struct Foo {\n    enum `Type` {}\n}"
        testFormatting(for: input, rule: FormatRules.redundantBackticks, exclude: ["enumNamespaces"])
    }

    func testNoRemoveBackticksAroundTrueProperty() {
        let input = "var type = Foo.`true`"
        testFormatting(for: input, rule: FormatRules.redundantBackticks)
    }

    func testRemoveBackticksAroundTrueProperty() {
        let input = "var type = Foo.`true`"
        let output = "var type = Foo.true"
        let options = FormatOptions(swiftVersion: "4")
        testFormatting(for: input, output, rule: FormatRules.redundantBackticks, options: options, exclude: ["propertyType"])
    }

    func testRemoveBackticksAroundProperty() {
        let input = "var type = Foo.`bar`"
        let output = "var type = Foo.bar"
        testFormatting(for: input, output, rule: FormatRules.redundantBackticks, exclude: ["propertyType"])
    }

    func testRemoveBackticksAroundKeywordProperty() {
        let input = "var type = Foo.`default`"
        let output = "var type = Foo.default"
        testFormatting(for: input, output, rule: FormatRules.redundantBackticks, exclude: ["propertyType"])
    }

    func testRemoveBackticksAroundKeypathProperty() {
        let input = "var type = \\.`bar`"
        let output = "var type = \\.bar"
        testFormatting(for: input, output, rule: FormatRules.redundantBackticks)
    }

    func testNoRemoveBackticksAroundKeypathKeywordProperty() {
        let input = "var type = \\.`default`"
        testFormatting(for: input, rule: FormatRules.redundantBackticks)
    }

    func testRemoveBackticksAroundKeypathKeywordPropertyInSwift5() {
        let input = "var type = \\.`default`"
        let output = "var type = \\.default"
        let options = FormatOptions(swiftVersion: "5")
        testFormatting(for: input, output, rule: FormatRules.redundantBackticks, options: options)
    }

    func testNoRemoveBackticksAroundInitPropertyInSwift5() {
        let input = "let foo: Foo = .`init`"
        let options = FormatOptions(swiftVersion: "5")
        testFormatting(for: input, rule: FormatRules.redundantBackticks, options: options, exclude: ["propertyType"])
    }

    func testNoRemoveBackticksAroundAnyProperty() {
        let input = "enum Foo {\n    case `Any`\n}"
        testFormatting(for: input, rule: FormatRules.redundantBackticks)
    }

    func testNoRemoveBackticksAroundGetInSubscript() {
        let input = """
        subscript<T>(_ name: String) -> T where T: Equatable {
            `get`(name)
        }
        """
        testFormatting(for: input, rule: FormatRules.redundantBackticks)
    }

    func testNoRemoveBackticksAroundActorProperty() {
        let input = "let `actor`: Foo"
        testFormatting(for: input, rule: FormatRules.redundantBackticks)
    }

    func testRemoveBackticksAroundActorRvalue() {
        let input = "let foo = `actor`"
        let output = "let foo = actor"
        testFormatting(for: input, output, rule: FormatRules.redundantBackticks)
    }

    func testRemoveBackticksAroundActorLabel() {
        let input = "init(`actor`: Foo)"
        let output = "init(actor: Foo)"
        testFormatting(for: input, output, rule: FormatRules.redundantBackticks)
    }

    func testRemoveBackticksAroundActorLabel2() {
        let input = "init(`actor` foo: Foo)"
        let output = "init(actor foo: Foo)"
        testFormatting(for: input, output, rule: FormatRules.redundantBackticks)
    }

    func testNoRemoveBackticksAroundUnderscore() {
        let input = "func `_`<T>(_ foo: T) -> T { foo }"
        testFormatting(for: input, rule: FormatRules.redundantBackticks)
    }

    func testNoRemoveBackticksAroundShadowedSelf() {
        let input = """
        struct Foo {
            let `self`: URL

            func printURL() {
                print("My URL is \\(self.`self`)")
            }
        }
        """
        let options = FormatOptions(swiftVersion: "4.1")
        testFormatting(for: input, rule: FormatRules.redundantBackticks, options: options)
    }

    func testNoRemoveBackticksAroundDollar() {
        let input = "@attached(peer, names: prefixed(`$`))"
        testFormatting(for: input, rule: FormatRules.redundantBackticks)
    }

    // MARK: - redundantSelf

    // explicitSelf = .remove

    func testSimpleRemoveRedundantSelf() {
        let input = "func foo() { self.bar() }"
        let output = "func foo() { bar() }"
        testFormatting(for: input, output, rule: FormatRules.redundantSelf)
    }

    func testRemoveSelfInsideStringInterpolation() {
        let input = "class Foo {\n    var bar: String?\n    func baz() {\n        print(\"\\(self.bar)\")\n    }\n}"
        let output = "class Foo {\n    var bar: String?\n    func baz() {\n        print(\"\\(bar)\")\n    }\n}"
        testFormatting(for: input, output, rule: FormatRules.redundantSelf)
    }

    func testNoRemoveSelfForArgument() {
        let input = "func foo(bar: Int) { self.bar = bar }"
        testFormatting(for: input, rule: FormatRules.redundantSelf)
    }

    func testNoRemoveSelfForLocalVariable() {
        let input = "func foo() { var bar = self.bar }"
        testFormatting(for: input, rule: FormatRules.redundantSelf)
    }

    func testRemoveSelfForLocalVariableOn5_4() {
        let input = "func foo() { var bar = self.bar }"
        let output = "func foo() { var bar = bar }"
        let options = FormatOptions(swiftVersion: "5.4")
        testFormatting(for: input, output, rule: FormatRules.redundantSelf,
                       options: options)
    }

    func testNoRemoveSelfForCommaDelimitedLocalVariables() {
        let input = "func foo() { let foo = self.foo, bar = self.bar }"
        testFormatting(for: input, rule: FormatRules.redundantSelf)
    }

    func testRemoveSelfForCommaDelimitedLocalVariablesOn5_4() {
        let input = "func foo() { let foo = self.foo, bar = self.bar }"
        let output = "func foo() { let foo = self.foo, bar = bar }"
        let options = FormatOptions(swiftVersion: "5.4")
        testFormatting(for: input, output, rule: FormatRules.redundantSelf,
                       options: options)
    }

    func testNoRemoveSelfForCommaDelimitedLocalVariables2() {
        let input = "func foo() {\n    let foo: Foo, bar: Bar\n    foo = self.foo\n    bar = self.bar\n}"
        testFormatting(for: input, rule: FormatRules.redundantSelf)
    }

    func testNoRemoveSelfForTupleAssignedVariables() {
        let input = "func foo() { let (bar, baz) = (self.bar, self.baz) }"
        testFormatting(for: input, rule: FormatRules.redundantSelf)
    }

    // TODO: make this work
//    func testRemoveSelfForTupleAssignedVariablesOn5_4() {
//        let input = "func foo() { let (bar, baz) = (self.bar, self.baz) }"
//        let output = "func foo() { let (bar, baz) = (bar, baz) }"
//        let options = FormatOptions(swiftVersion: "5.4")
//        testFormatting(for: input, output, rule: FormatRules.redundantSelf,
//                       options: options)
//    }

    func testNoRemoveSelfForTupleAssignedVariablesFollowedByRegularVariable() {
        let input = "func foo() {\n    let (foo, bar) = (self.foo, self.bar), baz = self.baz\n}"
        testFormatting(for: input, rule: FormatRules.redundantSelf)
    }

    func testNoRemoveSelfForTupleAssignedVariablesFollowedByRegularLet() {
        let input = "func foo() {\n    let (foo, bar) = (self.foo, self.bar)\n    let baz = self.baz\n}"
        testFormatting(for: input, rule: FormatRules.redundantSelf)
    }

    func testNoRemoveNonRedundantNestedFunctionSelf() {
        let input = "func foo() { func bar() { self.bar() } }"
        testFormatting(for: input, rule: FormatRules.redundantSelf)
    }

    func testNoRemoveNonRedundantNestedFunctionSelf2() {
        let input = "func foo() {\n    func bar() {}\n    self.bar()\n}"
        testFormatting(for: input, rule: FormatRules.redundantSelf)
    }

    func testNoRemoveNonRedundantNestedFunctionSelf3() {
        let input = "func foo() { let bar = 5; func bar() { self.bar = bar } }"
        testFormatting(for: input, rule: FormatRules.redundantSelf)
    }

    func testNoRemoveClosureSelf() {
        let input = "func foo() { bar { self.bar = 5 } }"
        testFormatting(for: input, rule: FormatRules.redundantSelf)
    }

    func testNoRemoveSelfAfterOptionalReturn() {
        let input = "func foo() -> String? {\n    var index = startIndex\n    if !matching(self[index]) {\n        break\n    }\n    index = self.index(after: index)\n}"
        testFormatting(for: input, rule: FormatRules.redundantSelf)
    }

    func testNoRemoveRequiredSelfInExtensions() {
        let input = "extension Foo {\n    func foo() {\n        var index = 5\n        if true {\n            break\n        }\n        index = self.index(after: index)\n    }\n}"
        testFormatting(for: input, rule: FormatRules.redundantSelf)
    }

    func testNoRemoveSelfBeforeInit() {
        let input = "convenience init() { self.init(5) }"
        testFormatting(for: input, rule: FormatRules.redundantSelf)
    }

    func testRemoveSelfInsideSwitch() {
        let input = "func foo() {\n    switch self.bar {\n    case .foo:\n        self.baz()\n    }\n}"
        let output = "func foo() {\n    switch bar {\n    case .foo:\n        baz()\n    }\n}"
        testFormatting(for: input, output, rule: FormatRules.redundantSelf)
    }

    func testRemoveSelfInsideSwitchWhere() {
        let input = "func foo() {\n    switch self.bar {\n    case .foo where a == b:\n        self.baz()\n    }\n}"
        let output = "func foo() {\n    switch bar {\n    case .foo where a == b:\n        baz()\n    }\n}"
        testFormatting(for: input, output, rule: FormatRules.redundantSelf)
    }

    func testRemoveSelfInsideSwitchWhereAs() {
        let input = "func foo() {\n    switch self.bar {\n    case .foo where a == b as C:\n        self.baz()\n    }\n}"
        let output = "func foo() {\n    switch bar {\n    case .foo where a == b as C:\n        baz()\n    }\n}"
        testFormatting(for: input, output, rule: FormatRules.redundantSelf)
    }

    func testRemoveSelfInsideClassInit() {
        let input = "class Foo {\n    var bar = 5\n    init() { self.bar = 6 }\n}"
        let output = "class Foo {\n    var bar = 5\n    init() { bar = 6 }\n}"
        testFormatting(for: input, output, rule: FormatRules.redundantSelf)
    }

    func testNoRemoveSelfInClosureInsideIf() {
        let input = "if foo { bar { self.baz() } }"
        testFormatting(for: input, rule: FormatRules.redundantSelf,
                       exclude: ["wrapConditionalBodies"])
    }

    func testNoRemoveSelfForErrorInCatch() {
        let input = "do {} catch { self.error = error }"
        testFormatting(for: input, rule: FormatRules.redundantSelf)
    }

    func testNoRemoveSelfForErrorInDoThrowsCatch() {
        let input = "do throws(Foo) {} catch { self.error = error }"
        testFormatting(for: input, rule: FormatRules.redundantSelf)
    }

    func testNoRemoveSelfForNewValueInSet() {
        let input = "var foo: Int { set { self.newValue = newValue } get { return 0 } }"
        testFormatting(for: input, rule: FormatRules.redundantSelf)
    }

    func testNoRemoveSelfForCustomNewValueInSet() {
        let input = "var foo: Int { set(n00b) { self.n00b = n00b } get { return 0 } }"
        testFormatting(for: input, rule: FormatRules.redundantSelf)
    }

    func testNoRemoveSelfForNewValueInWillSet() {
        let input = "var foo: Int { willSet { self.newValue = newValue } }"
        testFormatting(for: input, rule: FormatRules.redundantSelf)
    }

    func testNoRemoveSelfForCustomNewValueInWillSet() {
        let input = "var foo: Int { willSet(n00b) { self.n00b = n00b } }"
        testFormatting(for: input, rule: FormatRules.redundantSelf)
    }

    func testNoRemoveSelfForOldValueInDidSet() {
        let input = "var foo: Int { didSet { self.oldValue = oldValue } }"
        testFormatting(for: input, rule: FormatRules.redundantSelf)
    }

    func testNoRemoveSelfForCustomOldValueInDidSet() {
        let input = "var foo: Int { didSet(oldz) { self.oldz = oldz } }"
        testFormatting(for: input, rule: FormatRules.redundantSelf)
    }

    func testNoRemoveSelfForIndexVarInFor() {
        let input = "for foo in bar { self.foo = foo }"
        testFormatting(for: input, rule: FormatRules.redundantSelf, exclude: ["wrapLoopBodies"])
    }

    func testNoRemoveSelfForKeyValueTupleInFor() {
        let input = "for (foo, bar) in baz { self.foo = foo; self.bar = bar }"
        testFormatting(for: input, rule: FormatRules.redundantSelf, exclude: ["wrapLoopBodies"])
    }

    func testRemoveSelfFromComputedVar() {
        let input = "var foo: Int { return self.bar }"
        let output = "var foo: Int { return bar }"
        testFormatting(for: input, output, rule: FormatRules.redundantSelf)
    }

    func testRemoveSelfFromOptionalComputedVar() {
        let input = "var foo: Int? { return self.bar }"
        let output = "var foo: Int? { return bar }"
        testFormatting(for: input, output, rule: FormatRules.redundantSelf)
    }

    func testRemoveSelfFromNamespacedComputedVar() {
        let input = "var foo: Swift.String { return self.bar }"
        let output = "var foo: Swift.String { return bar }"
        testFormatting(for: input, output, rule: FormatRules.redundantSelf)
    }

    func testRemoveSelfFromGenericComputedVar() {
        let input = "var foo: Foo<Int> { return self.bar }"
        let output = "var foo: Foo<Int> { return bar }"
        testFormatting(for: input, output, rule: FormatRules.redundantSelf)
    }

    func testRemoveSelfFromComputedArrayVar() {
        let input = "var foo: [Int] { return self.bar }"
        let output = "var foo: [Int] { return bar }"
        testFormatting(for: input, output, rule: FormatRules.redundantSelf)
    }

    func testRemoveSelfFromVarSetter() {
        let input = "var foo: Int { didSet { self.bar() } }"
        let output = "var foo: Int { didSet { bar() } }"
        testFormatting(for: input, output, rule: FormatRules.redundantSelf)
    }

    func testNoRemoveSelfFromVarClosure() {
        let input = "var foo = { self.bar }"
        testFormatting(for: input, rule: FormatRules.redundantSelf)
    }

    func testNoRemoveSelfFromLazyVar() {
        let input = "lazy var foo = self.bar"
        testFormatting(for: input, rule: FormatRules.redundantSelf)
    }

    func testRemoveSelfFromLazyVar() {
        let input = "lazy var foo = self.bar"
        let output = "lazy var foo = bar"
        let options = FormatOptions(swiftVersion: "4")
        testFormatting(for: input, output, rule: FormatRules.redundantSelf, options: options)
    }

    func testNoRemoveSelfFromLazyVarImmediatelyAfterOtherVar() {
        let input = """
        var baz = bar
        lazy var foo = self.bar
        """
        testFormatting(for: input, rule: FormatRules.redundantSelf)
    }

    func testRemoveSelfFromLazyVarImmediatelyAfterOtherVar() {
        let input = """
        var baz = bar
        lazy var foo = self.bar
        """
        let output = """
        var baz = bar
        lazy var foo = bar
        """
        let options = FormatOptions(swiftVersion: "4")
        testFormatting(for: input, output, rule: FormatRules.redundantSelf, options: options)
    }

    func testNoRemoveSelfFromLazyVarClosure() {
        let input = "lazy var foo = { self.bar }()"
        testFormatting(for: input, rule: FormatRules.redundantSelf, exclude: ["redundantClosure"])
    }

    func testNoRemoveSelfFromLazyVarClosure2() {
        let input = "lazy var foo = { let bar = self.baz }()"
        testFormatting(for: input, rule: FormatRules.redundantSelf)
    }

    func testNoRemoveSelfFromLazyVarClosure3() {
        let input = "lazy var foo = { [unowned self] in let bar = self.baz }()"
        testFormatting(for: input, rule: FormatRules.redundantSelf)
    }

    func testRemoveSelfFromVarInFuncWithUnusedArgument() {
        let input = "func foo(bar _: Int) { self.baz = 5 }"
        let output = "func foo(bar _: Int) { baz = 5 }"
        testFormatting(for: input, output, rule: FormatRules.redundantSelf)
    }

    func testRemoveSelfFromVarMatchingUnusedArgument() {
        let input = "func foo(bar _: Int) { self.bar = 5 }"
        let output = "func foo(bar _: Int) { bar = 5 }"
        testFormatting(for: input, output, rule: FormatRules.redundantSelf)
    }

    func testNoRemoveSelfFromVarMatchingRenamedArgument() {
        let input = "func foo(bar baz: Int) { self.baz = baz }"
        testFormatting(for: input, rule: FormatRules.redundantSelf)
    }

    func testNoRemoveSelfFromVarRedeclaredInSubscope() {
        let input = "func foo() {\n    if quux {\n        let bar = 5\n    }\n    let baz = self.bar\n}"
        let output = "func foo() {\n    if quux {\n        let bar = 5\n    }\n    let baz = bar\n}"
        testFormatting(for: input, output, rule: FormatRules.redundantSelf)
    }

    func testNoRemoveSelfFromVarDeclaredLaterInScope() {
        let input = "func foo() {\n    let bar = self.baz\n    let baz = quux\n}"
        testFormatting(for: input, rule: FormatRules.redundantSelf)
    }

    func testNoRemoveSelfFromVarDeclaredLaterInOuterScope() {
        let input = "func foo() {\n    if quux {\n        let bar = self.baz\n    }\n    let baz = 6\n}"
        testFormatting(for: input, rule: FormatRules.redundantSelf)
    }

    func testNoRemoveSelfInWhilePreceededByVarDeclaration() {
        let input = "var index = start\nwhile index < end {\n    index = self.index(after: index)\n}"
        testFormatting(for: input, rule: FormatRules.redundantSelf)
    }

    func testNoRemoveSelfInLocalVarPrecededByLocalVarFollowedByIfComma() {
        let input = "func foo() {\n    let bar = Bar()\n    let baz = Baz()\n    self.baz = baz\n    if let bar = bar, bar > 0 {}\n}"
        testFormatting(for: input, rule: FormatRules.redundantSelf)
    }

    func testNoRemoveSelfInLocalVarPrecededByIfLetContainingClosure() {
        let input = "func foo() {\n    if let bar = 5 { baz { _ in } }\n    let quux = self.quux\n}"
        testFormatting(for: input, rule: FormatRules.redundantSelf,
                       exclude: ["wrapConditionalBodies"])
    }

    func testNoRemoveSelfForVarCreatedInGuardScope() {
        let input = "func foo() {\n    guard let bar = 5 else {}\n    let baz = self.bar\n}"
        testFormatting(for: input, rule: FormatRules.redundantSelf,
                       exclude: ["wrapConditionalBodies"])
    }

    func testRemoveSelfForVarCreatedInIfScope() {
        let input = "func foo() {\n    if let bar = bar {}\n    let baz = self.bar\n}"
        let output = "func foo() {\n    if let bar = bar {}\n    let baz = bar\n}"
        testFormatting(for: input, output, rule: FormatRules.redundantSelf)
    }

    func testNoRemoveSelfForVarDeclaredInWhileCondition() {
        let input = "while let foo = bar { self.foo = foo }"
        testFormatting(for: input, rule: FormatRules.redundantSelf, exclude: ["wrapLoopBodies"])
    }

    func testRemoveSelfForVarNotDeclaredInWhileCondition() {
        let input = "while let foo == bar { self.baz = 5 }"
        let output = "while let foo == bar { baz = 5 }"
        testFormatting(for: input, output, rule: FormatRules.redundantSelf, exclude: ["wrapLoopBodies"])
    }

    func testNoRemoveSelfForVarDeclaredInSwitchCase() {
        let input = "switch foo {\ncase bar: let baz = self.baz\n}"
        testFormatting(for: input, rule: FormatRules.redundantSelf)
    }

    func testNoRemoveSelfAfterGenericInit() {
        let input = "init(bar: Int) {\n    self = Foo<Bar>()\n    self.bar(bar)\n}"
        testFormatting(for: input, rule: FormatRules.redundantSelf)
    }

    func testRemoveSelfInClassFunction() {
        let input = "class Foo {\n    class func foo() {\n        func bar() { self.foo() }\n    }\n}"
        let output = "class Foo {\n    class func foo() {\n        func bar() { foo() }\n    }\n}"
        testFormatting(for: input, output, rule: FormatRules.redundantSelf)
    }

    func testRemoveSelfInStaticFunction() {
        let input = "struct Foo {\n    static func foo() {\n        func bar() { self.foo() }\n    }\n}"
        let output = "struct Foo {\n    static func foo() {\n        func bar() { foo() }\n    }\n}"
        testFormatting(for: input, output, rule: FormatRules.redundantSelf, exclude: ["enumNamespaces"])
    }

    func testRemoveSelfInClassFunctionWithModifiers() {
        let input = "class Foo {\n    class private func foo() {\n        func bar() { self.foo() }\n    }\n}"
        let output = "class Foo {\n    class private func foo() {\n        func bar() { foo() }\n    }\n}"
        testFormatting(for: input, output, rule: FormatRules.redundantSelf,
                       exclude: ["modifierOrder"])
    }

    func testNoRemoveSelfInClassFunction() {
        let input = "class Foo {\n    class func foo() {\n        var foo: Int\n        func bar() { self.foo() }\n    }\n}"
        testFormatting(for: input, rule: FormatRules.redundantSelf)
    }

    func testNoRemoveSelfForVarDeclaredAfterRepeatWhile() {
        let input = "class Foo {\n    let foo = 5\n    func bar() {\n        repeat {} while foo\n        let foo = 6\n        self.foo()\n    }\n}"
        testFormatting(for: input, rule: FormatRules.redundantSelf)
    }

    func testNoRemoveSelfForVarInClosureAfterRepeatWhile() {
        let input = "class Foo {\n    let foo = 5\n    func bar() {\n        repeat {} while foo\n        ({ self.foo() })()\n    }\n}"
        testFormatting(for: input, rule: FormatRules.redundantSelf)
    }

    func testNoRemoveSelfInClosureAfterVar() {
        let input = "var foo: String\nbar { self.baz() }"
        testFormatting(for: input, rule: FormatRules.redundantSelf)
    }

    func testNoRemoveSelfInClosureAfterNamespacedVar() {
        let input = "var foo: Swift.String\nbar { self.baz() }"
        testFormatting(for: input, rule: FormatRules.redundantSelf)
    }

    func testNoRemoveSelfInClosureAfterOptionalVar() {
        let input = "var foo: String?\nbar { self.baz() }"
        testFormatting(for: input, rule: FormatRules.redundantSelf)
    }

    func testNoRemoveSelfInClosureAfterGenericVar() {
        let input = "var foo: Foo<Int>\nbar { self.baz() }"
        testFormatting(for: input, rule: FormatRules.redundantSelf)
    }

    func testNoRemoveSelfInClosureAfterArray() {
        let input = "var foo: [Int]\nbar { self.baz() }"
        testFormatting(for: input, rule: FormatRules.redundantSelf)
    }

    func testNoRemoveSelfInExpectFunction() { // Special case to support the Nimble framework
        let input = """
        class FooTests: XCTestCase {
            let foo = 1
            func testFoo() {
                expect(self.foo) == 1
            }
        }
        """
        let options = FormatOptions(swiftVersion: "5.4")
        testFormatting(for: input, rule: FormatRules.redundantSelf, options: options)
    }

    func testNoRemoveNestedSelfInExpectFunction() {
        let input = """
        func testFoo() {
            expect(Foo.validate(bar: self.bar)).to(equal(1))
        }
        """
        let options = FormatOptions(swiftVersion: "5.4")
        testFormatting(for: input, rule: FormatRules.redundantSelf, options: options)
    }

    func testNoRemoveNestedSelfInArrayInExpectFunction() {
        let input = """
        func testFoo() {
            expect(Foo.validate(bar: [self.bar])).to(equal(1))
        }
        """
        let options = FormatOptions(swiftVersion: "5.4")
        testFormatting(for: input, rule: FormatRules.redundantSelf, options: options)
    }

    func testNoRemoveNestedSelfInSubscriptInExpectFunction() {
        let input = """
        func testFoo() {
            expect(Foo.validations[self.bar]).to(equal(1))
        }
        """
        let options = FormatOptions(swiftVersion: "5.4")
        testFormatting(for: input, rule: FormatRules.redundantSelf, options: options)
    }

    func testNoRemoveSelfInOSLogFunction() {
        let input = """
        func testFoo() {
            os_log("error: \\(self.bar) is nil")
        }
        """
        let options = FormatOptions(swiftVersion: "5.4")
        testFormatting(for: input, rule: FormatRules.redundantSelf, options: options)
    }

    func testNoRemoveSelfInExcludedFunction() {
        let input = """
        class Foo {
            let foo = 1
            func testFoo() {
                log(self.foo)
            }
        }
        """
        let options = FormatOptions(selfRequired: ["log"])
        testFormatting(for: input, rule: FormatRules.redundantSelf, options: options)
    }

    func testNoRemoveSelfForExcludedFunction() {
        let input = """
        class Foo {
            let foo = 1
            func testFoo() {
                self.log(foo)
            }
        }
        """
        let options = FormatOptions(selfRequired: ["log"])
        testFormatting(for: input, rule: FormatRules.redundantSelf, options: options)
    }

    func testNoRemoveSelfInInterpolatedStringInExcludedFunction() {
        let input = """
        class Foo {
            let foo = 1
            func testFoo() {
                log("\\(self.foo)")
            }
        }
        """
        let options = FormatOptions(selfRequired: ["log"])
        testFormatting(for: input, rule: FormatRules.redundantSelf, options: options)
    }

    func testNoRemoveSelfInExcludedInitializer() {
        let input = """
        let vc = UIHostingController(rootView: InspectionView(inspection: self.inspection))
        """
        let options = FormatOptions(selfRequired: ["InspectionView"])
        testFormatting(for: input, rule: FormatRules.redundantSelf, options: options, exclude: ["propertyType"])
    }

    func testNoMistakeProtocolClassModifierForClassFunction() {
        let input = "protocol Foo: class {}\nfunc bar() {}"
        XCTAssertNoThrow(try format(input, rules: [FormatRules.redundantSelf]))
        XCTAssertNoThrow(try format(input, rules: FormatRules.all))
    }

    func testSelfRemovedFromSwitchCaseWhere() {
        let input = """
        class Foo {
            var bar: Bar
            var bazziestBar: Bar? {
                switch x {
                case let foo where self.bar.baz:
                    return self.bar
                default:
                    return nil
                }
            }
        }
        """
        let output = """
        class Foo {
            var bar: Bar
            var bazziestBar: Bar? {
                switch x {
                case let foo where bar.baz:
                    return bar
                default:
                    return nil
                }
            }
        }
        """
        testFormatting(for: input, output, rule: FormatRules.redundantSelf)
    }

    func testSwitchCaseLetVarRecognized() {
        let input = """
        switch foo {
        case .bar:
            baz = nil
        case let baz:
            self.baz = baz
        }
        """
        testFormatting(for: input, rule: FormatRules.redundantSelf)
    }

    func testSwitchCaseHoistedLetVarRecognized() {
        let input = """
        switch foo {
        case .bar:
            baz = nil
        case let .foo(baz):
            self.baz = baz
        }
        """
        testFormatting(for: input, rule: FormatRules.redundantSelf)
    }

    func testSwitchCaseWhereMemberNotTreatedAsVar() {
        let input = """
        class Foo {
            var bar: Bar
            var bazziestBar: Bar? {
                switch x {
                case let bar where self.bar.baz:
                    return self.bar
                default:
                    return nil
                }
            }
        }
        """
        testFormatting(for: input, rule: FormatRules.redundantSelf)
    }

    func testSelfNotRemovedInClosureAfterSwitch() {
        let input = """
        switch x {
        default:
            break
        }
        let foo = { y in
            switch y {
            default:
                self.bar()
            }
        }
        """
        testFormatting(for: input, rule: FormatRules.redundantSelf)
    }

    func testSelfNotRemovedInClosureInCaseWithWhereClause() {
        let input = """
        switch foo {
        case bar where baz:
            quux = { self.foo }
        }
        """
        testFormatting(for: input, rule: FormatRules.redundantSelf)
    }

    func testSelfRemovedInDidSet() {
        let input = """
        class Foo {
            var bar = false {
                didSet {
                    self.bar = !self.bar
                }
            }
        }
        """
        let output = """
        class Foo {
            var bar = false {
                didSet {
                    bar = !bar
                }
            }
        }
        """
        testFormatting(for: input, output, rule: FormatRules.redundantSelf)
    }

    func testSelfNotRemovedInGetter() {
        let input = """
        class Foo {
            var bar: Int {
                return self.bar
            }
        }
        """
        testFormatting(for: input, rule: FormatRules.redundantSelf)
    }

    func testSelfNotRemovedInIfdef() {
        let input = """
        func foo() {
            #if os(macOS)
                let bar = self.bar
            #endif
        }
        """
        testFormatting(for: input, rule: FormatRules.redundantSelf)
    }

    func testRedundantSelfRemovedWhenFollowedBySwitchContainingIfdef() {
        let input = """
        struct Foo {
            func bar() {
                self.method(self.value)
                switch x {
                #if BAZ
                    case .baz:
                        break
                #endif
                default:
                    break
                }
            }
        }
        """
        let output = """
        struct Foo {
            func bar() {
                method(value)
                switch x {
                #if BAZ
                    case .baz:
                        break
                #endif
                default:
                    break
                }
            }
        }
        """
        testFormatting(for: input, output, rule: FormatRules.redundantSelf)
    }

    func testRedundantSelfRemovedInsideConditionalCase() {
        let input = """
        struct Foo {
            func bar() {
                let method2 = () -> Void
                switch x {
                #if BAZ
                    case .baz:
                        self.method1(self.value)
                #else
                    case .quux:
                        self.method2(self.value)
                #endif
                default:
                    break
                }
            }
        }
        """
        let output = """
        struct Foo {
            func bar() {
                let method2 = () -> Void
                switch x {
                #if BAZ
                    case .baz:
                        method1(value)
                #else
                    case .quux:
                        self.method2(value)
                #endif
                default:
                    break
                }
            }
        }
        """
        testFormatting(for: input, output, rule: FormatRules.redundantSelf)
    }

    func testRedundantSelfRemovedAfterConditionalLet() {
        let input = """
        class Foo {
            var bar: Int?
            var baz: Bool

            func foo() {
                if let bar = bar, self.baz {
                    // ...
                }
            }
        }
        """
        let output = """
        class Foo {
            var bar: Int?
            var baz: Bool

            func foo() {
                if let bar = bar, baz {
                    // ...
                }
            }
        }
        """
        testFormatting(for: input, output, rule: FormatRules.redundantSelf)
    }

    func testNestedClosureInNotMistakenForForLoop() {
        let input = """
        func f() {
            let str = "hello"
            try! str.withCString(encodedAs: UTF8.self) { _ throws in
                try! str.withCString(encodedAs: UTF8.self) { _ throws in }
            }
        }
        """
        testFormatting(for: input, rule: FormatRules.redundantSelf)
    }

    func testTypedThrowingNestedClosureInNotMistakenForForLoop() {
        let input = """
        func f() {
            let str = "hello"
            try! str.withCString(encodedAs: UTF8.self) { _ throws(Foo) in
                try! str.withCString(encodedAs: UTF8.self) { _ throws(Foo) in }
            }
        }
        """
        testFormatting(for: input, rule: FormatRules.redundantSelf)
    }

    func testRedundantSelfPreservesSelfInClosureWithExplicitStrongCaptureBefore5_3() {
        let input = """
        class Foo {
            let bar: Int

            func baaz() {
                closure { [self] in
                    print(self.bar)
                }
            }
        }
        """

        let options = FormatOptions(swiftVersion: "5.2")
        testFormatting(for: input, rule: FormatRules.redundantSelf, options: options)
    }

    func testRedundantSelfRemovesSelfInClosureWithExplicitStrongCapture() {
        let input = """
        class Foo {
            let foo: Int

            func baaz() {
                closure { [self, bar] baaz, quux in
                    print(self.foo)
                }
            }
        }
        """

        let output = """
        class Foo {
            let foo: Int

            func baaz() {
                closure { [self, bar] baaz, quux in
                    print(foo)
                }
            }
        }
        """
        let options = FormatOptions(swiftVersion: "5.3")
        testFormatting(for: input, output, rule: FormatRules.redundantSelf, options: options, exclude: ["unusedArguments"])
    }

    func testRedundantSelfRemovesSelfInClosureWithNestedExplicitStrongCapture() {
        let input = """
        class Foo {
            let bar: Int

            func baaz() {
                closure {
                    print(self.bar)
                    closure { [self] in
                        print(self.bar)
                    }
                    print(self.bar)
                }
            }
        }
        """

        let output = """
        class Foo {
            let bar: Int

            func baaz() {
                closure {
                    print(self.bar)
                    closure { [self] in
                        print(bar)
                    }
                    print(self.bar)
                }
            }
        }
        """
        let options = FormatOptions(swiftVersion: "5.3")
        testFormatting(for: input, output, rule: FormatRules.redundantSelf, options: options)
    }

    func testRedundantSelfKeepsSelfInNestedClosureWithNoExplicitStrongCapture() {
        let input = """
        class Foo {
            let bar: Int
            let baaz: Int?

            func baaz() {
                closure { [self] in
                    print(self.bar)
                    closure {
                        print(self.bar)
                        if let baaz = self.baaz {
                            print(baaz)
                        }
                    }
                    print(self.bar)
                    if let baaz = self.baaz {
                        print(baaz)
                    }
                }
            }
        }
        """

        let output = """
        class Foo {
            let bar: Int
            let baaz: Int?

            func baaz() {
                closure { [self] in
                    print(bar)
                    closure {
                        print(self.bar)
                        if let baaz = self.baaz {
                            print(baaz)
                        }
                    }
                    print(bar)
                    if let baaz = baaz {
                        print(baaz)
                    }
                }
            }
        }
        """
        let options = FormatOptions(swiftVersion: "5.3")
        testFormatting(for: input, output, rule: FormatRules.redundantSelf, options: options)
    }

    func testRedundantSelfRemovesSelfInClosureCapturingStruct() {
        let input = """
        struct Foo {
            let bar: Int

            func baaz() {
                closure {
                    print(self.bar)
                }
            }
        }
        """

        let output = """
        struct Foo {
            let bar: Int

            func baaz() {
                closure {
                    print(bar)
                }
            }
        }
        """
        let options = FormatOptions(swiftVersion: "5.3")
        testFormatting(for: input, output, rule: FormatRules.redundantSelf, options: options)
    }

    func testRedundantSelfRemovesSelfInClosureCapturingSelfWeakly() {
        let input = """
        class Foo {
            let bar: Int

            func baaz() {
                closure { [weak self] in
                    print(self?.bar)
                    guard let self else {
                        return
                    }
                    print(self.bar)
                    closure {
                        print(self.bar)
                    }
                    closure { [self] in
                        print(self.bar)
                    }
                    print(self.bar)
                }

                closure { [weak self] in
                    guard let self = self else {
                        return
                    }

                    print(self.bar)
                }

                closure { [weak self] in
                    guard let self = self ?? somethingElse else {
                        return
                    }

                    print(self.bar)
                }
            }
        }
        """

        let output = """
        class Foo {
            let bar: Int

            func baaz() {
                closure { [weak self] in
                    print(self?.bar)
                    guard let self else {
                        return
                    }
                    print(bar)
                    closure {
                        print(self.bar)
                    }
                    closure { [self] in
                        print(bar)
                    }
                    print(bar)
                }

                closure { [weak self] in
                    guard let self = self else {
                        return
                    }

                    print(bar)
                }

                closure { [weak self] in
                    guard let self = self ?? somethingElse else {
                        return
                    }

                    print(self.bar)
                }
            }
        }
        """
        let options = FormatOptions(swiftVersion: "5.8")
        testFormatting(for: input, output, rule: FormatRules.redundantSelf,
                       options: options, exclude: ["redundantOptionalBinding"])
    }

    func testWeakSelfNotRemovedIfNotUnwrapped() {
        let input = """
        class A {
            weak var delegate: ADelegate?

            func testFunction() {
                DispatchQueue.main.async { [weak self] in
                    self.flatMap { $0.delegate?.aDidSomething($0) }
                }
            }
        }
        """
        let options = FormatOptions(swiftVersion: "5.8")
        testFormatting(for: input, rule: FormatRules.redundantSelf, options: options)
    }

    func testClosureParameterListShadowingPropertyOnSelf() {
        let input = """
        class Foo {
            var bar = "bar"

            func method() {
                closure { [self] bar in
                    self.bar = bar
                }
            }
        }
        """

        let options = FormatOptions(swiftVersion: "5.3")
        testFormatting(for: input, rule: FormatRules.redundantSelf, options: options)
    }

    func testClosureParameterListShadowingPropertyOnSelfInStruct() {
        let input = """
        struct Foo {
            var bar = "bar"

            func method() {
                closure { bar in
                    self.bar = bar
                }
            }
        }
        """

        let options = FormatOptions(swiftVersion: "5.3")
        testFormatting(for: input, rule: FormatRules.redundantSelf, options: options)
    }

    func testClosureCaptureListShadowingPropertyOnSelf() {
        let input = """
        class Foo {
            var bar = "bar"
            var baaz = "baaz"

            func method() {
                closure { [self, bar, baaz = bar] in
                    self.bar = bar
                    self.baaz = baaz
                }
            }
        }
        """

        let options = FormatOptions(swiftVersion: "5.3")
        testFormatting(for: input, rule: FormatRules.redundantSelf, options: options)
    }

    func testRedundantSelfKeepsSelfInClosureCapturingSelfWeaklyBefore5_8() {
        let input = """
        class Foo {
            let bar: Int

            func baaz() {
                closure { [weak self] in
                    print(self?.bar)
                    guard let self else {
                        return
                    }
                    print(self.bar)
                }
            }
        }
        """
        let options = FormatOptions(swiftVersion: "5.7")
        testFormatting(for: input, rule: FormatRules.redundantSelf, options: options)
    }

    func testNonRedundantSelfNotRemovedAfterConditionalLet() {
        let input = """
        class Foo {
            var bar: Int?
            var baz: Bool

            func foo() {
                let baz = 5
                if let bar = bar, self.baz {
                    // ...
                }
            }
        }
        """
        testFormatting(for: input, rule: FormatRules.redundantSelf)
    }

    func testRedundantSelfDoesntGetStuckIfNoParensFound() {
        let input = "init<T>_ foo: T {}"
        testFormatting(for: input, rule: FormatRules.redundantSelf,
                       exclude: ["spaceAroundOperators"])
    }

    func testNoRemoveSelfInIfLetSelf() {
        let input = """
        func foo() {
            if let self = self as? Foo {
                self.bar()
            }
            self.bar()
        }
        """
        let output = """
        func foo() {
            if let self = self as? Foo {
                self.bar()
            }
            bar()
        }
        """
        testFormatting(for: input, output, rule: FormatRules.redundantSelf)
    }

    func testNoRemoveSelfInIfLetEscapedSelf() {
        let input = """
        func foo() {
            if let `self` = self as? Foo {
                self.bar()
            }
            self.bar()
        }
        """
        let output = """
        func foo() {
            if let `self` = self as? Foo {
                self.bar()
            }
            bar()
        }
        """
        testFormatting(for: input, output, rule: FormatRules.redundantSelf)
    }

    func testNoRemoveSelfAfterGuardLetSelf() {
        let input = """
        func foo() {
            guard let self = self as? Foo else {
                return
            }
            self.bar()
        }
        """
        testFormatting(for: input, rule: FormatRules.redundantSelf)
    }

    func testNoRemoveSelfInClosureInIfCondition() {
        let input = """
        class Foo {
            func foo() {
                if bar({ self.baz() }) {}
            }
        }
        """
        testFormatting(for: input, rule: FormatRules.redundantSelf)
    }

    func testNoRemoveSelfInTrailingClosureInVarAssignment() {
        let input = """
        func broken() {
            var bad = abc {
                self.foo()
                self.bar
            }
        }
        """
        testFormatting(for: input, rule: FormatRules.redundantSelf)
    }

    func testSelfNotRemovedWhenPropertyIsKeyword() {
        let input = """
        class Foo {
            let `default` = 5
            func foo() {
                print(self.default)
            }
        }
        """
        testFormatting(for: input, rule: FormatRules.redundantSelf)
    }

    func testSelfNotRemovedWhenPropertyIsContextualKeyword() {
        let input = """
        class Foo {
            let `self` = 5
            func foo() {
                print(self.self)
            }
        }
        """
        testFormatting(for: input, rule: FormatRules.redundantSelf)
    }

    func testSelfRemovedForContextualKeywordThatRequiresNoEscaping() {
        let input = """
        class Foo {
            let get = 5
            func foo() {
                print(self.get)
            }
        }
        """
        let output = """
        class Foo {
            let get = 5
            func foo() {
                print(get)
            }
        }
        """
        testFormatting(for: input, output, rule: FormatRules.redundantSelf)
    }

    func testRemoveSelfForMemberNamedLazy() {
        let input = "func foo() { self.lazy() }"
        let output = "func foo() { lazy() }"
        testFormatting(for: input, output, rule: FormatRules.redundantSelf)
    }

    func testRemoveRedundantSelfInArrayLiteral() {
        let input = """
        class Foo {
            func foo() {
                print([self.bar.x, self.bar.y])
            }
        }
        """
        let output = """
        class Foo {
            func foo() {
                print([bar.x, bar.y])
            }
        }
        """
        testFormatting(for: input, output, rule: FormatRules.redundantSelf)
    }

    func testRemoveRedundantSelfInArrayLiteralVar() {
        let input = """
        class Foo {
            func foo() {
                var bars = [self.bar.x, self.bar.y]
                print(bars)
            }
        }
        """
        let output = """
        class Foo {
            func foo() {
                var bars = [bar.x, bar.y]
                print(bars)
            }
        }
        """
        testFormatting(for: input, output, rule: FormatRules.redundantSelf)
    }

    func testRemoveRedundantSelfInGuardLet() {
        let input = """
        class Foo {
            func foo() {
                guard let bar = self.baz else {
                    return
                }
            }
        }
        """
        let output = """
        class Foo {
            func foo() {
                guard let bar = baz else {
                    return
                }
            }
        }
        """
        testFormatting(for: input, output, rule: FormatRules.redundantSelf)
    }

    func testSelfNotRemovedInClosureInIf() {
        let input = """
        if let foo = bar(baz: { [weak self] in
            guard let self = self else { return }
            _ = self.myVar
        }) {}
        """
        testFormatting(for: input, rule: FormatRules.redundantSelf,
                       exclude: ["wrapConditionalBodies"])
    }

    func testStructSelfRemovedInTrailingClosureInIfCase() {
        let input = """
        struct A {
            func doSomething() {
                B.method { mode in
                    if case .edit = mode {
                        self.doA()
                    } else {
                        self.doB()
                    }
                }
            }

            func doA() {}
            func doB() {}
        }
        """
        let output = """
        struct A {
            func doSomething() {
                B.method { mode in
                    if case .edit = mode {
                        doA()
                    } else {
                        doB()
                    }
                }
            }

            func doA() {}
            func doB() {}
        }
        """
        testFormatting(for: input, output, rule: FormatRules.redundantSelf,
                       options: FormatOptions(swiftVersion: "5.8"))
    }

    func testSelfNotRemovedInDynamicMemberLookup() {
        let input = """
        @dynamicMemberLookup
        struct Foo {
            subscript(dynamicMember foo: String) -> String {
                foo + "bar"
            }

            func bar() {
                if self.foo == "foobar" {
                    return
                }
            }
        }
        """
        let options = FormatOptions(swiftVersion: "5.4")
        testFormatting(for: input, rule: FormatRules.redundantSelf, options: options)
    }

    func testSelfNotRemovedInDeclarationWithDynamicMemberLookup() {
        let input = """
        @dynamicMemberLookup
        struct Foo {
            subscript(dynamicMember foo: String) -> String {
                foo + "bar"
            }

            func bar() {
                let foo = self.foo
                print(foo)
            }
        }
        """
        let options = FormatOptions(swiftVersion: "5.4")
        testFormatting(for: input, rule: FormatRules.redundantSelf, options: options)
    }

    func testSelfNotRemovedInExtensionOfTypeWithDynamicMemberLookup() {
        let input = """
        @dynamicMemberLookup
        struct Foo {}

        extension Foo {
            subscript(dynamicMember foo: String) -> String {
                foo + "bar"
            }

            func bar() {
                if self.foo == "foobar" {
                    return
                }
            }
        }
        """
        let options = FormatOptions(swiftVersion: "5.4")
        testFormatting(for: input, rule: FormatRules.redundantSelf, options: options)
    }

    func testSelfRemovedInNestedExtensionOfTypeWithDynamicMemberLookup() {
        let input = """
        @dynamicMemberLookup
        struct Foo {
            var foo: Int
            struct Foo {}
            extension Foo {
                func bar() {
                    if self.foo == "foobar" {
                        return
                    }
                }
            }
        }
        """
        let output = """
        @dynamicMemberLookup
        struct Foo {
            var foo: Int
            struct Foo {}
            extension Foo {
                func bar() {
                    if foo == "foobar" {
                        return
                    }
                }
            }
        }
        """
        let options = FormatOptions(swiftVersion: "5.4")
        testFormatting(for: input, output, rule: FormatRules.redundantSelf,
                       options: options)
    }

    func testNoRemoveSelfAfterGuardCaseLetWithExplicitNamespace() {
        let input = """
        class Foo {
            var name: String?

            func bug(element: Something) {
                guard case let Something.a(name) = element
                else { return }
                self.name = name
            }
        }
        """
        testFormatting(for: input, rule: FormatRules.redundantSelf,
                       exclude: ["wrapConditionalBodies"])
    }

    func testNoRemoveSelfInAssignmentInsideIfAsStatement() {
        let input = """
        if let foo = foo as? Foo, let bar = baz {
            self.bar = bar
        }
        """
        testFormatting(for: input, rule: FormatRules.redundantSelf)
    }

    func testNoRemoveSelfInAssignmentInsideIfLetWithPostfixOperator() {
        let input = """
        if let foo = baz?.foo, let bar = baz?.bar {
            self.foo = foo
            self.bar = bar
        }
        """
        testFormatting(for: input, rule: FormatRules.redundantSelf)
    }

    func testRedundantSelfParsingBug() {
        let input = """
        private class Foo {
            mutating func bar() -> Statement? {
                let start = self
                guard case Token.identifier(let name)? = self.popFirst() else {
                    self = start
                    return nil
                }
                return Statement.declaration(name: name)
            }
        }
        """
        let output = """
        private class Foo {
            mutating func bar() -> Statement? {
                let start = self
                guard case Token.identifier(let name)? = popFirst() else {
                    self = start
                    return nil
                }
                return Statement.declaration(name: name)
            }
        }
        """
        testFormatting(for: input, output, rule: FormatRules.redundantSelf,
                       exclude: ["hoistPatternLet"])
    }

    func testRedundantSelfParsingBug2() {
        let input = """
        extension Foo {
            private enum NonHashableEnum: RawRepresentable {
                case foo
                case bar

                var rawValue: RuntimeTypeTests.TestStruct {
                    return TestStruct(foo: 0)
                }

                init?(rawValue: RuntimeTypeTests.TestStruct) {
                    switch rawValue.foo {
                    case 0:
                        self = .foo
                    case 1:
                        self = .bar
                    default:
                        return nil
                    }
                }
            }
        }
        """
        testFormatting(for: input, rule: FormatRules.redundantSelf)
    }

    func testRedundantSelfParsingBug3() {
        let input = """
        final class ViewController {
          private func bottomBarModels() -> [BarModeling] {
            if let url = URL(string: "..."){
              // ...
            }

            models.append(
              Footer.barModel(
                content: FooterContent(
                  primaryTitleText: "..."),
                style: style)
                .setBehaviors { context in
                  context.view.primaryButtonState = self.isLoading ? .waiting : .normal
                  context.view.primaryActionHandler = { [weak self] _ in
                    self?.acceptButtonWasTapped()
                  }
                })
          }

        }
        """
        XCTAssertNoThrow(try format(input, rules: [FormatRules.redundantSelf]))
    }

    func testRedundantSelfParsingBug4() {
        let input = """
        func tableView(_ tableView: UITableView, cellForRowAt indexPath: IndexPath) -> UITableViewCell {
            guard let row: Row = promotionSections[indexPath.section][indexPath.row] else { return UITableViewCell() }
            let cell = tableView.dequeueReusable(RowTableViewCell.self, forIndexPath: indexPath)
            cell.update(row: row)
            return cell
        }
        """
        XCTAssertNoThrow(try format(input, rules: [FormatRules.redundantSelf]))
    }

    func testRedundantSelfParsingBug5() {
        let input = """
        Button.primary(
            title: "Title",
            tapHandler: { [weak self] in
                self?.dismissBlock? {
                    // something
                }
            }
        )
        """
        XCTAssertNoThrow(try format(input, rules: [FormatRules.redundantSelf]))
    }

    func testRedundantSelfParsingBug6() {
        let input = """
        if let foo = bar, foo.tracking[jsonDict: "something"] != nil {}
        """
        XCTAssertNoThrow(try format(input, rules: [FormatRules.redundantSelf]))
    }

    func testRedundantSelfWithStaticMethodAfterForLoop() {
        let input = """
        struct Foo {
            init() {
                for foo in self.bar {}
            }

            static func foo() {}
        }

        """
        let output = """
        struct Foo {
            init() {
                for foo in bar {}
            }

            static func foo() {}
        }

        """
        testFormatting(for: input, output, rule: FormatRules.redundantSelf)
    }

    func testRedundantSelfWithStaticMethodAfterForWhereLoop() {
        let input = """
        struct Foo {
            init() {
                for foo in self.bar where !bar.isEmpty {}
            }

            static func foo() {}
        }

        """
        let output = """
        struct Foo {
            init() {
                for foo in bar where !bar.isEmpty {}
            }

            static func foo() {}
        }

        """
        testFormatting(for: input, output, rule: FormatRules.redundantSelf)
    }

    func testRedundantSelfRuleDoesntErrorInForInTryLoop() {
        let input = "for foo in try bar() {}"
        testFormatting(for: input, rule: FormatRules.redundantSelf)
    }

    func testRedundantSelfInInitWithActorLabel() {
        let input = """
        class Foo {
            init(actor: Actor, bar: Bar) {
                self.actor = actor
                self.bar = bar
            }
        }
        """
        testFormatting(for: input, rule: FormatRules.redundantSelf)
    }

    func testRedundantSelfRuleFailsInGuardWithParenthesizedClosureAfterComma() {
        let input = """
        guard let foo = bar, foo.bar(baz: { $0 }) else {
            return nil
        }
        """
        testFormatting(for: input, rule: FormatRules.redundantSelf)
    }

    func testMinSelfNotRemoved() {
        let input = """
        extension Array where Element: Comparable {
            func foo() -> Int {
                self.min()
            }
        }
        """
        testFormatting(for: input, rule: FormatRules.redundantSelf)
    }

    func testMinSelfNotRemovedOnSwift5_4() {
        let input = """
        extension Array where Element == Foo {
            func smallest() -> Foo? {
                let bar = self.min(by: { rect1, rect2 -> Bool in
                    rect1.perimeter < rect2.perimeter
                })
                return bar
            }
        }
        """
        let options = FormatOptions(swiftVersion: "5.4")
        testFormatting(for: input, rule: FormatRules.redundantSelf, options: options, exclude: ["redundantProperty"])
    }

    func testDisableRedundantSelfDirective() {
        let input = """
        func smallest() -> Foo? {
            // swiftformat:disable:next redundantSelf
            let bar = self.foo { rect1, rect2 -> Bool in
                rect1.perimeter < rect2.perimeter
            }
            return bar
        }
        """
        let options = FormatOptions(swiftVersion: "5.4")
        testFormatting(for: input, rule: FormatRules.redundantSelf, options: options, exclude: ["redundantProperty"])
    }

    func testDisableRedundantSelfDirective2() {
        let input = """
        func smallest() -> Foo? {
            let bar =
                // swiftformat:disable:next redundantSelf
                self.foo { rect1, rect2 -> Bool in
                    rect1.perimeter < rect2.perimeter
                }
            return bar
        }
        """
        let options = FormatOptions(swiftVersion: "5.4")
        testFormatting(for: input, rule: FormatRules.redundantSelf, options: options, exclude: ["redundantProperty"])
    }

    func testSelfInsertDirective() {
        let input = """
        func smallest() -> Foo? {
            // swiftformat:options:next --self insert
            let bar = self.foo { rect1, rect2 -> Bool in
                rect1.perimeter < rect2.perimeter
            }
            return bar
        }
        """
        let options = FormatOptions(swiftVersion: "5.4")
        testFormatting(for: input, rule: FormatRules.redundantSelf, options: options, exclude: ["redundantProperty"])
    }

    func testNoRemoveVariableShadowedLaterInScopeInOlderSwiftVersions() {
        let input = """
        func foo() -> Bar? {
            guard let baz = self.bar else {
                return nil
            }

            let bar = Foo()
            return Bar(baz)
        }
        """
        let options = FormatOptions(swiftVersion: "4.2")
        testFormatting(for: input, rule: FormatRules.redundantSelf, options: options)
    }

    func testStillRemoveVariableShadowedInSameDecalarationInOlderSwiftVersions() {
        let input = """
        func foo() -> Bar? {
            guard let bar = self.bar else {
                return nil
            }
            return bar
        }
        """
        let output = """
        func foo() -> Bar? {
            guard let bar = bar else {
                return nil
            }
            return bar
        }
        """
        let options = FormatOptions(swiftVersion: "5.0")
        testFormatting(for: input, output, rule: FormatRules.redundantSelf, options: options)
    }

    func testShadowedSelfRemovedInGuardLet() {
        let input = """
        func foo() {
            guard let optional = self.optional else {
                return
            }
            print(optional)
        }
        """
        let output = """
        func foo() {
            guard let optional = optional else {
                return
            }
            print(optional)
        }
        """
        testFormatting(for: input, output, rule: FormatRules.redundantSelf)
    }

    func testShadowedStringValueNotRemovedInInit() {
        let input = """
        init() {
            let value = "something"
            self.value = value
        }
        """
        let options = FormatOptions(swiftVersion: "5.4")
        testFormatting(for: input, rule: FormatRules.redundantSelf, options: options)
    }

    func testShadowedIntValueNotRemovedInInit() {
        let input = """
        init() {
            let value = 5
            self.value = value
        }
        """
        let options = FormatOptions(swiftVersion: "5.4")
        testFormatting(for: input, rule: FormatRules.redundantSelf, options: options)
    }

    func testShadowedPropertyValueNotRemovedInInit() {
        let input = """
        init() {
            let value = foo
            self.value = value
        }
        """
        let options = FormatOptions(swiftVersion: "5.4")
        testFormatting(for: input, rule: FormatRules.redundantSelf, options: options)
    }

    func testShadowedFuncCallValueNotRemovedInInit() {
        let input = """
        init() {
            let value = foo()
            self.value = value
        }
        """
        let options = FormatOptions(swiftVersion: "5.4")
        testFormatting(for: input, rule: FormatRules.redundantSelf, options: options)
    }

    func testShadowedFuncParamRemovedInInit() {
        let input = """
        init() {
            let value = foo(self.value)
        }
        """
        let output = """
        init() {
            let value = foo(value)
        }
        """
        let options = FormatOptions(swiftVersion: "5.4")
        testFormatting(for: input, output, rule: FormatRules.redundantSelf, options: options)
    }

    func testNoRemoveSelfInMacro() {
        let input = """
        struct MyStruct {
            private var __myVar: String
            var myVar: String {
                @storageRestrictions(initializes: self.__myVar)
            }
        }
        """
        testFormatting(for: input, rule: FormatRules.redundantSelf)
    }

    // explicitSelf = .insert

    func testInsertSelf() {
        let input = "class Foo {\n    let foo: Int\n    init() { foo = 5 }\n}"
        let output = "class Foo {\n    let foo: Int\n    init() { self.foo = 5 }\n}"
        let options = FormatOptions(explicitSelf: .insert)
        testFormatting(for: input, output, rule: FormatRules.redundantSelf, options: options)
    }

    func testInsertSelfInActor() {
        let input = "actor Foo {\n    let foo: Int\n    init() { foo = 5 }\n}"
        let output = "actor Foo {\n    let foo: Int\n    init() { self.foo = 5 }\n}"
        let options = FormatOptions(explicitSelf: .insert)
        testFormatting(for: input, output, rule: FormatRules.redundantSelf, options: options)
    }

    func testInsertSelfAfterReturn() {
        let input = "class Foo {\n    let foo: Int\n    func bar() -> Int { return foo }\n}"
        let output = "class Foo {\n    let foo: Int\n    func bar() -> Int { return self.foo }\n}"
        let options = FormatOptions(explicitSelf: .insert)
        testFormatting(for: input, output, rule: FormatRules.redundantSelf, options: options)
    }

    func testInsertSelfInsideStringInterpolation() {
        let input = "class Foo {\n    var bar: String?\n    func baz() {\n        print(\"\\(bar)\")\n    }\n}"
        let output = "class Foo {\n    var bar: String?\n    func baz() {\n        print(\"\\(self.bar)\")\n    }\n}"
        let options = FormatOptions(explicitSelf: .insert)
        testFormatting(for: input, output, rule: FormatRules.redundantSelf, options: options)
    }

    func testNoInterpretGenericTypesAsMembers() {
        let input = "class Foo {\n    let foo: Bar<Int, Int>\n    init() { self.foo = Int(5) }\n}"
        let options = FormatOptions(explicitSelf: .insert)
        testFormatting(for: input, rule: FormatRules.redundantSelf, options: options)
    }

    func testInsertSelfForStaticMemberInClassFunction() {
        let input = "class Foo {\n    static var foo: Int\n    class func bar() { foo = 5 }\n}"
        let output = "class Foo {\n    static var foo: Int\n    class func bar() { self.foo = 5 }\n}"
        let options = FormatOptions(explicitSelf: .insert)
        testFormatting(for: input, output, rule: FormatRules.redundantSelf, options: options)
    }

    func testNoInsertSelfForInstanceMemberInClassFunction() {
        let input = "class Foo {\n    var foo: Int\n    class func bar() { foo = 5 }\n}"
        let options = FormatOptions(explicitSelf: .insert)
        testFormatting(for: input, rule: FormatRules.redundantSelf, options: options)
    }

    func testNoInsertSelfForStaticMemberInInstanceFunction() {
        let input = "class Foo {\n    static var foo: Int\n    func bar() { foo = 5 }\n}"
        let options = FormatOptions(explicitSelf: .insert)
        testFormatting(for: input, rule: FormatRules.redundantSelf, options: options)
    }

    func testNoInsertSelfForShadowedClassMemberInClassFunction() {
        let input = "class Foo {\n    class func foo() {\n        var foo: Int\n        func bar() { foo = 5 }\n    }\n}"
        let options = FormatOptions(explicitSelf: .insert)
        testFormatting(for: input, rule: FormatRules.redundantSelf, options: options)
    }

    func testNoInsertSelfInForLoopTuple() {
        let input = "class Foo {\n    var bar: Int\n    func foo() { for (bar, baz) in quux {} }\n}"
        let options = FormatOptions(explicitSelf: .insert)
        testFormatting(for: input, rule: FormatRules.redundantSelf, options: options)
    }

    func testNoInsertSelfForTupleTypeMembers() {
        let input = "class Foo {\n    var foo: (Int, UIColor) {\n        let bar = UIColor.red\n    }\n}"
        let options = FormatOptions(explicitSelf: .insert)
        testFormatting(for: input, rule: FormatRules.redundantSelf, options: options)
    }

    func testNoInsertSelfForArrayElements() {
        let input = "class Foo {\n    var foo = [1, 2, nil]\n    func bar() { baz(nil) }\n}"
        let options = FormatOptions(explicitSelf: .insert)
        testFormatting(for: input, rule: FormatRules.redundantSelf, options: options)
    }

    func testNoInsertSelfForNestedVarReference() {
        let input = "class Foo {\n    func bar() {\n        var bar = 5\n        repeat { bar = 6 } while true\n    }\n}"
        let options = FormatOptions(explicitSelf: .insert)
        testFormatting(for: input, rule: FormatRules.redundantSelf, options: options, exclude: ["wrapLoopBodies"])
    }

    func testNoInsertSelfInSwitchCaseLet() {
        let input = "class Foo {\n    var foo: Bar? {\n        switch bar {\n        case let .baz(foo, _):\n            return nil\n        }\n    }\n}"
        let options = FormatOptions(explicitSelf: .insert)
        testFormatting(for: input, rule: FormatRules.redundantSelf, options: options)
    }

    func testNoInsertSelfInFuncAfterImportedClass() {
        let input = "import class Foo.Bar\nfunc foo() {\n    var bar = 5\n    if true {\n        bar = 6\n    }\n}"
        let options = FormatOptions(explicitSelf: .insert)
        testFormatting(for: input, rule: FormatRules.redundantSelf, options: options,
                       exclude: ["blankLineAfterImports"])
    }

    func testNoInsertSelfForSubscriptGetSet() {
        let input = "class Foo {\n    func get() {}\n    func set() {}\n    subscript(key: String) -> String {\n        get { return get(key) }\n        set { set(key, newValue) }\n    }\n}"
        let output = "class Foo {\n    func get() {}\n    func set() {}\n    subscript(key: String) -> String {\n        get { return self.get(key) }\n        set { self.set(key, newValue) }\n    }\n}"
        let options = FormatOptions(explicitSelf: .insert)
        testFormatting(for: input, output, rule: FormatRules.redundantSelf, options: options)
    }

    func testNoInsertSelfInIfCaseLet() {
        let input = "enum Foo {\n    case bar(Int)\n    var value: Int? {\n        if case let .bar(value) = self { return value }\n    }\n}"
        let options = FormatOptions(explicitSelf: .insert)
        testFormatting(for: input, rule: FormatRules.redundantSelf, options: options,
                       exclude: ["wrapConditionalBodies"])
    }

    func testNoInsertSelfForPatternLet() {
        let input = "class Foo {\n    func foo() {}\n    func bar() {\n        switch x {\n        case .bar(let foo, var bar): print(foo + bar)\n        }\n    }\n}"
        let options = FormatOptions(explicitSelf: .insert)
        testFormatting(for: input, rule: FormatRules.redundantSelf, options: options)
    }

    func testNoInsertSelfForPatternLet2() {
        let input = "class Foo {\n    func foo() {}\n    func bar() {\n        switch x {\n        case let .foo(baz): print(baz)\n        case .bar(let foo, var bar): print(foo + bar)\n        }\n    }\n}"
        let options = FormatOptions(explicitSelf: .insert)
        testFormatting(for: input, rule: FormatRules.redundantSelf, options: options)
    }

    func testNoInsertSelfForTypeOf() {
        let input = "class Foo {\n    var type: String?\n    func bar() {\n        print(\"\\(type(of: self))\")\n    }\n}"
        let options = FormatOptions(explicitSelf: .insert)
        testFormatting(for: input, rule: FormatRules.redundantSelf, options: options)
    }

    func testNoInsertSelfForConditionalLocal() {
        let input = "class Foo {\n    func foo() {\n        #if os(watchOS)\n            var foo: Int\n        #else\n            var foo: Float\n        #endif\n        print(foo)\n    }\n}"
        let options = FormatOptions(explicitSelf: .insert)
        testFormatting(for: input, rule: FormatRules.redundantSelf, options: options)
    }

    func testInsertSelfInExtension() {
        let input = """
        struct Foo {
            var bar = 5
        }

        extension Foo {
            func baz() {
                bar = 6
            }
        }
        """
        let output = """
        struct Foo {
            var bar = 5
        }

        extension Foo {
            func baz() {
                self.bar = 6
            }
        }
        """
        let options = FormatOptions(explicitSelf: .insert)
        testFormatting(for: input, output, rule: FormatRules.redundantSelf, options: options)
    }

    func testGlobalAfterTypeNotTreatedAsMember() {
        let input = """
        struct Foo {
            var foo = 1
        }

        var bar = 5

        extension Foo {
            func baz() {
                bar = 6
            }
        }
        """
        let options = FormatOptions(explicitSelf: .insert)
        testFormatting(for: input, rule: FormatRules.redundantSelf, options: options)
    }

    func testForWhereVarNotTreatedAsMember() {
        let input = """
        class Foo {
            var bar: Bar
            var bazziestBar: Bar? {
                for bar in self where bar.baz {
                    return bar
                }
                return nil
            }
        }
        """
        let options = FormatOptions(explicitSelf: .insert)
        testFormatting(for: input, rule: FormatRules.redundantSelf, options: options)
    }

    func testSwitchCaseWhereVarNotTreatedAsMember() {
        let input = """
        class Foo {
            var bar: Bar
            var bazziestBar: Bar? {
                switch x {
                case let bar where bar.baz:
                    return bar
                default:
                    return nil
                }
            }
        }
        """
        let options = FormatOptions(explicitSelf: .insert)
        testFormatting(for: input, rule: FormatRules.redundantSelf, options: options)
    }

    func testSwitchCaseVarDoesntLeak() {
        let input = """
        class Foo {
            var bar: Bar
            var bazziestBar: Bar? {
                switch x {
                case let bar:
                    return bar
                default:
                    return bar
                }
            }
        }
        """
        let output = """
        class Foo {
            var bar: Bar
            var bazziestBar: Bar? {
                switch x {
                case let bar:
                    return bar
                default:
                    return self.bar
                }
            }
        }
        """
        let options = FormatOptions(explicitSelf: .insert)
        testFormatting(for: input, output, rule: FormatRules.redundantSelf, options: options)
    }

    func testSelfInsertedInSwitchCaseLet() {
        let input = """
        class Foo {
            var bar: Bar
            var bazziestBar: Bar? {
                switch x {
                case let foo:
                    return bar
                default:
                    return bar
                }
            }
        }
        """
        let output = """
        class Foo {
            var bar: Bar
            var bazziestBar: Bar? {
                switch x {
                case let foo:
                    return self.bar
                default:
                    return self.bar
                }
            }
        }
        """
        let options = FormatOptions(explicitSelf: .insert)
        testFormatting(for: input, output, rule: FormatRules.redundantSelf, options: options)
    }

    func testSelfInsertedInSwitchCaseWhere() {
        let input = """
        class Foo {
            var bar: Bar
            var bazziestBar: Bar? {
                switch x {
                case let foo where bar.baz:
                    return bar
                default:
                    return bar
                }
            }
        }
        """
        let output = """
        class Foo {
            var bar: Bar
            var bazziestBar: Bar? {
                switch x {
                case let foo where self.bar.baz:
                    return self.bar
                default:
                    return self.bar
                }
            }
        }
        """
        let options = FormatOptions(explicitSelf: .insert)
        testFormatting(for: input, output, rule: FormatRules.redundantSelf, options: options)
    }

    func testSelfInsertedInDidSet() {
        let input = """
        class Foo {
            var bar = false {
                didSet {
                    bar = !bar
                }
            }
        }
        """
        let output = """
        class Foo {
            var bar = false {
                didSet {
                    self.bar = !self.bar
                }
            }
        }
        """
        let options = FormatOptions(explicitSelf: .insert)
        testFormatting(for: input, output, rule: FormatRules.redundantSelf, options: options)
    }

    func testSelfInsertedAfterLet() {
        let input = """
        struct Foo {
            let foo = "foo"
            func bar() {
                let x = foo
                baz(x)
            }

            func baz(_: String) {}
        }
        """
        let output = """
        struct Foo {
            let foo = "foo"
            func bar() {
                let x = self.foo
                self.baz(x)
            }

            func baz(_: String) {}
        }
        """
        let options = FormatOptions(explicitSelf: .insert)
        testFormatting(for: input, output, rule: FormatRules.redundantSelf, options: options)
    }

    func testSelfNotInsertedInParameterNames() {
        let input = """
        class Foo {
            let a: String

            func bar() {
                foo(a: a)
            }
        }
        """
        let output = """
        class Foo {
            let a: String

            func bar() {
                foo(a: self.a)
            }
        }
        """
        let options = FormatOptions(explicitSelf: .insert)
        testFormatting(for: input, output, rule: FormatRules.redundantSelf, options: options)
    }

    func testSelfNotInsertedInCaseLet() {
        let input = """
        class Foo {
            let a: String?
            let b: String

            func bar() {
                if case let .some(a) = self.a, case var .some(b) = self.b {}
            }
        }
        """
        let options = FormatOptions(explicitSelf: .insert)
        testFormatting(for: input, rule: FormatRules.redundantSelf, options: options)
    }

    func testSelfNotInsertedInCaseLet2() {
        let input = """
        class Foo {
            let a: String?
            let b: String

            func baz() {
                if case let .foos(a, b) = foo, case let .bars(a, b) = bar {}
            }
        }
        """
        let options = FormatOptions(explicitSelf: .insert)
        testFormatting(for: input, rule: FormatRules.redundantSelf, options: options)
    }

    func testSelfInsertedInTupleAssignment() {
        let input = """
        class Foo {
            let a: String?
            let b: String

            func bar() {
                (a, b) = ("foo", "bar")
            }
        }
        """
        let output = """
        class Foo {
            let a: String?
            let b: String

            func bar() {
                (self.a, self.b) = ("foo", "bar")
            }
        }
        """
        let options = FormatOptions(explicitSelf: .insert)
        testFormatting(for: input, output, rule: FormatRules.redundantSelf, options: options)
    }

    func testSelfNotInsertedInTupleAssignment() {
        let input = """
        class Foo {
            let a: String?
            let b: String

            func bar() {
                let (a, b) = (self.a, self.b)
            }
        }
        """
        let options = FormatOptions(explicitSelf: .insert)
        testFormatting(for: input, rule: FormatRules.redundantSelf, options: options)
    }

    func testInsertSelfForMemberNamedLazy() {
        let input = """
        class Foo {
            var lazy = "foo"
            func foo() {
                print(lazy)
            }
        }
        """
        let output = """
        class Foo {
            var lazy = "foo"
            func foo() {
                print(self.lazy)
            }
        }
        """
        let options = FormatOptions(explicitSelf: .insert)
        testFormatting(for: input, output, rule: FormatRules.redundantSelf, options: options)
    }

    func testNoInsertSelfForVarDefinedInIfCaseLet() {
        let input = """
        struct A {
            var localVar = ""

            var B: String {
                if case let .c(localVar) = self.d, localVar == .e {
                    print(localVar)
                }
            }
        }
        """
        let options = FormatOptions(explicitSelf: .insert)
        testFormatting(for: input, rule: FormatRules.redundantSelf, options: options)
    }

    func testNoInsertSelfForVarDefinedInUnhoistedIfCaseLet() {
        let input = """
        struct A {
            var localVar = ""

            var B: String {
                if case .c(let localVar) = self.d, localVar == .e {
                    print(localVar)
                }
            }
        }
        """
        let options = FormatOptions(explicitSelf: .insert)
        testFormatting(for: input, rule: FormatRules.redundantSelf, options: options,
                       exclude: ["hoistPatternLet"])
    }

    func testNoInsertSelfForVarDefinedInFor() {
        let input = """
        struct A {
            var localVar = ""

            var B: String {
                for localVar in 0 ..< 6 where localVar < 5 {
                    print(localVar)
                }
            }
        }
        """
        let options = FormatOptions(explicitSelf: .insert)
        testFormatting(for: input, rule: FormatRules.redundantSelf, options: options)
    }

    func testNoInsertSelfForVarDefinedInWhileLet() {
        let input = """
        struct A {
            var localVar = ""

            var B: String {
                while let localVar = self.localVar, localVar < 5 {
                    print(localVar)
                }
            }
        }
        """
        let options = FormatOptions(explicitSelf: .insert)
        testFormatting(for: input, rule: FormatRules.redundantSelf, options: options)
    }

    func testNoInsertSelfInCaptureList() {
        let input = """
        class Thing {
            var a: String? { nil }

            func foo() {
                let b = ""
                { [weak a = b] _ in }
            }
        }
        """
        let options = FormatOptions(explicitSelf: .insert)
        testFormatting(for: input, rule: FormatRules.redundantSelf, options: options)
    }

    func testNoInsertSelfInCaptureList2() {
        let input = """
        class Thing {
            var a: String? { nil }

            func foo() {
                { [weak a] _ in }
            }
        }
        """
        let options = FormatOptions(explicitSelf: .insert)
        testFormatting(for: input, rule: FormatRules.redundantSelf, options: options)
    }

    func testNoInsertSelfInCaptureList3() {
        let input = """
        class A {
            var thing: B? { fatalError() }

            func foo() {
                let thing2 = B()
                let _: (Bool) -> Void = { [weak thing = thing2] _ in
                    thing?.bar()
                }
            }
        }
        """
        let options = FormatOptions(explicitSelf: .insert)
        testFormatting(for: input, rule: FormatRules.redundantSelf, options: options)
    }

    func testBodilessFunctionDoesntBreakParser() {
        let input = """
        @_silgen_name("foo")
        func foo(_: CFString, _: CFTypeRef) -> Int?

        enum Bar {
            static func baz() {
                fatalError()
            }
        }
        """
        let options = FormatOptions(explicitSelf: .insert)
        testFormatting(for: input, rule: FormatRules.redundantSelf, options: options)
    }

    func testNoInsertSelfBeforeSet() {
        let input = """
        class Foo {
            var foo: Bool

            var bar: Bool {
                get { self.foo }
                set { self.foo = newValue }
            }

            required init() {}

            func set() {}
        }
        """
        let options = FormatOptions(explicitSelf: .insert)
        testFormatting(for: input, rule: FormatRules.redundantSelf, options: options)
    }

    func testNoInsertSelfInMacro() {
        let input = """
        struct MyStruct {
            private var __myVar: String
            var myVar: String {
                @storageRestrictions(initializes: __myVar)
            }
        }
        """
        let options = FormatOptions(explicitSelf: .insert)
        testFormatting(for: input, rule: FormatRules.redundantSelf, options: options)
    }

    // explicitSelf = .initOnly

    func testPreserveSelfInsideClassInit() {
        let input = """
        class Foo {
            var bar = 5
            init() {
                self.bar = 6
            }
        }
        """
        let options = FormatOptions(explicitSelf: .initOnly)
        testFormatting(for: input, rule: FormatRules.redundantSelf, options: options)
    }

    func testRemoveSelfIfNotInsideClassInit() {
        let input = """
        class Foo {
            var bar = 5
            func baz() {
                self.bar = 6
            }
        }
        """
        let output = """
        class Foo {
            var bar = 5
            func baz() {
                bar = 6
            }
        }
        """
        let options = FormatOptions(explicitSelf: .initOnly)
        testFormatting(for: input, output, rule: FormatRules.redundantSelf, options: options)
    }

    func testInsertSelfInsideClassInit() {
        let input = """
        class Foo {
            var bar = 5
            init() {
                bar = 6
            }
        }
        """
        let output = """
        class Foo {
            var bar = 5
            init() {
                self.bar = 6
            }
        }
        """
        let options = FormatOptions(explicitSelf: .initOnly)
        testFormatting(for: input, output, rule: FormatRules.redundantSelf, options: options)
    }

    func testNoInsertSelfInsideClassInitIfNotLvalue() {
        let input = """
        class Foo {
            var bar = 5
            let baz = 6
            init() {
                bar = baz
            }
        }
        """
        let output = """
        class Foo {
            var bar = 5
            let baz = 6
            init() {
                self.bar = baz
            }
        }
        """
        let options = FormatOptions(explicitSelf: .initOnly)
        testFormatting(for: input, output, rule: FormatRules.redundantSelf, options: options)
    }

    func testRemoveSelfInsideClassInitIfNotLvalue() {
        let input = """
        class Foo {
            var bar = 5
            let baz = 6
            init() {
                self.bar = self.baz
            }
        }
        """
        let output = """
        class Foo {
            var bar = 5
            let baz = 6
            init() {
                self.bar = baz
            }
        }
        """
        let options = FormatOptions(explicitSelf: .initOnly)
        testFormatting(for: input, output, rule: FormatRules.redundantSelf, options: options)
    }

    func testSelfDotTypeInsideClassInitEdgeCase() {
        let input = """
        class Foo {
            let type: Int

            init() {
                self.type = 5
            }

            func baz() {
                switch type {}
            }
        }
        """
        let options = FormatOptions(explicitSelf: .initOnly)
        testFormatting(for: input, rule: FormatRules.redundantSelf, options: options)
    }

    func testSelfInsertedInTupleInInit() {
        let input = """
        class Foo {
            let a: String?
            let b: String

            init() {
                (a, b) = ("foo", "bar")
            }
        }
        """
        let output = """
        class Foo {
            let a: String?
            let b: String

            init() {
                (self.a, self.b) = ("foo", "bar")
            }
        }
        """
        let options = FormatOptions(explicitSelf: .initOnly)
        testFormatting(for: input, output, rule: FormatRules.redundantSelf, options: options)
    }

    func testSelfInsertedAfterLetInInit() {
        let input = """
        class Foo {
            var foo: String
            init(bar: Bar) {
                let baz = bar.quux
                foo = baz
            }
        }
        """
        let output = """
        class Foo {
            var foo: String
            init(bar: Bar) {
                let baz = bar.quux
                self.foo = baz
            }
        }
        """
        let options = FormatOptions(explicitSelf: .initOnly)
        testFormatting(for: input, output, rule: FormatRules.redundantSelf, options: options)
    }

    func testRedundantSelfRuleDoesntErrorForStaticFuncInProtocolWithWhere() {
        let input = """
        protocol Foo where Self: Bar {
            static func baz() -> Self
        }
        """
        let options = FormatOptions(explicitSelf: .initOnly)
        testFormatting(for: input, rule: FormatRules.redundantSelf, options: options)
    }

    func testRedundantSelfRuleDoesntErrorForStaticFuncInStructWithWhere() {
        let input = """
        struct Foo<T> where T: Bar {
            static func baz() -> Foo {}
        }
        """
        let options = FormatOptions(explicitSelf: .initOnly)
        testFormatting(for: input, rule: FormatRules.redundantSelf, options: options)
    }

    func testRedundantSelfRuleDoesntErrorForClassFuncInClassWithWhere() {
        let input = """
        class Foo<T> where T: Bar {
            class func baz() -> Foo {}
        }
        """
        let options = FormatOptions(explicitSelf: .initOnly)
        testFormatting(for: input, rule: FormatRules.redundantSelf, options: options)
    }

    func testRedundantSelfRuleFailsInInitOnlyMode() {
        let input = """
        class Foo {
            func foo() -> Foo? {
                guard let bar = { nil }() else {
                    return nil
                }
            }

            static func baz() -> String? {}
        }
        """
        let options = FormatOptions(explicitSelf: .initOnly)
        testFormatting(for: input, rule: FormatRules.redundantSelf, options: options, exclude: ["redundantClosure"])
    }

    func testRedundantSelfRuleFailsInInitOnlyMode2() {
        let input = """
        struct Mesh {
            var storage: Storage
            init(vertices: [Vertex]) {
                let isConvex = pointsAreConvex(vertices)
                storage = Storage(vertices: vertices)
            }
        }
        """
        let output = """
        struct Mesh {
            var storage: Storage
            init(vertices: [Vertex]) {
                let isConvex = pointsAreConvex(vertices)
                self.storage = Storage(vertices: vertices)
            }
        }
        """
        let options = FormatOptions(explicitSelf: .initOnly)
        testFormatting(for: input, output, rule: FormatRules.redundantSelf,
                       options: options)
    }

    func testSelfNotRemovedInInitForSwift5_4() {
        let input = """
        init() {
            let foo = 1234
            self.bar = foo
        }
        """
        let options = FormatOptions(explicitSelf: .initOnly, swiftVersion: "5.4")
        testFormatting(for: input, rule: FormatRules.redundantSelf, options: options)
    }

    func testPropertyInitNotInterpretedAsTypeInit() {
        let input = """
        struct MyStruct {
            private var __myVar: String
            var myVar: String {
                @storageRestrictions(initializes: __myVar)
                init(initialValue) {
                    __myVar = initialValue
                }
                set {
                    __myVar = newValue
                }
                get {
                    __myVar
                }
            }
        }
        """
        let options = FormatOptions(explicitSelf: .initOnly)
        testFormatting(for: input, rule: FormatRules.redundantSelf, options: options)
    }

    func testPropertyInitNotInterpretedAsTypeInit2() {
        let input = """
        struct MyStruct {
            private var __myVar: String
            var myVar: String {
                @storageRestrictions(initializes: __myVar)
                init {
                    __myVar = newValue
                }
                set {
                    __myVar = newValue
                }
                get {
                    __myVar
                }
            }
        }
        """
        let options = FormatOptions(explicitSelf: .initOnly)
        testFormatting(for: input, rule: FormatRules.redundantSelf, options: options)
    }

    // parsing bugs

    func testSelfRemovalParsingBug() {
        let input = """
        extension Dictionary where Key == String {
            func requiredValue<T>(for keyPath: String) throws -> T {
                return keyPath as! T
            }

            func optionalValue<T>(for keyPath: String) throws -> T? {
                guard let anyValue = self[keyPath] else {
                    return nil
                }
                guard let value = anyValue as? T else {
                    return nil
                }
                return value
            }
        }
        """
        testFormatting(for: input, rule: FormatRules.redundantSelf)
    }

    func testSelfRemovalParsingBug2() {
        let input = """
        if let test = value()["hi"] {
            print("hi")
        }
        """
        testFormatting(for: input, rule: FormatRules.redundantSelf)
    }

    func testSelfRemovalParsingBug3() {
        let input = """
        func handleGenericError(_ error: Error) {
            if let requestableError = error as? RequestableError,
               case let .underlying(error as NSError) = requestableError,
               error.code == NSURLErrorNotConnectedToInternet
            {}
        }
        """
        let options = FormatOptions(explicitSelf: .initOnly)
        testFormatting(for: input, rule: FormatRules.redundantSelf, options: options)
    }

    func testSelfRemovalParsingBug4() {
        let input = """
        struct Foo {
            func bar() {
                for flag in [] where [].filter({ true }) {}
            }

            static func baz() {}
        }
        """
        let options = FormatOptions(explicitSelf: .insert)
        testFormatting(for: input, rule: FormatRules.redundantSelf, options: options)
    }

    func testSelfRemovalParsingBug5() {
        let input = """
        extension Foo {
            func method(foo: Bar) {
                self.foo = foo

                switch foo {
                case let .foo(bar):
                    closure {
                        Foo.draw()
                    }
                }
            }

            private static func draw() {}
        }
        """

        testFormatting(for: input, rule: FormatRules.redundantSelf)
    }

    func testSelfRemovalParsingBug6() {
        let input = """
        something.do(onSuccess: { result in
            if case .success((let d, _)) = result {
                self.relay.onNext(d)
            }
        })
        """
        testFormatting(for: input, rule: FormatRules.redundantSelf,
                       exclude: ["hoistPatternLet"])
    }

    func testSelfRemovalParsingBug7() {
        let input = """
        extension Dictionary where Key == String {
            func requiredValue<T>(for keyPath: String) throws(Foo) -> T {
                return keyPath as! T
            }

            func optionalValue<T>(for keyPath: String) throws(Foo) -> T? {
                guard let anyValue = self[keyPath] else {
                    return nil
                }
                guard let value = anyValue as? T else {
                    return nil
                }
                return value
            }
        }
        """
        testFormatting(for: input, rule: FormatRules.redundantSelf)
    }

    func testSelfNotRemovedInCaseIfElse() {
        let input = """
        class Foo {
            let bar = true
            let someOptionalBar: String? = "bar"

            func test() {
                guard let bar: String = someOptionalBar else {
                    return
                }

                let result = Result<Any, Error>.success(bar)
                switch result {
                case let .success(value):
                    if self.bar {
                        if self.bar {
                            print(self.bar)
                        }
                    } else {
                        if self.bar {
                            print(self.bar)
                        }
                    }

                case .failure:
                    if self.bar {
                        print(self.bar)
                    }
                }
            }
        }
        """

        testFormatting(for: input, rule: FormatRules.redundantSelf)
    }

    func testSelfCallAfterIfStatementInSwitchStatement() {
        let input = """
        closure { [weak self] in
            guard let self else {
                return
            }

            switch result {
            case let .success(value):
                if value != nil {
                    if value != nil {
                        self.method()
                    }
                }
                self.method()

            case .failure:
                break
            }
        }
        """

        let options = FormatOptions(swiftVersion: "5.3")
        testFormatting(for: input, rule: FormatRules.redundantSelf, options: options)
    }

    func testSelfNotRemovedFollowingNestedSwitchStatements() {
        let input = """
        class Foo {
            let bar = true
            let someOptionalBar: String? = "bar"

            func test() {
                guard let bar: String = someOptionalBar else {
                    return
                }

                let result = Result<Any, Error>.success(bar)
                switch result {
                case let .success(value):
                    switch result {
                    case .success:
                        print("success")
                    case .value:
                        print("value")
                    }

                case .failure:
                    guard self.bar else {
                        print(self.bar)
                        return
                    }
                    print(self.bar)
                }
            }
        }
        """

        testFormatting(for: input, rule: FormatRules.redundantSelf)
    }

    func testRedundantSelfWithStaticAsyncSendableClosureFunction() {
        let input = """
        class Foo: Bar {
            static func bar(
                _ closure: @escaping @Sendable () async -> Foo
            ) -> @Sendable () async -> Foo {
                self.foo = closure
                return closure
            }

            static func bar() {}
        }
        """
        let output = """
        class Foo: Bar {
            static func bar(
                _ closure: @escaping @Sendable () async -> Foo
            ) -> @Sendable () async -> Foo {
                foo = closure
                return closure
            }

            static func bar() {}
        }
        """
        testFormatting(for: input, output, rule: FormatRules.redundantSelf)
    }

    // enable/disable

    func testDisableRemoveSelf() {
        let input = """
        class Foo {
            var bar: Int
            func baz() {
                // swiftformat:disable redundantSelf
                self.bar = 1
                // swiftformat:enable redundantSelf
                self.bar = 2
            }
        }
        """
        let output = """
        class Foo {
            var bar: Int
            func baz() {
                // swiftformat:disable redundantSelf
                self.bar = 1
                // swiftformat:enable redundantSelf
                bar = 2
            }
        }
        """
        testFormatting(for: input, output, rule: FormatRules.redundantSelf)
    }

    func testDisableRemoveSelfCaseInsensitive() {
        let input = """
        class Foo {
            var bar: Int
            func baz() {
                // swiftformat:disable redundantself
                self.bar = 1
                // swiftformat:enable RedundantSelf
                self.bar = 2
            }
        }
        """
        let output = """
        class Foo {
            var bar: Int
            func baz() {
                // swiftformat:disable redundantself
                self.bar = 1
                // swiftformat:enable RedundantSelf
                bar = 2
            }
        }
        """
        testFormatting(for: input, output, rule: FormatRules.redundantSelf)
    }

    func testDisableNextRemoveSelf() {
        let input = """
        class Foo {
            var bar: Int
            func baz() {
                // swiftformat:disable:next redundantSelf
                self.bar = 1
                self.bar = 2
            }
        }
        """
        let output = """
        class Foo {
            var bar: Int
            func baz() {
                // swiftformat:disable:next redundantSelf
                self.bar = 1
                bar = 2
            }
        }
        """
        testFormatting(for: input, output, rule: FormatRules.redundantSelf)
    }

    func testMultilineDisableRemoveSelf() {
        let input = """
        class Foo {
            var bar: Int
            func baz() {
                /* swiftformat:disable redundantSelf */ self.bar = 1 /* swiftformat:enable all */
                self.bar = 2
            }
        }
        """
        let output = """
        class Foo {
            var bar: Int
            func baz() {
                /* swiftformat:disable redundantSelf */ self.bar = 1 /* swiftformat:enable all */
                bar = 2
            }
        }
        """
        testFormatting(for: input, output, rule: FormatRules.redundantSelf)
    }

    func testMultilineDisableNextRemoveSelf() {
        let input = """
        class Foo {
            var bar: Int
            func baz() {
                /* swiftformat:disable:next redundantSelf */
                self.bar = 1
                self.bar = 2
            }
        }
        """
        let output = """
        class Foo {
            var bar: Int
            func baz() {
                /* swiftformat:disable:next redundantSelf */
                self.bar = 1
                bar = 2
            }
        }
        """
        testFormatting(for: input, output, rule: FormatRules.redundantSelf)
    }

    func testRemovesSelfInNestedFunctionInStrongSelfClosure() {
        let input = """
        class Test {
            func doWork(_ escaping: @escaping () -> Void) {
                escaping()
            }

            func test() {
                doWork { [self] in
                    doWork {
                        // Not allowed. Warning in Swift 5 and error in Swift 6.
                        self.test()
                    }

                    func innerFunc() {
                        // Allowed: https://forums.swift.org/t/why-does-se-0269-have-different-rules-for-inner-closures-vs-inner-functions/64334/2
                        self.test()
                    }

                    innerFunc()
                }
            }
        }
        """

        let output = """
        class Test {
            func doWork(_ escaping: @escaping () -> Void) {
                escaping()
            }

            func test() {
                doWork { [self] in
                    doWork {
                        // Not allowed. Warning in Swift 5 and error in Swift 6.
                        self.test()
                    }

                    func innerFunc() {
                        // Allowed: https://forums.swift.org/t/why-does-se-0269-have-different-rules-for-inner-closures-vs-inner-functions/64334/2
                        test()
                    }

                    innerFunc()
                }
            }
        }
        """
        testFormatting(for: input, output, rule: FormatRules.redundantSelf, options: FormatOptions(swiftVersion: "5.8"))
    }

    func testPreservesSelfInNestedFunctionInWeakSelfClosure() {
        let input = """
        class Test {
            func doWork(_ escaping: @escaping () -> Void) {
                escaping()
            }

            func test() {
                doWork { [weak self] in
                    func innerFunc() {
                        self?.test()
                    }

                    guard let self else {
                        return
                    }

                    self.test()

                    func innerFunc() {
                        self.test()
                    }

                    self.test()
                }
            }
        }
        """

        let output = """
        class Test {
            func doWork(_ escaping: @escaping () -> Void) {
                escaping()
            }

            func test() {
                doWork { [weak self] in
                    func innerFunc() {
                        self?.test()
                    }

                    guard let self else {
                        return
                    }

                    test()

                    func innerFunc() {
                        self.test()
                    }

                    test()
                }
            }
        }
        """

        testFormatting(for: input, output, rule: FormatRules.redundantSelf,
                       options: FormatOptions(swiftVersion: "5.8"))
    }

    func testRedundantSelfAfterScopedImport() {
        let input = """
        import struct Foundation.Date

        struct Foo {
            let foo: String
            init(bar: String) {
                self.foo = bar
            }
        }
        """
        let output = """
        import struct Foundation.Date

        struct Foo {
            let foo: String
            init(bar: String) {
                foo = bar
            }
        }
        """
        testFormatting(for: input, output, rule: FormatRules.redundantSelf)
    }

    func testRedundantSelfNotConfusedByParameterPack() {
        let input = """
        func pairUp<each T, each U>(firstPeople: repeat each T, secondPeople: repeat each U) -> (repeat (first: each T, second: each U)) {
            (repeat (each firstPeople, each secondPeople))
        }
        """
        let options = FormatOptions(swiftVersion: "5.9")
        testFormatting(for: input, rule: FormatRules.redundantSelf, options: options)
    }

    func testRedundantSelfNotConfusedByStaticAfterSwitch() {
        let input = """
        public final class MyClass {
            private static func privateStaticFunction1() -> Bool {
                switch Result(catching: { try someThrowingFunction() }) {
                case .success:
                    return true
                case .failure:
                    return false
                }
            }

            private static func privateStaticFunction2() -> Bool {
                return false
            }
        }
        """
        let options = FormatOptions(explicitSelf: .insert)
        testFormatting(for: input, rule: FormatRules.redundantSelf, options: options, exclude: ["enumNamespaces"])
    }

    func testRedundantSelfNotConfusedByMainActor() {
        let input = """
        class Test {
            private var p: Int

            func f() {
                self.f2(
                    closure: { @MainActor [weak self] p in
                        print(p)
                    }
                )
            }
        }
        """
        let options = FormatOptions(explicitSelf: .insert)
        testFormatting(for: input, rule: FormatRules.redundantSelf, options: options)
    }

    // MARK: - redundantStaticSelf

    func testRedundantStaticSelfInStaticVar() {
        let input = "enum E { static var x: Int { Self.y } }"
        let output = "enum E { static var x: Int { y } }"
        testFormatting(for: input, output, rule: FormatRules.redundantStaticSelf)
    }

    func testRedundantStaticSelfInStaticMethod() {
        let input = "enum E { static func foo() { Self.bar() } }"
        let output = "enum E { static func foo() { bar() } }"
        testFormatting(for: input, output, rule: FormatRules.redundantStaticSelf)
    }

    func testRedundantStaticSelfOnNextLine() {
        let input = """
        enum E {
            static func foo() {
                Self
                    .bar()
            }
        }
        """
        let output = """
        enum E {
            static func foo() {
                bar()
            }
        }
        """
        testFormatting(for: input, output, rule: FormatRules.redundantStaticSelf)
    }

    func testRedundantStaticSelfWithReturn() {
        let input = "enum E { static func foo() { return Self.bar() } }"
        let output = "enum E { static func foo() { return bar() } }"
        testFormatting(for: input, output, rule: FormatRules.redundantStaticSelf)
    }

    func testRedundantStaticSelfInConditional() {
        let input = """
        enum E {
            static func foo() {
                if Bool.random() {
                    Self.bar()
                }
            }
        }
        """
        let output = """
        enum E {
            static func foo() {
                if Bool.random() {
                    bar()
                }
            }
        }
        """
        testFormatting(for: input, output, rule: FormatRules.redundantStaticSelf)
    }

    func testRedundantStaticSelfInNestedFunction() {
        let input = """
        enum E {
            static func foo() {
                func bar() {
                    Self.foo()
                }
            }
        }
        """
        let output = """
        enum E {
            static func foo() {
                func bar() {
                    foo()
                }
            }
        }
        """
        testFormatting(for: input, output, rule: FormatRules.redundantStaticSelf)
    }

    func testRedundantStaticSelfInNestedType() {
        let input = """
        enum Outer {
            enum Inner {
                static func foo() {}
                static func bar() { Self.foo() }
            }
        }
        """
        let output = """
        enum Outer {
            enum Inner {
                static func foo() {}
                static func bar() { foo() }
            }
        }
        """
        testFormatting(for: input, output, rule: FormatRules.redundantStaticSelf)
    }

    func testStaticSelfNotRemovedWhenUsedAsImplicitInitializer() {
        let input = "enum E { static func foo() { Self().bar() } }"
        testFormatting(for: input, rule: FormatRules.redundantStaticSelf)
    }

    func testStaticSelfNotRemovedWhenUsedAsExplicitInitializer() {
        let input = "enum E { static func foo() { Self.init().bar() } }"
        testFormatting(for: input, rule: FormatRules.redundantStaticSelf, exclude: ["redundantInit"])
    }

    func testPreservesStaticSelfInFunctionAfterStaticVar() {
        let input = """
        enum MyFeatureCacheStrategy {
            case networkOnly
            case cacheFirst

            static let defaultCacheAge = TimeInterval.minutes(5)

            func requestStrategy<Outcome>() -> SingleRequestStrategy<Outcome> {
                switch self {
                case .networkOnly:
                    return .networkOnly(writeResultToCache: true)
                case .cacheFirst:
                    return .cacheFirst(maxCacheAge: Self.defaultCacheAge)
                }
            }
        }
        """
        testFormatting(for: input, rule: FormatRules.redundantStaticSelf, exclude: ["propertyType"])
    }

    func testPreserveStaticSelfInInstanceFunction() {
        let input = """
        enum Foo {
            static var value = 0

            func f() {
                Self.value = value
            }
        }
        """
        testFormatting(for: input, rule: FormatRules.redundantStaticSelf)
    }

    func testPreserveStaticSelfForShadowedProperty() {
        let input = """
        enum Foo {
            static var value = 0

            static func f(value: Int) {
                Self.value = value
            }
        }
        """
        testFormatting(for: input, rule: FormatRules.redundantStaticSelf)
    }

    func testPreserveStaticSelfInGetter() {
        let input = """
        enum Foo {
            static let foo: String = "foo"

            var sharedFoo: String {
                Self.foo
            }
        }
        """
        testFormatting(for: input, rule: FormatRules.redundantStaticSelf)
    }

    func testRemoveStaticSelfInStaticGetter() {
        let input = """
        public enum Foo {
            static let foo: String = "foo"

            static var getFoo: String {
                Self.foo
            }
        }
        """
        let output = """
        public enum Foo {
            static let foo: String = "foo"

            static var getFoo: String {
                foo
            }
        }
        """
        testFormatting(for: input, output, rule: FormatRules.redundantStaticSelf)
    }

    func testPreserveStaticSelfInGuardLet() {
        let input = """
        class LocationDeeplink: Deeplink {
            convenience init?(warnRegion: String) {
                guard let value = Self.location(for: warnRegion) else {
                    return nil
                }
                self.init(location: value)
            }
        }
        """
        testFormatting(for: input, rule: FormatRules.redundantStaticSelf)
    }

    func testPreserveStaticSelfInSingleLineClassInit() {
        let input = """
        class A { static let defaultName = "A"; let name: String; init() { name = Self.defaultName }}
        """
        testFormatting(for: input, rule: FormatRules.redundantStaticSelf)
    }

    // MARK: - semicolons

    func testSemicolonRemovedAtEndOfLine() {
        let input = "print(\"hello\");\n"
        let output = "print(\"hello\")\n"
        testFormatting(for: input, output, rule: FormatRules.semicolons)
    }

    func testSemicolonRemovedAtStartOfLine() {
        let input = "\n;print(\"hello\")"
        let output = "\nprint(\"hello\")"
        testFormatting(for: input, output, rule: FormatRules.semicolons)
    }

    func testSemicolonRemovedAtEndOfProgram() {
        let input = "print(\"hello\");"
        let output = "print(\"hello\")"
        testFormatting(for: input, output, rule: FormatRules.semicolons)
    }

    func testSemicolonRemovedAtStartOfProgram() {
        let input = ";print(\"hello\")"
        let output = "print(\"hello\")"
        testFormatting(for: input, output, rule: FormatRules.semicolons)
    }

    func testIgnoreInlineSemicolon() {
        let input = "print(\"hello\"); print(\"goodbye\")"
        let options = FormatOptions(allowInlineSemicolons: true)
        testFormatting(for: input, rule: FormatRules.semicolons, options: options)
    }

    func testReplaceInlineSemicolon() {
        let input = "print(\"hello\"); print(\"goodbye\")"
        let output = "print(\"hello\")\nprint(\"goodbye\")"
        let options = FormatOptions(allowInlineSemicolons: false)
        testFormatting(for: input, output, rule: FormatRules.semicolons, options: options)
    }

    func testReplaceSemicolonFollowedByComment() {
        let input = "print(\"hello\"); // comment\nprint(\"goodbye\")"
        let output = "print(\"hello\") // comment\nprint(\"goodbye\")"
        let options = FormatOptions(allowInlineSemicolons: true)
        testFormatting(for: input, output, rule: FormatRules.semicolons, options: options)
    }

    func testSemicolonNotReplacedAfterReturn() {
        let input = "return;\nfoo()"
        testFormatting(for: input, rule: FormatRules.semicolons)
    }

    func testSemicolonReplacedAfterReturnIfEndOfScope() {
        let input = "do { return; }"
        let output = "do { return }"
        testFormatting(for: input, output, rule: FormatRules.semicolons)
    }

    func testRequiredSemicolonNotRemovedAfterInferredVar() {
        let input = """
        func foo() {
            @Environment(\\.colorScheme) var colorScheme;
            print(colorScheme)
        }
        """
        testFormatting(for: input, rule: FormatRules.semicolons)
    }

    // MARK: - duplicateImports

    func testRemoveDuplicateImport() {
        let input = "import Foundation\nimport Foundation"
        let output = "import Foundation"
        testFormatting(for: input, output, rule: FormatRules.duplicateImports)
    }

    func testRemoveDuplicateConditionalImport() {
        let input = "#if os(iOS)\n    import Foo\n    import Foo\n#else\n    import Bar\n    import Bar\n#endif"
        let output = "#if os(iOS)\n    import Foo\n#else\n    import Bar\n#endif"
        testFormatting(for: input, output, rule: FormatRules.duplicateImports)
    }

    func testNoRemoveOverlappingImports() {
        let input = "import MyModule\nimport MyModule.Private"
        testFormatting(for: input, rule: FormatRules.duplicateImports)
    }

    func testNoRemoveCaseDifferingImports() {
        let input = "import Auth0.Authentication\nimport Auth0.authentication"
        testFormatting(for: input, rule: FormatRules.duplicateImports)
    }

    func testRemoveDuplicateImportFunc() {
        let input = "import func Foo.bar\nimport func Foo.bar"
        let output = "import func Foo.bar"
        testFormatting(for: input, output, rule: FormatRules.duplicateImports)
    }

    func testNoRemoveTestableDuplicateImport() {
        let input = "import Foo\n@testable import Foo"
        let output = "\n@testable import Foo"
        testFormatting(for: input, output, rule: FormatRules.duplicateImports)
    }

    func testNoRemoveTestableDuplicateImport2() {
        let input = "@testable import Foo\nimport Foo"
        let output = "@testable import Foo"
        testFormatting(for: input, output, rule: FormatRules.duplicateImports)
    }

    func testNoRemoveExportedDuplicateImport() {
        let input = "import Foo\n@_exported import Foo"
        let output = "\n@_exported import Foo"
        testFormatting(for: input, output, rule: FormatRules.duplicateImports)
    }

    func testNoRemoveExportedDuplicateImport2() {
        let input = "@_exported import Foo\nimport Foo"
        let output = "@_exported import Foo"
        testFormatting(for: input, output, rule: FormatRules.duplicateImports)
    }

    // MARK: - unusedArguments

    // closures

    func testUnusedTypedClosureArguments() {
        let input = "let foo = { (bar: Int, baz: String) in\n    print(\"Hello \\(baz)\")\n}"
        let output = "let foo = { (_: Int, baz: String) in\n    print(\"Hello \\(baz)\")\n}"
        testFormatting(for: input, output, rule: FormatRules.unusedArguments)
    }

    func testUnusedUntypedClosureArguments() {
        let input = "let foo = { bar, baz in\n    print(\"Hello \\(baz)\")\n}"
        let output = "let foo = { _, baz in\n    print(\"Hello \\(baz)\")\n}"
        testFormatting(for: input, output, rule: FormatRules.unusedArguments)
    }

    func testNoRemoveClosureReturnType() {
        let input = "let foo = { () -> Foo.Bar in baz() }"
        testFormatting(for: input, rule: FormatRules.unusedArguments)
    }

    func testNoRemoveClosureThrows() {
        let input = "let foo = { () throws in }"
        testFormatting(for: input, rule: FormatRules.unusedArguments)
    }

    func testNoRemoveClosureTypedThrows() {
        let input = "let foo = { () throws(Foo) in }"
        testFormatting(for: input, rule: FormatRules.unusedArguments)
    }

    func testNoRemoveClosureGenericReturnTypes() {
        let input = "let foo = { () -> Promise<String> in bar }"
        testFormatting(for: input, rule: FormatRules.unusedArguments)
    }

    func testNoRemoveClosureTupleReturnTypes() {
        let input = "let foo = { () -> (Int, Int) in (5, 6) }"
        testFormatting(for: input, rule: FormatRules.unusedArguments)
    }

    func testNoRemoveClosureGenericArgumentTypes() {
        let input = "let foo = { (_: Foo<Bar, Baz>) in }"
        testFormatting(for: input, rule: FormatRules.unusedArguments)
    }

    func testNoRemoveFunctionNameBeforeForLoop() {
        let input = "{\n    func foo() -> Int {}\n    for a in b {}\n}"
        testFormatting(for: input, rule: FormatRules.unusedArguments)
    }

    func testClosureTypeInClosureArgumentsIsNotMangled() {
        let input = "{ (foo: (Int) -> Void) in }"
        let output = "{ (_: (Int) -> Void) in }"
        testFormatting(for: input, output, rule: FormatRules.unusedArguments)
    }

    func testUnusedUnnamedClosureArguments() {
        let input = "{ (_ foo: Int, _ bar: Int) in }"
        let output = "{ (_: Int, _: Int) in }"
        testFormatting(for: input, output, rule: FormatRules.unusedArguments)
    }

    func testUnusedInoutClosureArgumentsNotMangled() {
        let input = "{ (foo: inout Foo, bar: inout Bar) in }"
        let output = "{ (_: inout Foo, _: inout Bar) in }"
        testFormatting(for: input, output, rule: FormatRules.unusedArguments)
    }

    func testMalformedFunctionNotMisidentifiedAsClosure() {
        let input = "func foo() { bar(5) {} in }"
        testFormatting(for: input, rule: FormatRules.unusedArguments)
    }

    func testShadowedUsedArguments() {
        let input = """
        forEach { foo, bar in
            guard let foo = foo, let bar = bar else {
                return
            }
        }
        """
        testFormatting(for: input, rule: FormatRules.unusedArguments)
    }

    func testShadowedPartUsedArguments() {
        let input = """
        forEach { foo, bar in
            guard let foo = baz, bar == baz else {
                return
            }
        }
        """
        let output = """
        forEach { _, bar in
            guard let foo = baz, bar == baz else {
                return
            }
        }
        """
        testFormatting(for: input, output, rule: FormatRules.unusedArguments)
    }

    func testShadowedParameterUsedInSameGuard() {
        let input = """
        forEach { foo in
            guard let foo = bar, baz = foo else {
                return
            }
        }
        """
        let output = """
        forEach { _ in
            guard let foo = bar, baz = foo else {
                return
            }
        }
        """
        testFormatting(for: input, output, rule: FormatRules.unusedArguments)
    }

    func testParameterUsedInForIn() {
        let input = """
        forEach { foos in
            for foo in foos {
                print(foo)
            }
        }
        """
        testFormatting(for: input, rule: FormatRules.unusedArguments)
    }

    func testParameterUsedInWhereClause() {
        let input = """
        forEach { foo in
            if bar where foo {
                print(bar)
            }
        }
        """
        testFormatting(for: input, rule: FormatRules.unusedArguments)
    }

    func testParameterUsedInSwitchCase() {
        let input = """
        forEach { foo in
            switch bar {
            case let baz:
                foo = baz
            }
        }
        """
        testFormatting(for: input, rule: FormatRules.unusedArguments)
    }

    func testParameterUsedInStringInterpolation() {
        let input = """
        forEach { foo in
            print("\\(foo)")
        }
        """
        testFormatting(for: input, rule: FormatRules.unusedArguments)
    }

    func testShadowedClosureArgument() {
        let input = """
        _ = Parser<String, String> { input in
            let parser = Parser<String, String>.with(input)
            return parser
        }
        """
        testFormatting(for: input, rule: FormatRules.unusedArguments, exclude: ["redundantProperty", "propertyType"])
    }

    func testShadowedClosureArgument2() {
        let input = """
        _ = foo { input in
            let input = ["foo": "Foo", "bar": "Bar"][input]
            return input
        }
        """
        testFormatting(for: input, rule: FormatRules.unusedArguments, exclude: ["redundantProperty"])
    }

    func testUnusedPropertyWrapperArgument() {
        let input = """
        ForEach($list.notes) { $note in
            Text(note.foobar)
        }
        """
        testFormatting(for: input, rule: FormatRules.unusedArguments)
    }

    func testUnusedThrowingClosureArgument() {
        let input = "foo = { bar throws in \"\" }"
        let output = "foo = { _ throws in \"\" }"
        testFormatting(for: input, output, rule: FormatRules.unusedArguments)
    }

    func testUnusedTypedThrowingClosureArgument() {
        let input = "foo = { bar throws(Foo) in \"\" }"
        let output = "foo = { _ throws(Foo) in \"\" }"
        testFormatting(for: input, output, rule: FormatRules.unusedArguments)
    }

    func testUsedThrowingClosureArgument() {
        let input = "let foo = { bar throws in bar + \"\" }"
        testFormatting(for: input, rule: FormatRules.unusedArguments)
    }

    func testUsedTypedThrowingClosureArgument() {
        let input = "let foo = { bar throws(Foo) in bar + \"\" }"
        testFormatting(for: input, rule: FormatRules.unusedArguments)
    }

    func testUnusedTrailingAsyncClosureArgument() {
        let input = """
        app.get { foo async in
            print("No foo")
        }
        """
        let output = """
        app.get { _ async in
            print("No foo")
        }
        """
        testFormatting(for: input, output, rule: FormatRules.unusedArguments)
    }

    func testUnusedTrailingAsyncClosureArgument2() {
        let input = """
        app.get { foo async -> String in
            "No foo"
        }
        """
        let output = """
        app.get { _ async -> String in
            "No foo"
        }
        """
        testFormatting(for: input, output, rule: FormatRules.unusedArguments)
    }

    func testUnusedTrailingAsyncClosureArgument3() {
        let input = """
        app.get { (foo: String) async -> String in
            "No foo"
        }
        """
        let output = """
        app.get { (_: String) async -> String in
            "No foo"
        }
        """
        testFormatting(for: input, output, rule: FormatRules.unusedArguments)
    }

    func testUsedTrailingAsyncClosureArgument() {
        let input = """
        app.get { foo async -> String in
            "\\(foo)"
        }
        """
        testFormatting(for: input, rule: FormatRules.unusedArguments)
    }

    func testTrailingAsyncClosureArgumentAlreadyMarkedUnused() {
        let input = "app.get { _ async in 5 }"
        testFormatting(for: input, rule: FormatRules.unusedArguments)
    }

    func testUnusedTrailingClosureArgumentCalledAsync() {
        let input = """
        app.get { async -> String in
            "No async"
        }
        """
        let output = """
        app.get { _ -> String in
            "No async"
        }
        """
        testFormatting(for: input, output, rule: FormatRules.unusedArguments)
    }

    func testClosureArgumentUsedInGuardNotRemoved() {
        let input = """
        bar(for: quux) { _, _, foo in
            guard
                let baz = quux.baz,
                foo.contains(where: { $0.baz == baz })
            else {
                return
            }
        }
        """
        testFormatting(for: input, rule: FormatRules.unusedArguments)
    }

    func testClosureArgumentUsedInIfNotRemoved() {
        let input = """
        foo = { reservations, _ in
            if let reservations, eligibleToShow(
                reservations,
                accountService: accountService
            ) {
                coordinator.startFlow()
            }
        }
        """
        testFormatting(for: input, rule: FormatRules.unusedArguments)
    }

    // init

    func testParameterUsedInInit() {
        let input = """
        init(m: Rotation) {
            let x = sqrt(max(0, m)) / 2
        }
        """
        testFormatting(for: input, rule: FormatRules.unusedArguments)
    }

    func testUnusedParametersShadowedInTupleAssignment() {
        let input = """
        init(x: Int, y: Int, v: Vector) {
            let (x, y) = v
        }
        """
        let output = """
        init(x _: Int, y _: Int, v: Vector) {
            let (x, y) = v
        }
        """
        testFormatting(for: input, output, rule: FormatRules.unusedArguments)
    }

    func testUsedParametersShadowedInAssignmentFromFunctionCall() {
        let input = """
        init(r: Double) {
            let r = max(abs(r), epsilon)
        }
        """
        testFormatting(for: input, rule: FormatRules.unusedArguments)
    }

    func testShadowedUsedArgumentInSwitch() {
        let input = """
        init(_ action: Action, hub: Hub) {
            switch action {
            case let .get(hub, key):
                self = .get(key, hub)
            }
        }
        """
        testFormatting(for: input, rule: FormatRules.unusedArguments)
    }

    func testParameterUsedInSwitchCaseAfterShadowing() {
        let input = """
        func issue(name: String) -> String {
            switch self {
            case .b(let name): return name
            case .a: return name
            }
        }
        """
        testFormatting(for: input, rule: FormatRules.unusedArguments,
                       exclude: ["hoistPatternLet"])
    }

    // functions

    func testMarkUnusedFunctionArgument() {
        let input = "func foo(bar: Int, baz: String) {\n    print(\"Hello \\(baz)\")\n}"
        let output = "func foo(bar _: Int, baz: String) {\n    print(\"Hello \\(baz)\")\n}"
        testFormatting(for: input, output, rule: FormatRules.unusedArguments)
    }

    func testMarkUnusedArgumentsInNonVoidFunction() {
        let input = "func foo(bar: Int, baz: String) -> (A<B, C>, D & E, [F: G]) { return baz.quux }"
        let output = "func foo(bar _: Int, baz: String) -> (A<B, C>, D & E, [F: G]) { return baz.quux }"
        testFormatting(for: input, output, rule: FormatRules.unusedArguments)
    }

    func testMarkUnusedArgumentsInThrowsFunction() {
        let input = "func foo(bar: Int, baz: String) throws {\n    print(\"Hello \\(baz)\")\n}"
        let output = "func foo(bar _: Int, baz: String) throws {\n    print(\"Hello \\(baz)\")\n}"
        testFormatting(for: input, output, rule: FormatRules.unusedArguments)
    }

    func testMarkUnusedArgumentsInOptionalReturningFunction() {
        let input = "func foo(bar: Int, baz: String) -> String? {\n    return \"Hello \\(baz)\"\n}"
        let output = "func foo(bar _: Int, baz: String) -> String? {\n    return \"Hello \\(baz)\"\n}"
        testFormatting(for: input, output, rule: FormatRules.unusedArguments)
    }

    func testNoMarkUnusedArgumentsInProtocolFunction() {
        let input = "protocol Foo {\n    func foo(bar: Int) -> Int\n    var bar: Int { get }\n}"
        testFormatting(for: input, rule: FormatRules.unusedArguments)
    }

    func testUnusedUnnamedFunctionArgument() {
        let input = "func foo(_ foo: Int) {}"
        let output = "func foo(_: Int) {}"
        testFormatting(for: input, output, rule: FormatRules.unusedArguments)
    }

    func testUnusedInoutFunctionArgumentIsNotMangled() {
        let input = "func foo(_ foo: inout Foo) {}"
        let output = "func foo(_: inout Foo) {}"
        testFormatting(for: input, output, rule: FormatRules.unusedArguments)
    }

    func testUnusedInternallyRenamedFunctionArgument() {
        let input = "func foo(foo bar: Int) {}"
        let output = "func foo(foo _: Int) {}"
        testFormatting(for: input, output, rule: FormatRules.unusedArguments)
    }

    func testNoMarkProtocolFunctionArgument() {
        let input = "func foo(foo bar: Int)\nvar bar: Bool { get }"
        testFormatting(for: input, rule: FormatRules.unusedArguments)
    }

    func testMembersAreNotArguments() {
        let input = "func foo(bar: Int, baz: String) {\n    print(\"Hello \\(bar.baz)\")\n}"
        let output = "func foo(bar: Int, baz _: String) {\n    print(\"Hello \\(bar.baz)\")\n}"
        testFormatting(for: input, output, rule: FormatRules.unusedArguments)
    }

    func testLabelsAreNotArguments() {
        let input = "func foo(bar: Int, baz: String) {\n    bar: while true { print(baz) }\n}"
        let output = "func foo(bar _: Int, baz: String) {\n    bar: while true { print(baz) }\n}"
        testFormatting(for: input, output, rule: FormatRules.unusedArguments, exclude: ["wrapLoopBodies"])
    }

    func testDictionaryLiteralsRuinEverything() {
        let input = "func foo(bar: Int, baz: Int) {\n    let quux = [bar: 1, baz: 2]\n}"
        testFormatting(for: input, rule: FormatRules.unusedArguments)
    }

    func testOperatorArgumentsAreUnnamed() {
        let input = "func == (lhs: Int, rhs: Int) { false }"
        let output = "func == (_: Int, _: Int) { false }"
        testFormatting(for: input, output, rule: FormatRules.unusedArguments)
    }

    func testUnusedtFailableInitArgumentsAreNotMangled() {
        let input = "init?(foo: Bar) {}"
        let output = "init?(foo _: Bar) {}"
        testFormatting(for: input, output, rule: FormatRules.unusedArguments)
    }

    func testTreatEscapedArgumentsAsUsed() {
        let input = "func foo(default: Int) -> Int {\n    return `default`\n}"
        testFormatting(for: input, rule: FormatRules.unusedArguments)
    }

    func testPartiallyMarkedUnusedArguments() {
        let input = "func foo(bar: Bar, baz _: Baz) {}"
        let output = "func foo(bar _: Bar, baz _: Baz) {}"
        testFormatting(for: input, output, rule: FormatRules.unusedArguments)
    }

    func testPartiallyMarkedUnusedArguments2() {
        let input = "func foo(bar _: Bar, baz: Baz) {}"
        let output = "func foo(bar _: Bar, baz _: Baz) {}"
        testFormatting(for: input, output, rule: FormatRules.unusedArguments)
    }

    func testUnownedUnsafeNotStripped() {
        let input = """
        func foo() {
            var num = 0
            Just(1)
                .sink { [unowned(unsafe) self] in
                    num += $0
                }
        }
        """
        testFormatting(for: input, rule: FormatRules.unusedArguments)
    }

    func testShadowedUnusedArguments() {
        let input = """
        func foo(bar: String, baz: Int) {
            let bar = "bar", baz = 5
            print(bar, baz)
        }
        """
        let output = """
        func foo(bar _: String, baz _: Int) {
            let bar = "bar", baz = 5
            print(bar, baz)
        }
        """
        testFormatting(for: input, output, rule: FormatRules.unusedArguments)
    }

    func testShadowedUsedArguments2() {
        let input = """
        func foo(things: [String], form: Form) {
            let form = FormRequest(
                things: things,
                form: form
            )
            print(form)
        }
        """
        testFormatting(for: input, rule: FormatRules.unusedArguments)
    }

    func testShadowedUsedArguments3() {
        let input = """
        func zoomTo(locations: [Foo], count: Int) {
            let num = count
            guard num > 0, locations.count >= count else {
                return
            }
            print(locations)
        }
        """
        testFormatting(for: input, rule: FormatRules.unusedArguments)
    }

    func testShadowedUsedArguments4() {
        let input = """
        func foo(bar: Int) {
            if let bar = baz {
                return
            }
            print(bar)
        }
        """
        testFormatting(for: input, rule: FormatRules.unusedArguments)
    }

    func testShadowedUsedArguments5() {
        let input = """
        func doSomething(with number: Int) {
            if let number = Int?(123),
               number == 456
            {
                print("Not likely")
            }

            if number == 180 {
                print("Bullseye!")
            }
        }
        """
        testFormatting(for: input, rule: FormatRules.unusedArguments)
    }

    func testShadowedUsedArgumentInSwitchCase() {
        let input = """
        func foo(bar baz: Foo) -> Foo? {
            switch (a, b) {
            case (0, _),
                 (_, nil):
                return .none
            case let (1, baz?):
                return .bar(baz)
            default:
                return baz
            }
        }
        """
        testFormatting(for: input, rule: FormatRules.unusedArguments,
                       exclude: ["sortSwitchCases"])
    }

    func testTryArgumentNotMarkedUnused() {
        let input = """
        func foo(bar: String) throws -> String? {
            let bar =
                try parse(bar)
            return bar
        }
        """
        testFormatting(for: input, rule: FormatRules.unusedArguments, exclude: ["redundantProperty"])
    }

    func testTryAwaitArgumentNotMarkedUnused() {
        let input = """
        func foo(bar: String) async throws -> String? {
            let bar = try
                await parse(bar)
            return bar
        }
        """
        testFormatting(for: input, rule: FormatRules.unusedArguments, exclude: ["redundantProperty"])
    }

    func testTypedTryAwaitArgumentNotMarkedUnused() {
        let input = """
        func foo(bar: String) async throws(Foo) -> String? {
            let bar = try
                await parse(bar)
            return bar
        }
        """
        testFormatting(for: input, rule: FormatRules.unusedArguments, exclude: ["redundantProperty"])
    }

    func testConditionalIfLetMarkedAsUnused() {
        let input = """
        func foo(bar: UIViewController) {
            if let bar = baz {
                bar.loadViewIfNeeded()
            }
        }
        """
        let output = """
        func foo(bar _: UIViewController) {
            if let bar = baz {
                bar.loadViewIfNeeded()
            }
        }
        """
        testFormatting(for: input, output, rule: FormatRules.unusedArguments)
    }

    func testConditionAfterIfCaseHoistedLetNotMarkedUnused() {
        let input = """
        func isLoadingFirst(for tabID: String) -> Bool {
            if case let .loading(.first(loadingTabID, _)) = requestState.status, loadingTabID == tabID {
                return true
            } else {
                return false
            }

            print(tabID)
        }
        """
        let options = FormatOptions(hoistPatternLet: true)
        testFormatting(for: input, rule: FormatRules.unusedArguments, options: options)
    }

    func testConditionAfterIfCaseInlineLetNotMarkedUnused2() {
        let input = """
        func isLoadingFirst(for tabID: String) -> Bool {
            if case .loading(.first(let loadingTabID, _)) = requestState.status, loadingTabID == tabID {
                return true
            } else {
                return false
            }

            print(tabID)
        }
        """
        let options = FormatOptions(hoistPatternLet: false)
        testFormatting(for: input, rule: FormatRules.unusedArguments, options: options)
    }

    func testConditionAfterIfCaseInlineLetNotMarkedUnused3() {
        let input = """
        private func isFocusedView(formDataID: FormDataID) -> Bool {
            guard
                case .selected(let selectedFormDataID) = currentState.selectedFormItemAction,
                selectedFormDataID == formDataID
            else {
                return false
            }

            return true
        }
        """
        let options = FormatOptions(hoistPatternLet: false)
        testFormatting(for: input, rule: FormatRules.unusedArguments, options: options)
    }

    func testConditionAfterIfCaseInlineLetNotMarkedUnused4() {
        let input = """
        private func totalRowContent(priceItemsCount: Int, priceBreakdownStyle: PriceBreakdownStyle) {
            if
                case .all(let shouldCollapseByDefault, _) = priceBreakdownStyle,
                priceItemsCount > 0
            {
                // ..
            }
        }
        """
        let options = FormatOptions(hoistPatternLet: false)
        testFormatting(for: input, rule: FormatRules.unusedArguments, options: options)
    }

    func testConditionAfterIfCaseInlineLetNotMarkedUnused5() {
        let input = """
        private mutating func clearPendingRemovals(itemIDs: Set<String>) {
            for change in changes {
                if case .removal(itemID: let itemID) = change, !itemIDs.contains(itemID) {
                    // ..
                }
            }
        }
        """
        let options = FormatOptions(hoistPatternLet: false)
        testFormatting(for: input, rule: FormatRules.unusedArguments, options: options)
    }

    func testSecondConditionAfterTupleMarkedUnused() {
        let input = """
        func foobar(bar: Int) {
            let (foo, baz) = (1, 2), bar = 3
            print(foo, bar, baz)
        }
        """
        let output = """
        func foobar(bar _: Int) {
            let (foo, baz) = (1, 2), bar = 3
            print(foo, bar, baz)
        }
        """
        testFormatting(for: input, output, rule: FormatRules.unusedArguments)
    }

    func testUnusedParamsInTupleAssignment() {
        let input = """
        func foobar(_ foo: Int, _ bar: Int, _ baz: Int, _ quux: Int) {
            let ((foo, bar), baz) = ((foo, quux), bar)
            print(foo, bar, baz, quux)
        }
        """
        let output = """
        func foobar(_ foo: Int, _ bar: Int, _: Int, _ quux: Int) {
            let ((foo, bar), baz) = ((foo, quux), bar)
            print(foo, bar, baz, quux)
        }
        """
        testFormatting(for: input, output, rule: FormatRules.unusedArguments)
    }

    func testShadowedIfLetNotMarkedAsUnused() {
        let input = """
        func method(_ foo: Int?, _ bar: String?) {
            if let foo = foo, let bar = bar {}
        }
        """
        testFormatting(for: input, rule: FormatRules.unusedArguments)
    }

    func testShorthandIfLetNotMarkedAsUnused() {
        let input = """
        func method(_ foo: Int?, _ bar: String?) {
            if let foo, let bar {}
        }
        """
        testFormatting(for: input, rule: FormatRules.unusedArguments)
    }

    func testShorthandLetMarkedAsUnused() {
        let input = """
        func method(_ foo: Int?, _ bar: Int?) {
            var foo, bar: Int?
        }
        """
        let output = """
        func method(_: Int?, _: Int?) {
            var foo, bar: Int?
        }
        """
        testFormatting(for: input, output, rule: FormatRules.unusedArguments)
    }

    func testShadowedClosureNotMarkedUnused() {
        let input = """
        func foo(bar: () -> Void) {
            let bar = {
                print("log")
                bar()
            }
            bar()
        }
        """
        testFormatting(for: input, rule: FormatRules.unusedArguments)
    }

    func testShadowedClosureMarkedUnused() {
        let input = """
        func foo(bar: () -> Void) {
            let bar = {
                print("log")
            }
            bar()
        }
        """
        let output = """
        func foo(bar _: () -> Void) {
            let bar = {
                print("log")
            }
            bar()
        }
        """
        testFormatting(for: input, output, rule: FormatRules.unusedArguments)
    }

    func testViewBuilderAnnotationDoesntBreakUnusedArgDetection() {
        let input = """
        struct Foo {
            let content: View

            public init(
                responsibleFileID: StaticString = #fileID,
                @ViewBuilder content: () -> View)
            {
                self.content = content()
            }
        }
        """
        let output = """
        struct Foo {
            let content: View

            public init(
                responsibleFileID _: StaticString = #fileID,
                @ViewBuilder content: () -> View)
            {
                self.content = content()
            }
        }
        """
        testFormatting(for: input, output, rule: FormatRules.unusedArguments,
                       exclude: ["braces", "wrapArguments"])
    }

    func testArgumentUsedInDictionaryLiteral() {
        let input = """
        class MyClass {
            func testMe(value: String) {
                let value = [
                    "key": value
                ]
                print(value)
            }
        }
        """
        testFormatting(for: input, rule: FormatRules.unusedArguments,
                       exclude: ["trailingCommas"])
    }

    func testArgumentUsedAfterIfDefInsideSwitchBlock() {
        let input = """
        func test(string: String) {
            let number = 5
            switch number {
            #if DEBUG
                case 1:
                    print("ONE")
            #endif
            default:
                print("NOT ONE")
            }
            print(string)
        }
        """
        testFormatting(for: input, rule: FormatRules.unusedArguments)
    }

    func testUsedConsumingArgument() {
        let input = """
        func close(file: consuming FileHandle) {
            file.close()
        }
        """
        testFormatting(for: input, rule: FormatRules.unusedArguments, exclude: ["noExplicitOwnership"])
    }

    func testUsedConsumingBorrowingArguments() {
        let input = """
        func foo(a: consuming Foo, b: borrowing Bar) {
            consume(a)
            borrow(b)
        }
        """
        testFormatting(for: input, rule: FormatRules.unusedArguments, exclude: ["noExplicitOwnership"])
    }

    func testUnusedConsumingArgument() {
        let input = """
        func close(file: consuming FileHandle) {
            print("no-op")
        }
        """
        let output = """
        func close(file _: consuming FileHandle) {
            print("no-op")
        }
        """
        testFormatting(for: input, output, rule: FormatRules.unusedArguments, exclude: ["noExplicitOwnership"])
    }

    func testUnusedConsumingBorrowingArguments() {
        let input = """
        func foo(a: consuming Foo, b: borrowing Bar) {
            print("no-op")
        }
        """
        let output = """
        func foo(a _: consuming Foo, b _: borrowing Bar) {
            print("no-op")
        }
        """
        testFormatting(for: input, output, rule: FormatRules.unusedArguments, exclude: ["noExplicitOwnership"])
    }

    func testFunctionArgumentUsedInGuardNotRemoved() {
        let input = """
        func scrollViewDidEndDecelerating(_ visibleDayRange: DayRange) {
            guard
                store.state.request.isIdle,
                let nextDayToLoad = store.state.request.nextCursor?.lowerBound,
                visibleDayRange.upperBound.distance(to: nextDayToLoad) < 30
            else {
                return
            }

            store.handle(.loadNext)
        }
        """
        testFormatting(for: input, rule: FormatRules.unusedArguments)
    }

    func testFunctionArgumentUsedInGuardNotRemoved2() {
        let input = """
        func convert(
            filter: Filter,
            accounts: [Account],
            outgoingTotal: MulticurrencyTotal?
        ) -> History? {
            guard
                let firstParameter = incomingTotal?.currency,
                let secondParameter = outgoingTotal?.currency,
                isFilter(filter, accounts: accounts)
            else {
                return nil
            }
            return History(firstParameter, secondParameter)
        }
        """
        testFormatting(for: input, rule: FormatRules.unusedArguments)
    }

    func testFunctionArgumentUsedInGuardNotRemoved3() {
        let input = """
        public func flagMessage(_ message: Message) {
          model.withState { state in
            guard
              let flagMessageFeature,
              shouldAllowFlaggingMessage(
                message,
                thread: state.thread)
            else { return }
          }
        }
        """
        testFormatting(for: input, rule: FormatRules.unusedArguments,
                       exclude: ["wrapArguments", "wrapConditionalBodies", "indent"])
    }

    // functions (closure-only)

    func testNoMarkFunctionArgument() {
        let input = "func foo(_ bar: Int, baz: String) {\n    print(\"Hello \\(baz)\")\n}"
        let options = FormatOptions(stripUnusedArguments: .closureOnly)
        testFormatting(for: input, rule: FormatRules.unusedArguments, options: options)
    }

    // functions (unnamed-only)

    func testNoMarkNamedFunctionArgument() {
        let input = "func foo(bar: Int, baz: String) {\n    print(\"Hello \\(baz)\")\n}"
        let options = FormatOptions(stripUnusedArguments: .unnamedOnly)
        testFormatting(for: input, rule: FormatRules.unusedArguments, options: options)
    }

    func testRemoveUnnamedFunctionArgument() {
        let input = "func foo(_ foo: Int) {}"
        let output = "func foo(_: Int) {}"
        let options = FormatOptions(stripUnusedArguments: .unnamedOnly)
        testFormatting(for: input, output, rule: FormatRules.unusedArguments, options: options)
    }

    func testNoRemoveInternalFunctionArgumentName() {
        let input = "func foo(foo bar: Int) {}"
        let options = FormatOptions(stripUnusedArguments: .unnamedOnly)
        testFormatting(for: input, rule: FormatRules.unusedArguments, options: options)
    }

    // init

    func testMarkUnusedInitArgument() {
        let input = "init(bar: Int, baz: String) {\n    self.baz = baz\n}"
        let output = "init(bar _: Int, baz: String) {\n    self.baz = baz\n}"
        testFormatting(for: input, output, rule: FormatRules.unusedArguments)
    }

    // subscript

    func testMarkUnusedSubscriptArgument() {
        let input = "subscript(foo: Int, baz: String) -> String {\n    return get(baz)\n}"
        let output = "subscript(_: Int, baz: String) -> String {\n    return get(baz)\n}"
        testFormatting(for: input, output, rule: FormatRules.unusedArguments)
    }

    func testMarkUnusedUnnamedSubscriptArgument() {
        let input = "subscript(_ foo: Int, baz: String) -> String {\n    return get(baz)\n}"
        let output = "subscript(_: Int, baz: String) -> String {\n    return get(baz)\n}"
        testFormatting(for: input, output, rule: FormatRules.unusedArguments)
    }

    func testMarkUnusedNamedSubscriptArgument() {
        let input = "subscript(foo foo: Int, baz: String) -> String {\n    return get(baz)\n}"
        let output = "subscript(foo _: Int, baz: String) -> String {\n    return get(baz)\n}"
        testFormatting(for: input, output, rule: FormatRules.unusedArguments)
    }

    func testUnusedArgumentWithClosureShadowingParamName() {
        let input = """
        func test(foo: Foo) {
            let foo = {
                if foo.bar {
                    baaz
                } else {
                    bar
                }
            }()
            print(foo)
        }
        """
        testFormatting(for: input, rule: FormatRules.unusedArguments)
    }

    func testUnusedArgumentWithConditionalAssignmentShadowingParamName() {
        let input = """
        func test(foo: Foo) {
            let foo =
                if foo.bar {
                    baaz
                } else {
                    bar
                }
            print(foo)
        }
        """
        testFormatting(for: input, rule: FormatRules.unusedArguments)
    }

    func testUnusedArgumentWithSwitchAssignmentShadowingParamName() {
        let input = """
        func test(foo: Foo) {
            let foo =
                switch foo.bar {
                case true:
                    baaz
                case false:
                    bar
                }
            print(foo)
        }
        """
        testFormatting(for: input, rule: FormatRules.unusedArguments)
    }

    func testUnusedArgumentWithConditionalAssignmentNotShadowingParamName() {
        let input = """
        func test(bar: Bar) {
            let quux =
                if foo {
                    bar
                } else {
                    baaz
                }
            print(quux)
        }
        """
        testFormatting(for: input, rule: FormatRules.unusedArguments)
    }

    func testIssue1694() {
        let input = """
        listenForUpdates() { [weak self] update, error in
            guard let update, error == nil else {
                return
            }
            self?.configure(update)
        }
        """
        testFormatting(for: input, rule: FormatRules.unusedArguments, exclude: ["redundantParens"])
    }

    func testIssue1696() {
        let input = """
        func someFunction(with parameter: Int) -> Int {
            let parameter = max(
                200,
                parameter
            )
            return parameter
        }
        """
        testFormatting(for: input, rule: FormatRules.unusedArguments, exclude: ["redundantProperty"])
    }

    // MARK: redundantClosure

    func testRemoveRedundantClosureInSingleLinePropertyDeclaration() {
        let input = """
        let foo = { "Foo" }()
        let bar = { "Bar" }()

        let baaz = { "baaz" }()

        let quux = { "quux" }()
        """

        let output = """
        let foo = "Foo"
        let bar = "Bar"

        let baaz = "baaz"

        let quux = "quux"
        """

        testFormatting(for: input, output, rule: FormatRules.redundantClosure)
    }

    func testRedundantClosureWithExplicitReturn() {
        let input = """
        let foo = { return "Foo" }()

        let bar = {
            return if Bool.random() {
                "Bar"
            } else {
                "Baaz"
            }
        }()
        """

        let output = """
        let foo = "Foo"

        let bar = if Bool.random() {
                "Bar"
            } else {
                "Baaz"
            }
        """

        let options = FormatOptions(swiftVersion: "5.9")
        testFormatting(for: input, [output], rules: [FormatRules.redundantReturn, FormatRules.redundantClosure],
                       options: options, exclude: ["indent", "wrapMultilineConditionalAssignment"])
    }

    func testRedundantClosureWithExplicitReturn2() {
        let input = """
        func foo() -> String {
            methodCall()
            return { return "Foo" }()
        }

        func bar() -> String {
            methodCall()
            return { "Bar" }()
        }

        func baaz() -> String {
            { return "Baaz" }()
        }
        """

        let output = """
        func foo() -> String {
            methodCall()
            return "Foo"
        }

        func bar() -> String {
            methodCall()
            return "Bar"
        }

        func baaz() -> String {
            "Baaz"
        }
        """

        testFormatting(for: input, [output], rules: [FormatRules.redundantReturn, FormatRules.redundantClosure])
    }

    func testKeepsClosureThatIsNotCalled() {
        let input = """
        let foo = { "Foo" }
        """

        testFormatting(for: input, rule: FormatRules.redundantClosure)
    }

    func testKeepsEmptyClosures() {
        let input = """
        let foo = {}()
        let bar = { /* comment */ }()
        """

        testFormatting(for: input, rule: FormatRules.redundantClosure)
    }

    func testRemoveRedundantClosureInMultiLinePropertyDeclaration() {
        let input = """
        lazy var bar = {
            Bar()
        }()
        """

        let output = """
        lazy var bar = Bar()
        """

        testFormatting(for: input, output, rule: FormatRules.redundantClosure, exclude: ["propertyType"])
    }

    func testRemoveRedundantClosureInMultiLinePropertyDeclarationWithString() {
        let input = #"""
        lazy var bar = {
            """
            Multiline string literal
            """
        }()
        """#

        let output = #"""
        lazy var bar = """
        Multiline string literal
        """
        """#

        testFormatting(for: input, [output], rules: [FormatRules.redundantClosure, FormatRules.indent])
    }

    func testRemoveRedundantClosureInMultiLinePropertyDeclarationInClass() {
        let input = """
        class Foo {
            lazy var bar = {
                return Bar();
            }()
        }
        """

        let output = """
        class Foo {
            lazy var bar = Bar()
        }
        """

        testFormatting(for: input, [output], rules: [FormatRules.redundantReturn, FormatRules.redundantClosure,
                                                     FormatRules.semicolons], exclude: ["propertyType"])
    }

    func testRemoveRedundantClosureInWrappedPropertyDeclaration_beforeFirst() {
        let input = """
        lazy var baaz = {
            Baaz(
                foo: foo,
                bar: bar)
        }()
        """

        let output = """
        lazy var baaz = Baaz(
            foo: foo,
            bar: bar)
        """

        let options = FormatOptions(wrapArguments: .beforeFirst, closingParenOnSameLine: true)
        testFormatting(for: input, [output],
                       rules: [FormatRules.redundantClosure, FormatRules.wrapArguments],
                       options: options, exclude: ["propertyType"])
    }

    func testRemoveRedundantClosureInWrappedPropertyDeclaration_afterFirst() {
        let input = """
        lazy var baaz = {
            Baaz(foo: foo,
                 bar: bar)
        }()
        """

        let output = """
        lazy var baaz = Baaz(foo: foo,
                             bar: bar)
        """

        let options = FormatOptions(wrapArguments: .afterFirst, closingParenOnSameLine: true)
        testFormatting(for: input, [output],
                       rules: [FormatRules.redundantClosure, FormatRules.wrapArguments],
                       options: options, exclude: ["propertyType"])
    }

    func testRedundantClosureKeepsMultiStatementClosureThatSetsProperty() {
        let input = """
        lazy var baaz = {
            let baaz = Baaz(foo: foo, bar: bar)
            baaz.foo = foo2
            return baaz
        }()
        """

        testFormatting(for: input, rule: FormatRules.redundantClosure)
    }

    func testRedundantClosureKeepsMultiStatementClosureWithMultipleStatements() {
        let input = """
        lazy var quux = {
            print("hello world")
            return "quux"
        }()
        """

        testFormatting(for: input, rule: FormatRules.redundantClosure)
    }

    func testRedundantClosureKeepsClosureWithInToken() {
        let input = """
        lazy var double = { () -> Double in
            100
        }()
        """

        testFormatting(for: input, rule: FormatRules.redundantClosure)
    }

    func testRedundantClosureKeepsMultiStatementClosureOnSameLine() {
        let input = """
        lazy var baaz = {
            print("Foo"); return baaz
        }()
        """

        testFormatting(for: input, rule: FormatRules.redundantClosure)
    }

    func testRedundantClosureRemovesComplexMultilineClosure() {
        let input = """
        lazy var closureInClosure = {
            {
              print("Foo")
              print("Bar"); return baaz
            }
        }()
        """

        let output = """
        lazy var closureInClosure = {
            print("Foo")
            print("Bar"); return baaz
        }
        """

        testFormatting(for: input, [output], rules: [FormatRules.redundantClosure, FormatRules.indent])
    }

    func testKeepsClosureWithIfStatement() {
        let input = """
        lazy var baaz = {
            if let foo == foo {
                return foo
            } else {
                return Foo()
            }
        }()
        """

        testFormatting(for: input, rule: FormatRules.redundantClosure)
    }

    func testKeepsClosureWithIfStatementOnSingleLine() {
        let input = """
        lazy var baaz = {
            if let foo == foo { return foo } else { return Foo() }
        }()
        """

        testFormatting(for: input, rule: FormatRules.redundantClosure,
                       exclude: ["wrapConditionalBodies"])
    }

    func testRemovesClosureWithIfStatementInsideOtherClosure() {
        let input = """
        lazy var baaz = {
            {
                if let foo == foo {
                    return foo
                } else {
                    return Foo()
                }
            }
        }()
        """

        let output = """
        lazy var baaz = {
            if let foo == foo {
                return foo
            } else {
                return Foo()
            }
        }
        """

        testFormatting(for: input, [output],
                       rules: [FormatRules.redundantClosure, FormatRules.indent])
    }

    func testKeepsClosureWithSwitchStatement() {
        let input = """
        lazy var baaz = {
            switch foo {
            case let .some(foo):
                return foo:
            case .none:
                return Foo()
            }
        }()
        """

        testFormatting(for: input, rule: FormatRules.redundantClosure)
    }

    func testKeepsClosureWithIfDirective() {
        let input = """
        lazy var baaz = {
            #if DEBUG
                return DebugFoo()
            #else
                return Foo()
            #endif
        }()
        """

        testFormatting(for: input, rule: FormatRules.redundantClosure)
    }

    func testKeepsClosureThatCallsMethodThatReturnsNever() {
        let input = """
        lazy var foo: String = { fatalError("no default value has been set") }()
        lazy var bar: String = { return preconditionFailure("no default value has been set") }()
        """

        testFormatting(for: input, rule: FormatRules.redundantClosure,
                       exclude: ["redundantReturn"])
    }

    func testRemovesClosureThatHasNestedFatalError() {
        let input = """
        lazy var foo = {
            Foo(handle: { fatalError() })
        }()
        """

        let output = """
        lazy var foo = Foo(handle: { fatalError() })
        """

        testFormatting(for: input, output, rule: FormatRules.redundantClosure, exclude: ["propertyType"])
    }

    func testPreservesClosureWithMultipleVoidMethodCalls() {
        let input = """
        lazy var triggerSomething: Void = {
            logger.trace("log some stuff before Triggering")
            TriggerClass.triggerTheThing()
            logger.trace("Finished triggering the thing")
        }()
        """

        testFormatting(for: input, rule: FormatRules.redundantClosure)
    }

    func testRemovesClosureWithMultipleNestedVoidMethodCalls() {
        let input = """
        lazy var foo: Foo = {
            Foo(handle: {
                logger.trace("log some stuff before Triggering")
                TriggerClass.triggerTheThing()
                logger.trace("Finished triggering the thing")
            })
        }()
        """

        let output = """
        lazy var foo: Foo = Foo(handle: {
            logger.trace("log some stuff before Triggering")
            TriggerClass.triggerTheThing()
            logger.trace("Finished triggering the thing")
        })
        """

        testFormatting(for: input, [output], rules: [FormatRules.redundantClosure, FormatRules.indent], exclude: ["redundantType"])
    }

    func testKeepsClosureThatThrowsError() {
        let input = "let foo = try bar ?? { throw NSError() }()"
        testFormatting(for: input, rule: FormatRules.redundantClosure)
    }

    func testKeepsDiscardableResultClosure() {
        let input = """
        @discardableResult
        func discardableResult() -> String { "hello world" }

        /// We can't remove this closure, since the method called inline
        /// would return a String instead.
        let void: Void = { discardableResult() }()
        """
        testFormatting(for: input, rule: FormatRules.redundantClosure)
    }

    func testKeepsDiscardableResultClosure2() {
        let input = """
        @discardableResult
        func discardableResult() -> String { "hello world" }

        /// We can't remove this closure, since the method called inline
        /// would return a String instead.
        let void: () = { discardableResult() }()
        """
        testFormatting(for: input, rule: FormatRules.redundantClosure)
    }

    func testRedundantClosureDoesntLeaveStrayTry() {
        let input = """
        let user2: User? = try {
            if let data2 = defaults.data(forKey: defaultsKey) {
                return try PropertyListDecoder().decode(User.self, from: data2)
            } else {
                return nil
            }
        }()
        """
        let output = """
        let user2: User? = if let data2 = defaults.data(forKey: defaultsKey) {
                try PropertyListDecoder().decode(User.self, from: data2)
            } else {
                nil
            }
        """
        let options = FormatOptions(swiftVersion: "5.9")
        testFormatting(for: input, [output], rules: [FormatRules.redundantReturn, FormatRules.redundantClosure],
                       options: options, exclude: ["indent", "wrapMultilineConditionalAssignment"])
    }

    func testRedundantClosureDoesntLeaveStrayTryAwait() {
        let input = """
        let user2: User? = try await {
            if let data2 = defaults.data(forKey: defaultsKey) {
                return try await PropertyListDecoder().decode(User.self, from: data2)
            } else {
                return nil
            }
        }()
        """
        let output = """
        let user2: User? = if let data2 = defaults.data(forKey: defaultsKey) {
                try await PropertyListDecoder().decode(User.self, from: data2)
            } else {
                nil
            }
        """
        let options = FormatOptions(swiftVersion: "5.9")
        testFormatting(for: input, [output], rules: [FormatRules.redundantReturn, FormatRules.redundantClosure],
                       options: options, exclude: ["indent", "wrapMultilineConditionalAssignment"])
    }

    func testRedundantClosureDoesntLeaveInvalidSwitchExpressionInOperatorChain() {
        let input = """
        private enum Format {
            case uint8
            case uint16

            var bytes: Int {
                {
                    switch self {
                    case .uint8: UInt8.bitWidth
                    case .uint16: UInt16.bitWidth
                    }
                }() / 8
            }
        }
        """

        let options = FormatOptions(swiftVersion: "5.9")
        testFormatting(for: input, rule: FormatRules.redundantClosure, options: options)
    }

    func testRedundantClosureDoesntLeaveInvalidIfExpressionInOperatorChain() {
        let input = """
        private enum Format {
            case uint8
            case uint16

            var bytes: Int {
                {
                    if self == .uint8 {
                        UInt8.bitWidth
                    } else {
                        UInt16.bitWidth
                    }
                }() / 8
            }
        }
        """

        let options = FormatOptions(swiftVersion: "5.9")
        testFormatting(for: input, rule: FormatRules.redundantClosure, options: options)
    }

    func testRedundantClosureDoesntLeaveInvalidIfExpressionInOperatorChain2() {
        let input = """
        private enum Format {
            case uint8
            case uint16

            var bytes: Int {
                8 / {
                    if self == .uint8 {
                        UInt8.bitWidth
                    } else {
                        UInt16.bitWidth
                    }
                }()
            }
        }
        """

        let options = FormatOptions(swiftVersion: "5.9")
        testFormatting(for: input, rule: FormatRules.redundantClosure, options: options)
    }

    func testRedundantClosureDoesntLeaveInvalidIfExpressionInOperatorChain3() {
        let input = """
        private enum Format {
            case uint8
            case uint16

            var bytes = 8 / {
                if self == .uint8 {
                    UInt8.bitWidth
                } else {
                    UInt16.bitWidth
                }
            }()
        }
        """

        let options = FormatOptions(swiftVersion: "5.9")
        testFormatting(for: input, rule: FormatRules.redundantClosure, options: options)
    }

    func testRedundantClosureDoesRemoveRedundantIfStatementClosureInAssignmentPosition() {
        let input = """
        private enum Format {
            case uint8
            case uint16

            var bytes = {
                if self == .uint8 {
                    UInt8.bitWidth
                } else {
                    UInt16.bitWidth
                }
            }()
        }
        """

        let output = """
        private enum Format {
            case uint8
            case uint16

            var bytes = if self == .uint8 {
                    UInt8.bitWidth
                } else {
                    UInt16.bitWidth
                }
        }
        """

        let options = FormatOptions(swiftVersion: "5.9")
        testFormatting(for: input, output, rule: FormatRules.redundantClosure, options: options, exclude: ["indent", "wrapMultilineConditionalAssignment"])
    }

    func testRedundantClosureDoesntLeaveInvalidSwitchExpressionInArray() {
        let input = """
        private func constraint() -> [Int] {
            [
                1,
                2,
                {
                    if Bool.random() {
                        3
                    } else {
                        4
                    }
                }(),
            ]
        }
        """

        let options = FormatOptions(swiftVersion: "5.9")
        testFormatting(for: input, rule: FormatRules.redundantClosure, options: options)
    }

    func testRedundantClosureRemovesClosureAsReturnTryStatement() {
        let input = """
        func method() -> Int {
            return {
              return try! if Bool.random() {
                  randomThrows()
              } else {
                  randomThrows()
              }
            }()
        }
        """

        let output = """
        func method() -> Int {
            return try! if Bool.random() {
                  randomThrows()
              } else {
                  randomThrows()
              }
        }
        """

        let options = FormatOptions(swiftVersion: "5.9")
        testFormatting(for: input, output, rule: FormatRules.redundantClosure, options: options, exclude: ["redundantReturn", "indent"])
    }

    func testRedundantClosureRemovesClosureAsReturnTryStatement2() {
        let input = """
        func method() throws -> Int {
            return try {
              return try if Bool.random() {
                  randomThrows()
              } else {
                  randomThrows()
              }
            }()
        }
        """

        let output = """
        func method() throws -> Int {
            return try if Bool.random() {
                  randomThrows()
              } else {
                  randomThrows()
              }
        }
        """

        let options = FormatOptions(swiftVersion: "5.9")
        testFormatting(for: input, output, rule: FormatRules.redundantClosure, options: options, exclude: ["redundantReturn", "indent"])
    }

    func testRedundantClosureRemovesClosureAsReturnTryStatement3() {
        let input = """
        func method() async throws -> Int {
            return try await {
              return try await if Bool.random() {
                  randomAsyncThrows()
              } else {
                  randomAsyncThrows()
              }
            }()
        }
        """

        let output = """
        func method() async throws -> Int {
            return try await if Bool.random() {
                  randomAsyncThrows()
              } else {
                  randomAsyncThrows()
              }
        }
        """

        let options = FormatOptions(swiftVersion: "5.9")
        testFormatting(for: input, output, rule: FormatRules.redundantClosure, options: options, exclude: ["redundantReturn", "indent"])
    }

    func testRedundantClosureRemovesClosureAsReturnTryStatement4() {
        let input = """
        func method() -> Int {
            return {
              return try! if Bool.random() {
                  randomThrows()
              } else {
                  randomThrows()
              }
            }()
        }
        """

        let output = """
        func method() -> Int {
            return try! if Bool.random() {
                  randomThrows()
              } else {
                  randomThrows()
              }
        }
        """

        let options = FormatOptions(swiftVersion: "5.9")
        testFormatting(for: input, output, rule: FormatRules.redundantClosure, options: options, exclude: ["redundantReturn", "indent"])
    }

    func testRedundantClosureRemovesClosureAsReturnStatement() {
        let input = """
        func method() -> Int {
            return {
              return if Bool.random() {
                  42
              } else {
                  43
              }
            }()
        }
        """

        let output = """
        func method() -> Int {
            return if Bool.random() {
                  42
              } else {
                  43
              }
        }
        """

        let options = FormatOptions(swiftVersion: "5.9")
        testFormatting(for: input, [output], rules: [FormatRules.redundantClosure],
                       options: options, exclude: ["redundantReturn", "indent"])
    }

    func testRedundantClosureRemovesClosureAsImplicitReturnStatement() {
        let input = """
        func method() -> Int {
            {
              if Bool.random() {
                  42
              } else {
                  43
              }
            }()
        }
        """

        let output = """
        func method() -> Int {
            if Bool.random() {
                  42
              } else {
                  43
              }
        }
        """

        let options = FormatOptions(swiftVersion: "5.9")
        testFormatting(for: input, output, rule: FormatRules.redundantClosure, options: options, exclude: ["indent"])
    }

    func testClosureNotRemovedAroundIfExpressionInGuard() {
        let input = """
        guard let foo = {
            if condition {
                bar()
            }
        }() else {
            return
        }
        """

        let options = FormatOptions(swiftVersion: "5.9")
        testFormatting(for: input, rule: FormatRules.redundantClosure, options: options)
    }

    func testClosureNotRemovedInMethodCall() {
        let input = """
        XCTAssert({
            if foo {
                bar
            } else {
                baaz
            }
        }())
        """

        let options = FormatOptions(swiftVersion: "5.9")
        testFormatting(for: input, rule: FormatRules.redundantClosure, options: options)
    }

    func testClosureNotRemovedInMethodCall2() {
        let input = """
        method("foo", {
            if foo {
                bar
            } else {
                baaz
            }
        }())
        """

        let options = FormatOptions(swiftVersion: "5.9")
        testFormatting(for: input, rule: FormatRules.redundantClosure, options: options)
    }

    func testClosureNotRemovedInMethodCall3() {
        let input = """
        XCTAssert({
            if foo {
                bar
            } else {
                baaz
            }
        }(), "message")
        """

        let options = FormatOptions(swiftVersion: "5.9")
        testFormatting(for: input, rule: FormatRules.redundantClosure, options: options)
    }

    func testClosureNotRemovedInMethodCall4() {
        let input = """
        method(
            "foo",
            {
                if foo {
                    bar
                } else {
                    baaz
                }
            }(),
            "bar"
        )
        """

        let options = FormatOptions(swiftVersion: "5.9")
        testFormatting(for: input, rule: FormatRules.redundantClosure, options: options)
    }

    func testDoesntRemoveClosureWithIfExpressionConditionalCastInSwift5_9() {
        // The following code doesn't compile in Swift 5.9 due to this issue:
        // https://github.com/apple/swift/issues/68764
        //
        //  let result = if condition {
        //    foo as? String
        //  } else {
        //    "bar"
        //  }
        //
        let input = """
        let result1: String? = {
            if condition {
                return foo as? String
            } else {
                return "bar"
            }
        }()

        let result1: String? = {
            switch condition {
            case true:
                return foo as! String
            case false:
                return "bar"
            }
        }()
        """

        let options = FormatOptions(swiftVersion: "5.9")
        testFormatting(for: input, rule: FormatRules.redundantClosure, options: options)
    }

    func testDoesRemoveClosureWithIfExpressionConditionalCastInSwift5_10() {
        let input = """
        let result1: String? = {
            if condition {
                foo as? String
            } else {
                "bar"
            }
        }()

        let result2: String? = {
            switch condition {
            case true:
                foo as? String
            case false:
                "bar"
            }
        }()
        """

        let output = """
        let result1: String? = if condition {
                foo as? String
            } else {
                "bar"
            }

        let result2: String? = switch condition {
            case true:
                foo as? String
            case false:
                "bar"
            }
        """

        let options = FormatOptions(swiftVersion: "5.10")
        testFormatting(for: input, output, rule: FormatRules.redundantClosure, options: options, exclude: ["indent", "wrapMultilineConditionalAssignment"])
    }

    func testRedundantClosureDoesntBreakBuildWithRedundantReturnRuleDisabled() {
        let input = """
        enum MyEnum {
            case a
            case b
        }
        let myEnum = MyEnum.a
        let test: Int = {
            return 0
        }()
        """

        let output = """
        enum MyEnum {
            case a
            case b
        }
        let myEnum = MyEnum.a
        let test: Int = 0
        """

        let options = FormatOptions(swiftVersion: "5.9")
        testFormatting(for: input, output, rule: FormatRules.redundantClosure, options: options,
                       exclude: ["redundantReturn", "blankLinesBetweenScopes", "propertyType"])
    }

    func testRedundantClosureWithSwitchExpressionDoesntBreakBuildWithRedundantReturnRuleDisabled() {
        // From https://github.com/nicklockwood/SwiftFormat/issues/1565
        let input = """
        enum MyEnum {
            case a
            case b
        }
        let myEnum = MyEnum.a
        let test: Int = {
            switch myEnum {
            case .a:
                return 0
            case .b:
                return 1
            }
        }()
        """

        let output = """
        enum MyEnum {
            case a
            case b
        }
        let myEnum = MyEnum.a
        let test: Int = switch myEnum {
            case .a:
                0
            case .b:
                1
            }
        """

        let options = FormatOptions(swiftVersion: "5.9")
        testFormatting(for: input, [output], rules: [FormatRules.redundantReturn, FormatRules.redundantClosure],
                       options: options, exclude: ["indent", "blankLinesBetweenScopes", "wrapMultilineConditionalAssignment", "propertyType"])
    }

    func testRemovesRedundantClosureWithGenericExistentialTypes() {
        let input = """
        let foo: Foo<Bar> = { DefaultFoo<Bar>() }()
        let foo: any Foo = { DefaultFoo() }()
        let foo: any Foo<Bar> = { DefaultFoo<Bar>() }()
        """

        let output = """
        let foo: Foo<Bar> = DefaultFoo<Bar>()
        let foo: any Foo = DefaultFoo()
        let foo: any Foo<Bar> = DefaultFoo<Bar>()
        """

        testFormatting(for: input, output, rule: FormatRules.redundantClosure)
    }

    func testRedundantSwitchStatementReturnInFunctionWithMultipleWhereClauses() {
        // https://github.com/nicklockwood/SwiftFormat/issues/1554
        let input = """
        func foo(cases: FooCases, count: Int) -> String? {
            switch cases {
            case .fooCase1 where count == 0:
                return "foo"
            case .fooCase2 where count < 100,
                 .fooCase3 where count < 100,
                 .fooCase4:
                return "bar"
            default:
                return nil
            }
        }
        """
        let output = """
        func foo(cases: FooCases, count: Int) -> String? {
            switch cases {
            case .fooCase1 where count == 0:
                "foo"
            case .fooCase2 where count < 100,
                 .fooCase3 where count < 100,
                 .fooCase4:
                "bar"
            default:
                nil
            }
        }
        """
        let options = FormatOptions(swiftVersion: "5.9")
        testFormatting(for: input, output, rule: FormatRules.redundantReturn, options: options)
    }

    func testRedundantSwitchStatementReturnInFunctionWithSingleWhereClause() {
        // https://github.com/nicklockwood/SwiftFormat/issues/1554
        let input = """
        func anotherFoo(cases: FooCases, count: Int) -> String? {
            switch cases {
            case .fooCase1 where count == 0:
                return "foo"
            case .fooCase2 where count < 100,
                 .fooCase4:
                return "bar"
            default:
                return nil
            }
        }
        """
        let output = """
        func anotherFoo(cases: FooCases, count: Int) -> String? {
            switch cases {
            case .fooCase1 where count == 0:
                "foo"
            case .fooCase2 where count < 100,
                 .fooCase4:
                "bar"
            default:
                nil
            }
        }
        """
        let options = FormatOptions(swiftVersion: "5.9")
        testFormatting(for: input, output, rule: FormatRules.redundantReturn, options: options)
    }

    // MARK: - redundantOptionalBinding

    func testRemovesRedundantOptionalBindingsInSwift5_7() {
        let input = """
        if let foo = foo {
            print(foo)
        }

        else if var bar = bar {
            print(bar)
        }

        guard let self = self else {
            return
        }

        while var quux = quux {
            break
        }
        """

        let output = """
        if let foo {
            print(foo)
        }

        else if var bar {
            print(bar)
        }

        guard let self else {
            return
        }

        while var quux {
            break
        }
        """

        let options = FormatOptions(swiftVersion: "5.7")
        testFormatting(for: input, output, rule: FormatRules.redundantOptionalBinding, options: options, exclude: ["elseOnSameLine"])
    }

    func testRemovesMultipleOptionalBindings() {
        let input = """
        if let foo = foo, let bar = bar, let baaz = baaz {
            print(foo, bar, baaz)
        }

        guard let foo = foo, let bar = bar, let baaz = baaz else {
            return
        }
        """

        let output = """
        if let foo, let bar, let baaz {
            print(foo, bar, baaz)
        }

        guard let foo, let bar, let baaz else {
            return
        }
        """

        let options = FormatOptions(swiftVersion: "5.7")
        testFormatting(for: input, output, rule: FormatRules.redundantOptionalBinding, options: options)
    }

    func testRemovesMultipleOptionalBindingsOnSeparateLines() {
        let input = """
        if
          let foo = foo,
          let bar = bar,
          let baaz = baaz
        {
          print(foo, bar, baaz)
        }

        guard
          let foo = foo,
          let bar = bar,
          let baaz = baaz
        else {
          return
        }
        """

        let output = """
        if
          let foo,
          let bar,
          let baaz
        {
          print(foo, bar, baaz)
        }

        guard
          let foo,
          let bar,
          let baaz
        else {
          return
        }
        """

        let options = FormatOptions(indent: "  ", swiftVersion: "5.7")
        testFormatting(for: input, output, rule: FormatRules.redundantOptionalBinding, options: options)
    }

    func testKeepsRedundantOptionalBeforeSwift5_7() {
        let input = """
        if let foo = foo {
            print(foo)
        }
        """

        let options = FormatOptions(swiftVersion: "5.6")
        testFormatting(for: input, rule: FormatRules.redundantOptionalBinding, options: options)
    }

    func testKeepsNonRedundantOptional() {
        let input = """
        if let foo = bar {
            print(foo)
        }
        """

        let options = FormatOptions(swiftVersion: "5.7")
        testFormatting(for: input, rule: FormatRules.redundantOptionalBinding, options: options)
    }

    func testKeepsOptionalNotEligibleForShorthand() {
        let input = """
        if let foo = self.foo, let bar = bar(), let baaz = baaz[0] {
            print(foo, bar, baaz)
        }
        """

        let options = FormatOptions(swiftVersion: "5.7")
        testFormatting(for: input, rule: FormatRules.redundantOptionalBinding, options: options, exclude: ["redundantSelf"])
    }

    func testRedundantSelfAndRedundantOptionalTogether() {
        let input = """
        if let foo = self.foo {
            print(foo)
        }
        """

        let output = """
        if let foo {
            print(foo)
        }
        """

        let options = FormatOptions(swiftVersion: "5.7")
        testFormatting(for: input, [output], rules: [FormatRules.redundantOptionalBinding, FormatRules.redundantSelf], options: options)
    }

    func testDoesntRemoveShadowingOutsideOfOptionalBinding() {
        let input = """
        let foo = foo

        if let bar = baaz({
            let foo = foo
            print(foo)
        }) {}
        """

        let options = FormatOptions(swiftVersion: "5.7")
        testFormatting(for: input, rule: FormatRules.redundantOptionalBinding, options: options)
    }

    // MARK: - redundantInternal

    func testRemoveRedundantInternalACL() {
        let input = """
        internal class Foo {
            internal let bar: String

            internal func baaz() {}

            internal init() {
                bar = "bar"
            }
        }
        """

        let output = """
        class Foo {
            let bar: String

            func baaz() {}

            init() {
                bar = "bar"
            }
        }
        """

        testFormatting(for: input, output, rule: FormatRules.redundantInternal)
    }

    func testPreserveInternalInNonInternalExtensionExtension() {
        let input = """
        extension Foo {
            /// internal is redundant here since the extension is internal
            internal func bar() {}

            public func baaz() {}

            /// internal is redundant here since the extension is internal
            internal func bar() {}
        }

        public extension Foo {
            /// internal is not redundant here since the extension is public
            internal func bar() {}

            public func baaz() {}

            /// internal is not redundant here since the extension is public
            internal func bar() {}
        }
        """

        let output = """
        extension Foo {
            /// internal is redundant here since the extension is internal
            func bar() {}

            public func baaz() {}

            /// internal is redundant here since the extension is internal
            func bar() {}
        }

        public extension Foo {
            /// internal is not redundant here since the extension is public
            internal func bar() {}

            public func baaz() {}

            /// internal is not redundant here since the extension is public
            internal func bar() {}
        }
        """

        testFormatting(for: input, output, rule: FormatRules.redundantInternal, exclude: ["redundantExtensionACL"])
    }

    func testPreserveInternalImport() {
        let input = "internal import MyPackage"
        testFormatting(for: input, rule: FormatRules.redundantInternal)
    }

    // MARK: - noExplicitOwnership

    func testRemovesOwnershipKeywordsFromFunc() {
        let input = """
        consuming func myMethod(consuming foo: consuming Foo, borrowing bars: borrowing [Bar]) {}
        borrowing func myMethod(consuming foo: consuming Foo, borrowing bars: borrowing [Bar]) {}
        """

        let output = """
        func myMethod(consuming foo: Foo, borrowing bars: [Bar]) {}
        func myMethod(consuming foo: Foo, borrowing bars: [Bar]) {}
        """

        testFormatting(for: input, output, rule: FormatRules.noExplicitOwnership, exclude: ["unusedArguments"])
    }

    func testRemovesOwnershipKeywordsFromClosure() {
        let input = """
        foos.map { (foo: consuming Foo) in
            foo.bar
        }

        foos.map { (foo: borrowing Foo) in
            foo.bar
        }
        """

        let output = """
        foos.map { (foo: Foo) in
            foo.bar
        }

        foos.map { (foo: Foo) in
            foo.bar
        }
        """

        testFormatting(for: input, output, rule: FormatRules.noExplicitOwnership, exclude: ["unusedArguments"])
    }

    func testRemovesOwnershipKeywordsFromType() {
        let input = """
        let consuming: (consuming Foo) -> Bar
        let borrowing: (borrowing Foo) -> Bar
        """

        let output = """
        let consuming: (Foo) -> Bar
        let borrowing: (Foo) -> Bar
        """

        testFormatting(for: input, output, rule: FormatRules.noExplicitOwnership)
    }

    // MARK: - redundantProperty

    func testRemovesRedundantProperty() {
        let input = """
        func foo() -> Foo {
            let foo = Foo(bar: bar, baaz: baaz)
            return foo
        }
        """

        let output = """
        func foo() -> Foo {
            return Foo(bar: bar, baaz: baaz)
        }
        """

        testFormatting(for: input, output, rule: FormatRules.redundantProperty, exclude: ["redundantReturn"])
    }

    func testRemovesRedundantPropertyWithIfExpression() {
        let input = """
        func foo() -> Foo {
            let foo =
                if condition {
                    Foo.foo()
                } else {
                    Foo.bar()
                }

            return foo
        }
        """

        let output = """
        func foo() -> Foo {
            if condition {
                Foo.foo()
            } else {
                Foo.bar()
            }
        }
        """

        let options = FormatOptions(swiftVersion: "5.9")
        testFormatting(for: input, [output], rules: [FormatRules.redundantProperty, FormatRules.redundantReturn, FormatRules.indent], options: options)
    }

    func testRemovesRedundantPropertyWithSwitchExpression() {
        let input = """
        func foo() -> Foo {
            let foo: Foo
            switch condition {
            case true:
                foo = Foo(bar)
            case false:
                foo = Foo(baaz)
            }

            return foo
        }
        """

        let output = """
        func foo() -> Foo {
            switch condition {
            case true:
                Foo(bar)
            case false:
                Foo(baaz)
            }
        }
        """

        let options = FormatOptions(swiftVersion: "5.9")
        testFormatting(for: input, [output], rules: [FormatRules.conditionalAssignment, FormatRules.redundantProperty, FormatRules.redundantReturn, FormatRules.indent], options: options)
    }

    func testRemovesRedundantPropertyWithPreferInferredType() {
        let input = """
        func bar() -> Bar {
            let bar: Bar = .init(baaz: baaz, quux: quux)
            return bar
        }
        """

        let output = """
        func bar() -> Bar {
            return Bar(baaz: baaz, quux: quux)
        }
        """

        testFormatting(for: input, [output], rules: [FormatRules.propertyType, FormatRules.redundantProperty, FormatRules.redundantInit], exclude: ["redundantReturn"])
    }

    func testRemovesRedundantPropertyWithComments() {
        let input = """
        func foo() -> Foo {
            // There's a comment before this property
            let foo = Foo(bar: bar, baaz: baaz)
            // And there's a comment after the property
            return foo
        }
        """

        let output = """
        func foo() -> Foo {
            // There's a comment before this property
            return Foo(bar: bar, baaz: baaz)
            // And there's a comment after the property
        }
        """

        testFormatting(for: input, output, rule: FormatRules.redundantProperty, exclude: ["redundantReturn"])
    }

    func testRemovesRedundantPropertyFollowingOtherProperty() {
        let input = """
        func foo() -> Foo {
            let bar = Bar(baaz: baaz)
            let foo = Foo(bar: bar)
            return foo
        }
        """

        let output = """
        func foo() -> Foo {
            let bar = Bar(baaz: baaz)
            return Foo(bar: bar)
        }
        """

        testFormatting(for: input, output, rule: FormatRules.redundantProperty)
    }

    func testPreservesPropertyWhereReturnIsNotRedundant() {
        let input = """
        func foo() -> Foo {
            let foo = Foo(bar: bar, baaz: baaz)
            return foo.with(quux: quux)
        }

        func bar() -> Foo {
            let bar = Bar(baaz: baaz)
            return bar.baaz
        }

        func baaz() -> Foo {
            let bar = Bar(baaz: baaz)
            print(bar)
            return bar
        }
        """

        testFormatting(for: input, rule: FormatRules.redundantProperty)
    }

<<<<<<< HEAD
    // MARK: - redundantTypedThrows

    func testRemovesRedundantNeverTypeThrows() {
        let input = """
        func foo() throws(Never) -> Int {
            0
        }
        """

        let output = """
        func foo() -> Int {
            0
        }
        """

        let options = FormatOptions(swiftVersion: "6.0")
        testFormatting(for: input, output, rule: FormatRules.redundantTypedThrows, options: options)
    }

    func testRemovesRedundantAnyErrorTypeThrows() {
        let input = """
        func foo() throws(any Error) -> Int {
            throw MyError.foo
        }
        """

        let output = """
        func foo() throws -> Int {
            throw MyError.foo
        }
        """

        let options = FormatOptions(swiftVersion: "6.0")
        testFormatting(for: input, output, rule: FormatRules.redundantTypedThrows, options: options)
    }

    func testDontRemovesNonRedundantErrorTypeThrows() {
        let input = """
        func bar() throws(BarError) -> Foo {
            throw .foo
        }

        func foo() throws(Error) -> Int {
            throw MyError.foo
        }
        """

        let options = FormatOptions(swiftVersion: "6.0")
        testFormatting(for: input, rule: FormatRules.redundantTypedThrows, options: options)
=======
    func testPreservesUnwrapConditionInIfStatement() {
        let input = """
        func foo() -> Foo {
            let foo = Foo(bar: bar, baaz: baaz)

            if let foo = foo.nestedFoo {
                print(foo)
            }

            return foo
        }
        """

        testFormatting(for: input, rule: FormatRules.redundantProperty)
>>>>>>> 56723db0
    }
}<|MERGE_RESOLUTION|>--- conflicted
+++ resolved
@@ -10111,7 +10111,22 @@
         testFormatting(for: input, rule: FormatRules.redundantProperty)
     }
 
-<<<<<<< HEAD
+    func testPreservesUnwrapConditionInIfStatement() {
+        let input = """
+        func foo() -> Foo {
+            let foo = Foo(bar: bar, baaz: baaz)
+
+            if let foo = foo.nestedFoo {
+                print(foo)
+            }
+
+            return foo
+        }
+        """
+
+        testFormatting(for: input, rule: FormatRules.redundantProperty)
+    }
+  
     // MARK: - redundantTypedThrows
 
     func testRemovesRedundantNeverTypeThrows() {
@@ -10161,21 +10176,5 @@
 
         let options = FormatOptions(swiftVersion: "6.0")
         testFormatting(for: input, rule: FormatRules.redundantTypedThrows, options: options)
-=======
-    func testPreservesUnwrapConditionInIfStatement() {
-        let input = """
-        func foo() -> Foo {
-            let foo = Foo(bar: bar, baaz: baaz)
-
-            if let foo = foo.nestedFoo {
-                print(foo)
-            }
-
-            return foo
-        }
-        """
-
-        testFormatting(for: input, rule: FormatRules.redundantProperty)
->>>>>>> 56723db0
     }
 }