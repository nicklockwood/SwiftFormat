--- conflicted
+++ resolved
@@ -5793,211 +5793,6 @@
         testFormatting(for: input, rule: FormatRules.redundantClosure)
     }
 
-<<<<<<< HEAD
-    // MARK: - closureImplicitSelf
-
-    func testRemovesExplicitSelf() {
-        let input = """
-        methodWithClosureArgument {
-            self.foo = newValue
-            self.bar = newValue
-            print(self.baaz)
-        }
-        """
-
-        let output = """
-        methodWithClosureArgument { [self] in
-            foo = newValue
-            bar = newValue
-            print(baaz)
-        }
-        """
-
-        let options = FormatOptions(swiftVersion: "5.3")
-        testFormatting(for: input, output, rule: FormatRules.closureImplicitSelf, options: options)
-    }
-
-    func testRemovesExplicitSelfInClosureWithArguments() {
-        let input = """
-        methodWithClosureArgument { foo, bar in
-            self.foo = newValue
-            self.bar = newValue
-            print(self.baaz)
-        }
-        """
-
-        let output = """
-        methodWithClosureArgument { [self] foo, bar in
-            foo = newValue
-            bar = newValue
-            print(baaz)
-        }
-        """
-
-        let options = FormatOptions(swiftVersion: "5.3")
-        testFormatting(for: input, output, rule: FormatRules.closureImplicitSelf, options: options)
-    }
-
-    func testKeepsExplicitSelfWhenNotRedundant() {
-        let input = """
-        methodWithClosureArgument {
-            print(self)
-            print(self)
-        }
-        """
-
-        let options = FormatOptions(swiftVersion: "5.3")
-        testFormatting(for: input, rule: FormatRules.closureImplicitSelf, options: options)
-    }
-
-    func testUpdatesExistingCaptureList() {
-        let input = """
-        methodWithClosureArgument { [foo] in
-            print(foo)
-            self.bar = newValue
-            self.baaz = newValue
-        }
-        """
-
-        let output = """
-        methodWithClosureArgument { [self, foo] in
-            print(foo)
-            bar = newValue
-            baaz = newValue
-        }
-        """
-
-        let options = FormatOptions(swiftVersion: "5.3")
-        testFormatting(for: input, output, rule: FormatRules.closureImplicitSelf, options: options)
-    }
-
-    func testNoUpdateCaptureListIfWeakSelfAlreadyPresent() {
-        let input = """
-        methodWithClosureArgument { [weak self] in
-            guard let self = self else {
-                return
-            }
-
-            self.bar = newValue
-            self.baaz = newValue
-        }
-        """
-
-        let options = FormatOptions(swiftVersion: "5.3")
-        testFormatting(for: input, rule: FormatRules.closureImplicitSelf, options: options)
-    }
-
-    func testNoUpdateCaptureListIfStrongSelfAlreadyPresent() {
-        let input = """
-        methodWithClosureArgument { [self] in
-            self.bar = newValue
-            self.baaz = newValue
-        }
-        """
-
-        let output = """
-        methodWithClosureArgument { [self] in
-            bar = newValue
-            baaz = newValue
-        }
-        """
-
-        let options = FormatOptions(swiftVersion: "5.3")
-        testFormatting(for: input, output, rule: FormatRules.closureImplicitSelf, options: options)
-    }
-
-    func testNoUpdateCaptureListIfUnownedSelfAlreadyPresent() {
-        let input = """
-        methodWithClosureArgument { [unowned self] in
-            self.bar = newValue
-            self.baaz = newValue
-        }
-
-        methodWithClosureArgument { [unowned(unsafe) self] in
-            self.bar = newValue
-            self.baaz = newValue
-        }
-        """
-
-        let output = """
-        methodWithClosureArgument { [unowned self] in
-            bar = newValue
-            baaz = newValue
-        }
-
-        methodWithClosureArgument { [unowned(unsafe) self] in
-            bar = newValue
-            baaz = newValue
-        }
-        """
-
-        let options = FormatOptions(swiftVersion: "5.3")
-        testFormatting(for: input, output, rule: FormatRules.closureImplicitSelf, options: options)
-    }
-
-    func testAddsSelfCaptureToInnerClosure() {
-        let input = """
-        outerMethodWithClosureArgument {
-            innerMethodWithClosureArgument {
-                self.foo = newValue
-                self.bar = newValue
-            }
-        }
-        """
-
-        let output = """
-        outerMethodWithClosureArgument {
-            innerMethodWithClosureArgument { [self] in
-                foo = newValue
-                bar = newValue
-            }
-        }
-        """
-
-        let options = FormatOptions(swiftVersion: "5.3")
-        testFormatting(for: input, output, rule: FormatRules.closureImplicitSelf, options: options)
-    }
-
-    func testCustomSelfCountThreshold() {
-        let input = """
-        methodWithClosureArgument {
-            self.foo = newValue
-            self.bar = newValue
-            self.baaz = newValue
-        }
-        """
-
-        let options = FormatOptions(explicitSelfCount: 5, swiftVersion: "5.3")
-        testFormatting(for: input, rule: FormatRules.closureImplicitSelf, options: options)
-    }
-
-    func testKeepsSingleExplicitSelfByDefault() {
-        let input = """
-        methodWithClosureArgument {
-            self.foo = newValue
-        }
-        """
-
-        let options = FormatOptions(swiftVersion: "5.3")
-        testFormatting(for: input, rule: FormatRules.closureImplicitSelf, options: options)
-    }
-
-    func testDisabledInSwift5_2() {
-        let input = """
-        methodWithClosureArgument {
-            self.foo = newValue
-            self.bar = newValue
-            print(self.baaz)
-        }
-        """
-
-        // The behavior used by this rule was added in 5.3 https://github.com/apple/swift-evolution/blob/main/proposals/0269-implicit-self-explicit-capture.md
-        let options = FormatOptions(swiftVersion: "5.2")
-        testFormatting(for: input, rule: FormatRules.closureImplicitSelf, options: options)
-    }
-
-=======
->>>>>>> 0398cbe8
     // MARK: Redundant optional
 
     func testRemovesRedundantOptionalInSwift5_7() {
