//
//  RulesTests+Wrapping.swift
//  SwiftFormatTests
//
//  Created by Nick Lockwood on 04/09/2020.
//  Copyright © 2020 Nick Lockwood. All rights reserved.
//

import XCTest
@testable import SwiftFormat

extension RulesTests {
    // MARK: - elseOnSameLine

    func testElseOnSameLine() {
        let input = "if true {\n    1\n}\nelse { 2 }"
        let output = "if true {\n    1\n} else { 2 }"
        testFormatting(for: input, output, rule: FormatRules.elseOnSameLine)
    }

    func testElseOnSameLineOnlyAppliedToDanglingBrace() {
        let input = "if true { 1 }\nelse { 2 }"
        testFormatting(for: input, rule: FormatRules.elseOnSameLine)
    }

    func testGuardNotAffectedByElseOnSameLine() {
        let input = "guard true\nelse { return }"
        testFormatting(for: input, rule: FormatRules.elseOnSameLine)
    }

    func testElseOnSameLineDoesntEatPreviousStatement() {
        let input = "if true {}\nguard true else { return }"
        testFormatting(for: input, rule: FormatRules.elseOnSameLine)
    }

    func testElseNotOnSameLineForAllman() {
        let input = "if true\n{\n    1\n} else { 2 }"
        let output = "if true\n{\n    1\n}\nelse { 2 }"
        let options = FormatOptions(allmanBraces: true)
        testFormatting(for: input, output, rule: FormatRules.elseOnSameLine, options: options)
    }

    func testElseOnNextLineOption() {
        let input = "if true {\n    1\n} else { 2 }"
        let output = "if true {\n    1\n}\nelse { 2 }"
        let options = FormatOptions(elseOnNextLine: true)
        testFormatting(for: input, output, rule: FormatRules.elseOnSameLine, options: options)
    }

    func testGuardNotAffectedByElseOnSameLineForAllman() {
        let input = "guard true else { return }"
        let options = FormatOptions(allmanBraces: true)
        testFormatting(for: input, rule: FormatRules.elseOnSameLine, options: options)
    }

    func testRepeatWhileNotOnSameLineForAllman() {
        let input = "repeat\n{\n    foo\n} while x"
        let output = "repeat\n{\n    foo\n}\nwhile x"
        let options = FormatOptions(allmanBraces: true)
        testFormatting(for: input, output, rule: FormatRules.elseOnSameLine, options: options)
    }

    func testWhileNotAffectedByElseOnSameLineIfNotRepeatWhile() {
        let input = "func foo(x) {}\n\nwhile true {}"
        testFormatting(for: input, rule: FormatRules.elseOnSameLine)
    }

    func testCommentsNotDiscardedByElseOnSameLineRule() {
        let input = "if true {\n    1\n}\n\n// comment\nelse {}"
        testFormatting(for: input, rule: FormatRules.elseOnSameLine)
    }

    func testElseOnSameLineInferenceEdgeCase() {
        let input = """
        func foo() {
            if let foo == bar {
                // ...
            } else {
                // ...
            }

            if let foo == bar,
               let baz = quux
            {
                print()
            }

            if let foo == bar,
               let baz = quux
            {
                print()
            }

            if let foo == bar,
               let baz = quux
            {
                print()
            }

            if let foo == bar,
               let baz = quux
            {
                print()
            }
        }
        """
        let options = FormatOptions(elseOnNextLine: false)
        testFormatting(for: input, rule: FormatRules.elseOnSameLine, options: options,
                       exclude: ["braces"])
    }

    // guardelse = auto

    func testSingleLineGuardElseNotWrappedByDefault() {
        let input = "guard foo = bar else {}"
        testFormatting(for: input, rule: FormatRules.elseOnSameLine)
    }

    func testSingleLineGuardElseNotUnwrappedByDefault() {
        let input = "guard foo = bar\nelse {}"
        testFormatting(for: input, rule: FormatRules.elseOnSameLine)
    }

    func testSingleLineGuardElseWrappedByDefaultIfBracesOnNextLine() {
        let input = "guard foo = bar else\n{}"
        let output = "guard foo = bar\nelse {}"
        testFormatting(for: input, output, rule: FormatRules.elseOnSameLine)
    }

    func testMultilineGuardElseNotWrappedByDefault() {
        let input = """
        guard let foo = bar,
              bar > 5 else {
            return
        }
        """
        testFormatting(for: input, rule: FormatRules.elseOnSameLine,
                       exclude: ["wrapMultilineStatementBraces"])
    }

    func testMultilineGuardElseWrappedByDefaultIfBracesOnNextLine() {
        let input = """
        guard let foo = bar,
              bar > 5 else
        {
            return
        }
        """
        let output = """
        guard let foo = bar,
              bar > 5
        else {
            return
        }
        """
        testFormatting(for: input, output, rule: FormatRules.elseOnSameLine)
    }

    func testWrappedMultilineGuardElseCorrectlyIndented() {
        let input = """
        func foo() {
            guard let foo = bar,
                  bar > 5 else
            {
                return
            }
        }
        """
        let output = """
        func foo() {
            guard let foo = bar,
                  bar > 5
            else {
                return
            }
        }
        """
        testFormatting(for: input, output, rule: FormatRules.elseOnSameLine)
    }

    // guardelse = nextLine

    func testSingleLineGuardElseNotWrapped() {
        let input = "guard foo = bar else {}"
        let options = FormatOptions(guardElsePosition: .nextLine)
        testFormatting(for: input, rule: FormatRules.elseOnSameLine, options: options)
    }

    func testSingleLineGuardElseNotUnwrapped() {
        let input = "guard foo = bar\nelse {}"
        let options = FormatOptions(guardElsePosition: .nextLine)
        testFormatting(for: input, rule: FormatRules.elseOnSameLine, options: options)
    }

    func testSingleLineGuardElseWrappedIfBracesOnNextLine() {
        let input = "guard foo = bar else\n{}"
        let output = "guard foo = bar\nelse {}"
        let options = FormatOptions(guardElsePosition: .nextLine)
        testFormatting(for: input, output, rule: FormatRules.elseOnSameLine, options: options)
    }

    func testMultilineGuardElseWrapped() {
        let input = """
        guard let foo = bar,
              bar > 5 else {
            return
        }
        """
        let output = """
        guard let foo = bar,
              bar > 5
        else {
            return
        }
        """
        let options = FormatOptions(guardElsePosition: .nextLine)
        testFormatting(for: input, output, rule: FormatRules.elseOnSameLine,
                       options: options, exclude: ["wrapMultilineStatementBraces"])
    }

    func testMultilineGuardElseEndingInParen() {
        let input = """
        guard let foo = bar,
              let baz = quux() else
        {
            return
        }
        """
        let output = """
        guard let foo = bar,
              let baz = quux()
        else {
            return
        }
        """
        let options = FormatOptions(guardElsePosition: .auto)
        testFormatting(for: input, output, rule: FormatRules.elseOnSameLine,
                       options: options)
    }

    // guardelse = sameLine

    func testMultilineGuardElseUnwrapped() {
        let input = """
        guard let foo = bar,
              bar > 5
        else {
            return
        }
        """
        let output = """
        guard let foo = bar,
              bar > 5 else {
            return
        }
        """
        let options = FormatOptions(guardElsePosition: .sameLine)
        testFormatting(for: input, output, rule: FormatRules.elseOnSameLine,
                       options: options, exclude: ["wrapMultilineStatementBraces"])
    }

    func testGuardElseUnwrappedIfBracesOnNextLine() {
        let input = "guard foo = bar\nelse {}"
        let output = "guard foo = bar else {}"
        let options = FormatOptions(guardElsePosition: .sameLine)
        testFormatting(for: input, output, rule: FormatRules.elseOnSameLine,
                       options: options)
    }

    // MARK: - wrap

    func testWrapIfStatement() {
        let input = """
        if let foo = foo, let bar = bar, let baz = baz {}
        """
        let output = """
        if let foo = foo,
           let bar = bar,
           let baz = baz {}
        """
        let options = FormatOptions(maxWidth: 20)
        testFormatting(for: input, output, rule: FormatRules.wrap, options: options)
    }

    func testWrapIfElseStatement() {
        let input = """
        if let foo = foo {} else if let bar = bar {}
        """
        let output = """
        if let foo = foo {}
            else if let bar =
            bar {}
        """
        let output2 = """
        if let foo = foo {}
        else if let bar =
            bar {}
        """
        let options = FormatOptions(maxWidth: 20)
        testFormatting(for: input, [output, output2], rules: [FormatRules.wrap], options: options)
    }

    func testWrapGuardStatement() {
        let input = """
        guard let foo = foo, let bar = bar else {
            break
        }
        """
        let output = """
        guard let foo = foo,
              let bar = bar
              else {
            break
        }
        """
        let output2 = """
        guard let foo = foo,
              let bar = bar
        else {
            break
        }
        """
        let options = FormatOptions(maxWidth: 20)
        testFormatting(for: input, [output, output2], rules: [FormatRules.wrap], options: options, exclude: ["wrapMultilineStatementBraces"])
    }

    func testWrapClosure() {
        let input = """
        let foo = { () -> Bool in true }
        """
        let output = """
        let foo =
            { () -> Bool in
            true }
        """
        let output2 = """
        let foo =
            { () -> Bool in
                true
            }
        """
        let options = FormatOptions(maxWidth: 20)
        testFormatting(for: input, [output, output2], rules: [FormatRules.wrap], options: options)
    }

    func testWrapClosure2() {
        let input = """
        let foo = { bar, _ in bar }
        """
        let output = """
        let foo =
            { bar, _ in
            bar }
        """
        let output2 = """
        let foo =
            { bar, _ in
                bar
            }
        """
        let options = FormatOptions(maxWidth: 20)
        testFormatting(for: input, [output, output2], rules: [FormatRules.wrap], options: options)
    }

    func testWrapClosureWithAllmanBraces() {
        let input = """
        let foo = { bar, _ in bar }
        """
        let output = """
        let foo =
            { bar, _ in
            bar }
        """
        let output2 = """
        let foo =
        { bar, _ in
            bar
        }
        """
        let options = FormatOptions(allmanBraces: true, maxWidth: 20)
        testFormatting(for: input, [output, output2], rules: [FormatRules.wrap], options: options)
    }

    func testWrapClosure3() {
        let input = "let foo = bar { $0.baz }"
        let output = """
        let foo = bar {
            $0.baz }
        """
        let output2 = """
        let foo = bar {
            $0.baz
        }
        """
        let options = FormatOptions(maxWidth: 20)
        testFormatting(for: input, [output, output2], rules: [FormatRules.wrap], options: options)
    }

    func testWrapFunctionIfReturnTypeExceedsMaxWidth() {
        let input = """
        func testFunc() -> ReturnType {
            doSomething()
            doSomething()
        }
        """
        let output = """
        func testFunc()
            -> ReturnType {
            doSomething()
            doSomething()
        }
        """
        let options = FormatOptions(maxWidth: 25)
        testFormatting(for: input, output, rule: FormatRules.wrap, options: options, exclude: ["wrapMultilineStatementBraces"])
    }

    func testWrapFunctionIfReturnTypeExceedsMaxWidthWithXcodeIndentation() {
        let input = """
        func testFunc() -> ReturnType {
            doSomething()
            doSomething()
        }
        """
        let output = """
        func testFunc()
            -> ReturnType {
            doSomething()
            doSomething()
        }
        """
        let output2 = """
        func testFunc()
        -> ReturnType {
            doSomething()
            doSomething()
        }
        """
        let options = FormatOptions(xcodeIndentation: true, maxWidth: 25)
        testFormatting(for: input, [output, output2], rules: [FormatRules.wrap], options: options, exclude: ["wrapMultilineStatementBraces"])
    }

    func testWrapFunctionIfReturnTypeExceedsMaxWidth2() {
        let input = """
        func testFunc() -> (ReturnType, ReturnType2) {
            doSomething()
        }
        """
        let output = """
        func testFunc()
            -> (ReturnType, ReturnType2) {
            doSomething()
        }
        """
        let options = FormatOptions(maxWidth: 35)
        testFormatting(for: input, output, rule: FormatRules.wrap, options: options, exclude: ["wrapMultilineStatementBraces"])
    }

    func testWrapFunctionIfReturnTypeExceedsMaxWidth2WithXcodeIndentation() {
        let input = """
        func testFunc() throws -> (ReturnType, ReturnType2) {
            doSomething()
        }
        """
        let output = """
        func testFunc() throws
            -> (ReturnType, ReturnType2) {
            doSomething()
        }
        """
        let output2 = """
        func testFunc() throws
        -> (ReturnType, ReturnType2) {
            doSomething()
        }
        """
        let options = FormatOptions(xcodeIndentation: true, maxWidth: 35)
        testFormatting(for: input, [output, output2], rules: [FormatRules.wrap], options: options, exclude: ["wrapMultilineStatementBraces"])
    }

    func testWrapFunctionIfReturnTypeExceedsMaxWidth3() {
        let input = """
        func testFunc() -> (Bool, String) -> String? {
            doSomething()
        }
        """
        let output = """
        func testFunc()
            -> (Bool, String) -> String? {
            doSomething()
        }
        """
        let options = FormatOptions(maxWidth: 35)
        testFormatting(for: input, output, rule: FormatRules.wrap, options: options, exclude: ["wrapMultilineStatementBraces"])
    }

    func testWrapFunctionIfReturnTypeExceedsMaxWidth3WithXcodeIndentation() {
        let input = """
        func testFunc() -> (Bool, String) -> String? {
            doSomething()
        }
        """
        let output = """
        func testFunc()
            -> (Bool, String) -> String? {
            doSomething()
        }
        """
        let output2 = """
        func testFunc()
        -> (Bool, String) -> String? {
            doSomething()
        }
        """
        let options = FormatOptions(xcodeIndentation: true, maxWidth: 35)
        testFormatting(for: input, [output, output2], rules: [FormatRules.wrap], options: options, exclude: ["wrapMultilineStatementBraces"])
    }

    func testWrapFunctionIfReturnTypeExceedsMaxWidth4() {
        let input = """
        func testFunc(_: () -> Void) -> (Bool, String) -> String? {
            doSomething()
        }
        """
        let output = """
        func testFunc(_: () -> Void)
            -> (Bool, String) -> String? {
            doSomething()
        }
        """
        let options = FormatOptions(maxWidth: 35)
        testFormatting(for: input, output, rule: FormatRules.wrap, options: options, exclude: ["wrapMultilineStatementBraces"])
    }

    func testWrapFunctionIfReturnTypeExceedsMaxWidth4WithXcodeIndentation() {
        let input = """
        func testFunc(_: () -> Void) -> (Bool, String) -> String? {
            doSomething()
        }
        """
        let output = """
        func testFunc(_: () -> Void)
            -> (Bool, String) -> String? {
            doSomething()
        }
        """
        let output2 = """
        func testFunc(_: () -> Void)
        -> (Bool, String) -> String? {
            doSomething()
        }
        """
        let options = FormatOptions(xcodeIndentation: true, maxWidth: 35)
        testFormatting(for: input, [output, output2], rules: [FormatRules.wrap], options: options, exclude: ["wrapMultilineStatementBraces"])
    }

    func testWrapChainedFunctionAfterSubscriptCollection() {
        let input = """
        let foo = bar["baz"].quuz()
        """
        let output = """
        let foo = bar["baz"]
            .quuz()
        """
        let options = FormatOptions(maxWidth: 20)
        testFormatting(for: input, output, rule: FormatRules.wrap, options: options)
    }

    func testWrapChainedFunctionInSubscriptCollection() {
        let input = """
        let foo = bar[baz.quuz()]
        """
        let output = """
        let foo =
            bar[baz.quuz()]
        """
        let options = FormatOptions(maxWidth: 20)
        testFormatting(for: input, output, rule: FormatRules.wrap, options: options)
    }

    func testWrapThrowingFunctionIfReturnTypeExceedsMaxWidth() {
        let input = """
        func testFunc(_: () -> Void) throws -> (Bool, String) -> String? {
            doSomething()
        }
        """
        let output = """
        func testFunc(_: () -> Void) throws
            -> (Bool, String) -> String? {
            doSomething()
        }
        """
        let options = FormatOptions(maxWidth: 42)
        testFormatting(for: input, output, rule: FormatRules.wrap, options: options, exclude: ["wrapMultilineStatementBraces"])
    }

    func testNoWrapInterpolatedStringLiteral() {
        let input = """
        "a very long \\(string) literal"
        """
        let options = FormatOptions(maxWidth: 20)
        testFormatting(for: input, rule: FormatRules.wrap, options: options)
    }

    func testNoWrapAtUnspacedOperator() {
        let input = "let foo = bar+baz+quux"
        let output = "let foo =\n    bar+baz+quux"
        let options = FormatOptions(maxWidth: 15)
        testFormatting(for: input, output, rule: FormatRules.wrap, options: options,
                       exclude: ["spaceAroundOperators"])
    }

    func testNoWrapAtUnspacedEquals() {
        let input = "let foo=bar+baz+quux"
        let options = FormatOptions(maxWidth: 15)
        testFormatting(for: input, rule: FormatRules.wrap, options: options,
                       exclude: ["spaceAroundOperators"])
    }

    func testNoWrapSingleParameter() {
        let input = "let fooBar = try unkeyedContainer.decode(FooBar.self)"
        let output = """
        let fooBar = try unkeyedContainer
            .decode(FooBar.self)
        """
        let options = FormatOptions(maxWidth: 50)
        testFormatting(for: input, output, rule: FormatRules.wrap, options: options)
    }

    func testWrapSingleParameter() {
        let input = "let fooBar = try unkeyedContainer.decode(FooBar.self)"
        let output = """
        let fooBar = try unkeyedContainer.decode(
            FooBar.self
        )
        """
        let options = FormatOptions(maxWidth: 50, noWrapOperators: [".", "="])
        testFormatting(for: input, output, rule: FormatRules.wrap, options: options)
    }

    func testWrapFunctionArrow() {
        let input = "func foo() -> Int {}"
        let output = """
        func foo()
            -> Int {}
        """
        let options = FormatOptions(maxWidth: 14)
        testFormatting(for: input, output, rule: FormatRules.wrap, options: options)
    }

    func testNoWrapFunctionArrow() {
        let input = "func foo() -> Int {}"
        let output = """
        func foo(
        ) -> Int {}
        """
        let options = FormatOptions(maxWidth: 14, noWrapOperators: ["->"])
        testFormatting(for: input, output, rule: FormatRules.wrap, options: options)
    }

    func testNoCrashWrap() {
        let input = """
        struct Foo {
            func bar(a: Set<B>, c: D) {}
        }
        """
        let output = """
        struct Foo {
            func bar(
                a: Set<
                    B
                >,
                c: D
            ) {}
        }
        """
        let options = FormatOptions(maxWidth: 10)
        testFormatting(for: input, output, rule: FormatRules.wrap, options: options,
                       exclude: ["unusedArguments"])
    }

    func testNoCrashWrap2() {
        let input = """
        struct Test {
            func webView(_: WKWebView, didReceive challenge: URLAuthenticationChallenge, completionHandler: @escaping (URLSession.AuthChallengeDisposition, URLCredential?) -> Void) {
                authenticationChallengeProcessor.process(challenge: challenge, completionHandler: completionHandler)
            }
        }
        """
        let output = """
        struct Test {
            func webView(
                _: WKWebView,
                didReceive challenge: URLAuthenticationChallenge,
                completionHandler: @escaping (URLSession.AuthChallengeDisposition,
                                              URLCredential?) -> Void
            ) {
                authenticationChallengeProcessor.process(
                    challenge: challenge,
                    completionHandler: completionHandler
                )
            }
        }
        """
        let options = FormatOptions(wrapParameters: .preserve, maxWidth: 80)
        testFormatting(for: input, output, rule: FormatRules.wrap, options: options,
                       exclude: ["indent", "wrapArguments"])
    }

    func testNoCrashWrap3() throws {
        let input = """
        override func invalidationContext(forBoundsChange newBounds: CGRect) -> UICollectionViewLayoutInvalidationContext {
            let context = super.invalidationContext(forBoundsChange: newBounds) as! UICollectionViewFlowLayoutInvalidationContext
            context.invalidateFlowLayoutDelegateMetrics = newBounds.size != collectionView?.bounds.size
            return context
        }
        """
        let options = FormatOptions(wrapArguments: .afterFirst, maxWidth: 100)
        let rules = [FormatRules.wrap, FormatRules.wrapArguments]
        XCTAssertNoThrow(try format(input, rules: rules, options: options))
    }

    func testWrapColorLiteral() throws {
        let input = """
        button.setTitleColor(#colorLiteral(red: 0.2392156863, green: 0.6470588235, blue: 0.3647058824, alpha: 1), for: .normal)
        """
        let options = FormatOptions(maxWidth: 80, assetLiteralWidth: .visualWidth)
        testFormatting(for: input, rule: FormatRules.wrap, options: options)
    }

    func testWrapImageLiteral() {
        let input = "if let image = #imageLiteral(resourceName: \"abc.png\") {}"
        let options = FormatOptions(maxWidth: 40, assetLiteralWidth: .visualWidth)
        testFormatting(for: input, rule: FormatRules.wrap, options: options)
    }

    // MARK: - wrapArguments

    func testIndentFirstElementWhenApplyingWrap() {
        let input = """
        let foo = Set([
        Thing(),
        Thing(),
        ])
        """
        let output = """
        let foo = Set([
            Thing(),
            Thing(),
        ])
        """
        testFormatting(for: input, output, rule: FormatRules.wrapArguments)
    }

    func testWrapArgumentsDoesntIndentTrailingComment() {
        let input = """
        foo( // foo
        bar: Int
        )
        """
        let output = """
        foo( // foo
            bar: Int
        )
        """
        testFormatting(for: input, output, rule: FormatRules.wrapArguments)
    }

    func testWrapArgumentsDoesntIndentClosingBracket() {
        let input = """
        [
            "foo": [
            ],
        ]
        """
        testFormatting(for: input, rule: FormatRules.wrapArguments)
    }

    // MARK: wrapArguments

    func testWrapParametersDoesNotAffectFunctionDeclaration() {
        let input = "foo(\n    bar _: Int,\n    baz _: String\n)"
        let options = FormatOptions(wrapArguments: .preserve, wrapParameters: .afterFirst)
        testFormatting(for: input, rule: FormatRules.wrapArguments, options: options)
    }

    func testWrapParametersClosureAfterParameterListDoesNotWrapClosureArguments() {
        let input = """
        func foo() {}
        bar = (baz: 5, quux: 7,
               quuz: 10)
        """
        let options = FormatOptions(wrapArguments: .preserve, wrapParameters: .beforeFirst)
        testFormatting(for: input, rule: FormatRules.wrapArguments, options: options)
    }

    func testWrapParametersNotSetWrapArgumentsAfterFirstDefaultsToAfterFirst() {
        let input = "func foo(\n    bar _: Int,\n    baz _: String\n) {}"
        let output = "func foo(bar _: Int,\n         baz _: String) {}"
        let options = FormatOptions(wrapArguments: .afterFirst)
        testFormatting(for: input, output, rule: FormatRules.wrapArguments, options: options)
    }

    func testWrapParametersNotSetWrapArgumentsBeforeFirstDefaultsToBeforeFirst() {
        let input = "func foo(bar _: Int,\n    baz _: String) {}"
        let output = "func foo(\n    bar _: Int,\n    baz _: String\n) {}"
        let options = FormatOptions(wrapArguments: .beforeFirst)
        testFormatting(for: input, output, rule: FormatRules.wrapArguments, options: options)
    }

    func testWrapParametersNotSetWrapArgumentsPreserveDefaultsToPreserve() {
        let input = "func foo(\n    bar _: Int,\n    baz _: String) {}"
        let output = "func foo(\n    bar _: Int,\n    baz _: String\n) {}"
        let options = FormatOptions(wrapArguments: .preserve)
        testFormatting(for: input, output, rule: FormatRules.wrapArguments, options: options)
    }

    func testIndentMultilineStringWhenWrappingArguments() {
        let input = """
        foobar(foo: \"""
                   baz
               \""",
               bar: \"""
                   baz
               \""")
        """
        let options = FormatOptions(wrapArguments: .afterFirst)
        testFormatting(for: input, rule: FormatRules.wrapArguments, options: options)
    }

    func testHandleXcodeTokenApplyingWrap() {
        let input = """
        test(image: <#T##UIImage#>, name: "Name")
        """
        let output = """
        test(
            image: <#T##UIImage#>,
            name: "Name"
        )
        """
        let options = FormatOptions(wrapArguments: .beforeFirst, maxWidth: 20)
        testFormatting(for: input, output, rule: FormatRules.wrapArguments, options: options)
    }

    // MARK: wrapParameters

    // MARK: preserve

    func testAfterFirstPreserved() {
        let input = "func foo(bar _: Int,\n         baz _: String) {}"
        let options = FormatOptions(wrapParameters: .preserve)
        testFormatting(for: input, rule: FormatRules.wrapArguments, options: options)
    }

    func testAfterFirstPreservedIndentFixed() {
        let input = "func foo(bar _: Int,\n baz _: String) {}"
        let output = "func foo(bar _: Int,\n         baz _: String) {}"
        let options = FormatOptions(wrapParameters: .preserve)
        testFormatting(for: input, output, rule: FormatRules.wrapArguments, options: options)
    }

    func testAfterFirstPreservedNewlineRemoved() {
        let input = "func foo(bar _: Int,\n         baz _: String\n) {}"
        let output = "func foo(bar _: Int,\n         baz _: String) {}"
        let options = FormatOptions(wrapParameters: .preserve)
        testFormatting(for: input, output, rule: FormatRules.wrapArguments, options: options)
    }

    func testBeforeFirstPreserved() {
        let input = "func foo(\n    bar _: Int,\n    baz _: String\n) {}"
        let options = FormatOptions(wrapParameters: .preserve)
        testFormatting(for: input, rule: FormatRules.wrapArguments, options: options)
    }

    func testBeforeFirstPreservedIndentFixed() {
        let input = "func foo(\n    bar _: Int,\n baz _: String\n) {}"
        let output = "func foo(\n    bar _: Int,\n    baz _: String\n) {}"
        let options = FormatOptions(wrapParameters: .preserve)
        testFormatting(for: input, output, rule: FormatRules.wrapArguments, options: options)
    }

    func testBeforeFirstPreservedNewlineAdded() {
        let input = "func foo(\n    bar _: Int,\n    baz _: String) {}"
        let output = "func foo(\n    bar _: Int,\n    baz _: String\n) {}"
        let options = FormatOptions(wrapParameters: .preserve)
        testFormatting(for: input, output, rule: FormatRules.wrapArguments, options: options)
    }

    func testWrapParametersAfterMultilineComment() {
        let input = """
        /**
         Some function comment.
         */
        func barFunc(
            _ firstParam: FirstParamType,
            secondParam: SecondParamType
        )
        """
        let options = FormatOptions(wrapParameters: .preserve)
        testFormatting(for: input, rule: FormatRules.wrapArguments, options: options)
    }

    // MARK: afterFirst

    func testBeforeFirstConvertedToAfterFirst() {
        let input = "func foo(\n    bar _: Int,\n    baz _: String\n) {}"
        let output = "func foo(bar _: Int,\n         baz _: String) {}"
        let options = FormatOptions(wrapParameters: .afterFirst)
        testFormatting(for: input, output, rule: FormatRules.wrapArguments, options: options)
    }

    func testNoWrapInnerArguments() {
        let input = "func foo(\n    bar _: Int,\n    baz _: foo(bar, baz)\n) {}"
        let output = "func foo(bar _: Int,\n         baz _: foo(bar, baz)) {}"
        let options = FormatOptions(wrapParameters: .afterFirst)
        testFormatting(for: input, output, rule: FormatRules.wrapArguments, options: options)
    }

    // MARK: afterFirst, maxWidth

    func testWrapAfterFirstIfMaxLengthExceeded() {
        let input = """
        func foo(bar: Int, baz: String) -> Bool {}
        """
        let output = """
        func foo(bar: Int,
                 baz: String) -> Bool {}
        """
        let options = FormatOptions(wrapParameters: .afterFirst, maxWidth: 20)
        testFormatting(for: input, output, rule: FormatRules.wrapArguments, options: options,
                       exclude: ["unusedArguments", "wrap"])
    }

    func testWrapAfterFirstIfMaxLengthExceeded2() {
        let input = """
        func foo(bar: Int, baz: String, quux: Bool) -> Bool {}
        """
        let output = """
        func foo(bar: Int,
                 baz: String,
                 quux: Bool) -> Bool {}
        """
        let options = FormatOptions(wrapParameters: .afterFirst, maxWidth: 20)
        testFormatting(for: input, output, rule: FormatRules.wrapArguments, options: options,
                       exclude: ["unusedArguments", "wrap"])
    }

    func testWrapAfterFirstIfMaxLengthExceeded3() {
        let input = """
        func foo(bar: Int, baz: String, aVeryLongLastArgumentThatExceedsTheMaxWidthByItself: Bool) -> Bool {}
        """
        let output = """
        func foo(bar: Int, baz: String,
                 aVeryLongLastArgumentThatExceedsTheMaxWidthByItself: Bool) -> Bool {}
        """
        let options = FormatOptions(wrapParameters: .afterFirst, maxWidth: 32)
        testFormatting(for: input, output, rule: FormatRules.wrapArguments, options: options,
                       exclude: ["unusedArguments", "wrap"])
    }

    func testWrapAfterFirstIfMaxLengthExceeded3WithWrap() {
        let input = """
        func foo(bar: Int, baz: String, aVeryLongLastArgumentThatExceedsTheMaxWidthByItself: Bool) -> Bool {}
        """
        let output = """
        func foo(bar: Int, baz: String,
                 aVeryLongLastArgumentThatExceedsTheMaxWidthByItself: Bool)
                 -> Bool {}
        """
        let output2 = """
        func foo(bar: Int, baz: String,
                 aVeryLongLastArgumentThatExceedsTheMaxWidthByItself: Bool)
            -> Bool {}
        """
        let options = FormatOptions(wrapParameters: .afterFirst, maxWidth: 32)
        testFormatting(for: input, [output, output2],
                       rules: [FormatRules.wrapArguments, FormatRules.wrap],
                       options: options, exclude: ["unusedArguments"])
    }

    func testWrapAfterFirstIfMaxLengthExceeded4WithWrap() {
        let input = """
        func foo(bar: String, baz: String, quux: Bool) -> Bool {}
        """
        let output = """
        func foo(bar: String,
                 baz: String,
                 quux: Bool) -> Bool {}
        """
        let options = FormatOptions(wrapParameters: .afterFirst, maxWidth: 31)
        testFormatting(for: input, [output],
                       rules: [FormatRules.wrapArguments, FormatRules.wrap],
                       options: options, exclude: ["unusedArguments"])
    }

    func testWrapAfterFirstIfMaxLengthExceededInClassScopeWithWrap() {
        let input = """
        class TestClass {
            func foo(bar: String, baz: String, quux: Bool) -> Bool {}
        }
        """
        let output = """
        class TestClass {
            func foo(bar: String,
                     baz: String,
                     quux: Bool)
                     -> Bool {}
        }
        """
        let output2 = """
        class TestClass {
            func foo(bar: String,
                     baz: String,
                     quux: Bool)
                -> Bool {}
        }
        """
        let options = FormatOptions(wrapParameters: .afterFirst, maxWidth: 31)
        testFormatting(for: input, [output, output2],
                       rules: [FormatRules.wrapArguments, FormatRules.wrap],
                       options: options, exclude: ["unusedArguments"])
    }

    func testWrapParametersListInClosureType() {
        let input = """
        var mathFunction: (Int,
                           Int, String) -> Int = { _, _, _ in
            0
        }
        """
        let output = """
        var mathFunction: (Int,
                           Int,
                           String) -> Int = { _, _, _ in
            0
        }
        """
        let output2 = """
        var mathFunction: (Int,
                           Int,
                           String)
            -> Int = { _, _, _ in
                0
            }
        """
        let options = FormatOptions(wrapParameters: .afterFirst, maxWidth: 30)
        testFormatting(for: input, [output, output2],
                       rules: [FormatRules.wrapArguments],
                       options: options)
    }

    func testWrapParametersAfterFirstIfMaxLengthExceededInReturnType() {
        let input = """
        func foo(bar: Int, baz: String, quux: Bool) -> LongReturnType {}
        """
        let output2 = """
        func foo(bar: Int, baz: String,
                 quux: Bool) -> LongReturnType {}
        """
        let options = FormatOptions(wrapParameters: .afterFirst, maxWidth: 50)
        testFormatting(for: input, [input, output2], rules: [FormatRules.wrapArguments],
                       options: options, exclude: ["unusedArguments"])
    }

    func testWrapParametersAfterFirstWithSeparatedArgumentLabels() {
        let input = """
        func foo(with
            bar: Int, and
            baz: String, and
            quux: Bool
        ) -> LongReturnType {}
        """
        let output = """
        func foo(with bar: Int,
                 and baz: String,
                 and quux: Bool) -> LongReturnType {}
        """
        let options = FormatOptions(wrapParameters: .afterFirst)
        testFormatting(for: input, output, rule: FormatRules.wrapArguments,
                       options: options, exclude: ["unusedArguments"])
    }

    // MARK: beforeFirst

    func testWrapAfterFirstConvertedToWrapBefore() {
        let input = "func foo(bar _: Int,\n    baz _: String) {}"
        let output = "func foo(\n    bar _: Int,\n    baz _: String\n) {}"
        let options = FormatOptions(wrapParameters: .beforeFirst)
        testFormatting(for: input, output, rule: FormatRules.wrapArguments, options: options)
    }

    func testLinebreakInsertedAtEndOfWrappedFunction() {
        let input = "func foo(\n    bar _: Int,\n    baz _: String) {}"
        let output = "func foo(\n    bar _: Int,\n    baz _: String\n) {}"
        let options = FormatOptions(wrapParameters: .beforeFirst)
        testFormatting(for: input, output, rule: FormatRules.wrapArguments, options: options)
    }

    func testAfterFirstConvertedToBeforeFirst() {
        let input = "func foo(bar _: Int,\n         baz _: String) {}"
        let output = "func foo(\n    bar _: Int,\n    baz _: String\n) {}"
        let options = FormatOptions(wrapParameters: .beforeFirst)
        testFormatting(for: input, output, rule: FormatRules.wrapArguments, options: options)
    }

    func testWrapParametersListBeforeFirstInClosureType() {
        let input = """
        var mathFunction: (Int,
                           Int, String) -> Int = { _, _, _ in
            0
        }
        """
        let output = """
        var mathFunction: (
            Int,
            Int,
            String
        ) -> Int = { _, _, _ in
            0
        }
        """
        let options = FormatOptions(wrapParameters: .beforeFirst)
        testFormatting(for: input, [output],
                       rules: [FormatRules.wrapArguments],
                       options: options)
    }

    func testWrapParametersListBeforeFirstInThrowingClosureType() {
        let input = """
        var mathFunction: (Int,
                           Int, String) throws -> Int = { _, _, _ in
            0
        }
        """
        let output = """
        var mathFunction: (
            Int,
            Int,
            String
        ) throws -> Int = { _, _, _ in
            0
        }
        """
        let options = FormatOptions(wrapParameters: .beforeFirst)
        testFormatting(for: input, [output],
                       rules: [FormatRules.wrapArguments],
                       options: options)
    }

    func testWrapParametersListBeforeFirstInRethrowingClosureType() {
        let input = """
        var mathFunction: (Int,
                           Int, String) rethrows -> Int = { _, _, _ in
            0
        }
        """
        let output = """
        var mathFunction: (
            Int,
            Int,
            String
        ) rethrows -> Int = { _, _, _ in
            0
        }
        """
        let options = FormatOptions(wrapParameters: .beforeFirst)
        testFormatting(for: input, [output],
                       rules: [FormatRules.wrapArguments],
                       options: options)
    }

    func testWrapParametersListBeforeFirstInClosureTypeAsFunctionParameter() {
        let input = """
        func foo(bar: (Int,
                       Bool, String) -> Int) -> Int {}
        """
        let output = """
        func foo(bar: (
            Int,
            Bool,
            String
        ) -> Int) -> Int {}
        """
        let options = FormatOptions(wrapParameters: .beforeFirst)
        testFormatting(for: input, [output],
                       rules: [FormatRules.wrapArguments],
                       options: options,
                       exclude: ["unusedArguments"])
    }

    func testWrapParametersListBeforeFirstInClosureTypeAsFunctionParameterWithOtherParams() {
        let input = """
        func foo(bar: Int, baz: (Int,
                                 Bool, String) -> Int) -> Int {}
        """
        let output = """
        func foo(bar: Int, baz: (
            Int,
            Bool,
            String
        ) -> Int) -> Int {}
        """
        let options = FormatOptions(wrapParameters: .beforeFirst)
        testFormatting(for: input, [output],
                       rules: [FormatRules.wrapArguments],
                       options: options,
                       exclude: ["unusedArguments"])
    }

    func testWrapParametersListBeforeFirstInClosureTypeAsFunctionParameterWithOtherParamsAfterWrappedClosure() {
        let input = """
        func foo(bar: Int, baz: (Int,
                                 Bool, String) -> Int, quux: String) -> Int {}
        """
        let output = """
        func foo(bar: Int, baz: (
            Int,
            Bool,
            String
        ) -> Int, quux: String) -> Int {}
        """
        let options = FormatOptions(wrapParameters: .beforeFirst)
        testFormatting(for: input, [output],
                       rules: [FormatRules.wrapArguments],
                       options: options,
                       exclude: ["unusedArguments"])
    }

    func testWrapParametersListBeforeFirstInEscapingClosureTypeAsFunctionParameter() {
        let input = """
        func foo(bar: @escaping (Int,
                                 Bool, String) -> Int) -> Int {}
        """
        let output = """
        func foo(bar: @escaping (
            Int,
            Bool,
            String
        ) -> Int) -> Int {}
        """
        let options = FormatOptions(wrapParameters: .beforeFirst)
        testFormatting(for: input, [output],
                       rules: [FormatRules.wrapArguments],
                       options: options,
                       exclude: ["unusedArguments"])
    }

    func testWrapParametersListBeforeFirstInNoEscapeClosureTypeAsFunctionParameter() {
        let input = """
        func foo(bar: @noescape (Int,
                                 Bool, String) -> Int) -> Int {}
        """
        let output = """
        func foo(bar: @noescape (
            Int,
            Bool,
            String
        ) -> Int) -> Int {}
        """
        let options = FormatOptions(wrapParameters: .beforeFirst)
        testFormatting(for: input, [output],
                       rules: [FormatRules.wrapArguments],
                       options: options,
                       exclude: ["unusedArguments"])
    }

    func testWrapParametersListBeforeFirstInEscapingAutoclosureTypeAsFunctionParameter() {
        let input = """
        func foo(bar: @escaping @autoclosure (Int,
                                              Bool, String) -> Int) -> Int {}
        """
        let output = """
        func foo(bar: @escaping @autoclosure (
            Int,
            Bool,
            String
        ) -> Int) -> Int {}
        """
        let options = FormatOptions(wrapParameters: .beforeFirst)
        testFormatting(for: input, [output],
                       rules: [FormatRules.wrapArguments],
                       options: options,
                       exclude: ["unusedArguments"])
    }

    // MARK: beforeFirst, maxWidth

    func testWrapBeforeFirstIfMaxLengthExceeded() {
        let input = """
        func foo(bar: Int, baz: String) -> Bool {}
        """
        let output = """
        func foo(
            bar: Int,
            baz: String
        ) -> Bool {}
        """
        let options = FormatOptions(wrapParameters: .beforeFirst, maxWidth: 20)
        testFormatting(for: input, output, rule: FormatRules.wrapArguments, options: options,
                       exclude: ["unusedArguments"])
    }

    func testNoWrapBeforeFirstIfMaxLengthNotExceeded() {
        let input = """
        func foo(bar: Int, baz: String) -> Bool {}
        """
        let options = FormatOptions(wrapParameters: .beforeFirst, maxWidth: 42)
        testFormatting(for: input, rule: FormatRules.wrapArguments, options: options,
                       exclude: ["unusedArguments"])
    }

    func testNoWrapGenericsIfClosingBracketWithinMaxWidth() {
        let input = """
        func foo<T: Bar>(bar: Int, baz: String) -> Bool {}
        """
        let output = """
        func foo<T: Bar>(
            bar: Int,
            baz: String
        ) -> Bool {}
        """
        let options = FormatOptions(wrapParameters: .beforeFirst, maxWidth: 20)
        testFormatting(for: input, output, rule: FormatRules.wrapArguments, options: options,
                       exclude: ["unusedArguments"])
    }

    func testWrapAlreadyWrappedArgumentsIfMaxLengthExceeded() {
        let input = """
        func foo(
            bar: Int, baz: String, quux: Bool
        ) -> Bool {}
        """
        let output = """
        func foo(
            bar: Int, baz: String,
            quux: Bool
        ) -> Bool {}
        """
        let options = FormatOptions(wrapParameters: .beforeFirst, maxWidth: 26)
        testFormatting(for: input, output, rule: FormatRules.wrapArguments, options: options,
                       exclude: ["unusedArguments"])
    }

    func testWrapParametersBeforeFirstIfMaxLengthExceededInReturnType() {
        let input = """
        func foo(bar: Int, baz: String, quux: Bool) -> LongReturnType {}
        """
        let output2 = """
        func foo(
            bar: Int,
            baz: String,
            quux: Bool
        ) -> LongReturnType {}
        """
        let options = FormatOptions(wrapParameters: .beforeFirst, maxWidth: 50)
        testFormatting(for: input, [input, output2], rules: [FormatRules.wrapArguments],
                       options: options, exclude: ["unusedArguments"])
    }

    func testWrapParametersBeforeFirstWithSeparatedArgumentLabels() {
        let input = """
        func foo(with
            bar: Int, and
            baz: String
        ) -> LongReturnType {}
        """
        let output = """
        func foo(
            with bar: Int,
            and baz: String
        ) -> LongReturnType {}
        """
        let options = FormatOptions(wrapParameters: .beforeFirst)
        testFormatting(for: input, output, rule: FormatRules.wrapArguments,
                       options: options, exclude: ["unusedArguments"])
    }

    func testWrapParametersListBeforeFirstInClosureTypeWithMaxWidth() {
        let input = """
        var mathFunction: (Int, Int, String) -> Int = { _, _, _ in
            0
        }
        """
        let output = """
        var mathFunction: (
            Int,
            Int,
            String
        ) -> Int = { _, _, _ in
            0
        }
        """
        let options = FormatOptions(wrapParameters: .beforeFirst, maxWidth: 30)
        testFormatting(for: input, [output], rules: [FormatRules.wrapArguments],
                       options: options)
    }

    func testNoWrapBeforeFirstMaxWidthNotExceededWithLineBreakSinceLastEndOfArgumentScope() {
        let input = """
        class Foo {
            func foo() {
                bar()
            }

            func bar(foo: String, bar: Int) {
                quux()
            }
        }
        """
        let options = FormatOptions(wrapParameters: .beforeFirst, maxWidth: 37)
        testFormatting(for: input, rule: FormatRules.wrapArguments,
                       options: options, exclude: ["unusedArguments"])
    }

    func testNoWrapSubscriptWithSingleElement() {
        let input = "guard let foo = bar[0] {}"
        let options = FormatOptions(wrapCollections: .beforeFirst, maxWidth: 20)
        testFormatting(for: input, rule: FormatRules.wrapArguments, options: options,
                       exclude: ["wrap"])
    }

    func testNoWrapArrayWithSingleElement() {
        let input = "let foo = [0]"
        let options = FormatOptions(wrapCollections: .beforeFirst, maxWidth: 11)
        testFormatting(for: input, rule: FormatRules.wrapArguments, options: options,
                       exclude: ["wrap"])
    }

    func testNoWrapDictionaryWithSingleElement() {
        let input = "let foo = [bar: baz]"
        let options = FormatOptions(wrapCollections: .beforeFirst, maxWidth: 15)
        testFormatting(for: input, rule: FormatRules.wrapArguments, options: options,
                       exclude: ["wrap"])
    }

    func testNoWrapImageLiteral() {
        let input = "if let image = #imageLiteral(resourceName: \"abc.png\") {}"
        let options = FormatOptions(wrapCollections: .beforeFirst, maxWidth: 30)
        testFormatting(for: input, rule: FormatRules.wrapArguments, options: options,
                       exclude: ["wrap"])
    }

    func testNoWrapColorLiteral() {
        let input = """
        if let color = #colorLiteral(red: 0.2392156863, green: 0.6470588235, blue: 0.3647058824, alpha: 1) {}
        """
        let options = FormatOptions(wrapCollections: .beforeFirst, maxWidth: 30)
        testFormatting(for: input, rule: FormatRules.wrapArguments, options: options,
                       exclude: ["wrap"])
    }

    func testWrapArgumentsNoIndentBlankLines() {
        let input = """
        let foo = [

            bar,

        ]
        """
        let options = FormatOptions(wrapCollections: .beforeFirst)
        testFormatting(for: input, rule: FormatRules.wrapArguments, options: options,
                       exclude: ["wrap", "blankLinesAtStartOfScope", "blankLinesAtEndOfScope"])
    }

    // MARK: closingParenOnSameLine = true

    func testParenOnSameLineWhenWrapAfterFirstConvertedToWrapBefore() {
        let input = "func foo(bar _: Int,\n    baz _: String) {}"
        let output = "func foo(\n    bar _: Int,\n    baz _: String) {}"
        let options = FormatOptions(wrapParameters: .beforeFirst, closingParenOnSameLine: true)
        testFormatting(for: input, output, rule: FormatRules.wrapArguments, options: options)
    }

    func testParenOnSameLineWhenWrapBeforeFirstUnchanged() {
        let input = "func foo(\n    bar _: Int,\n    baz _: String\n) {}"
        let output = "func foo(\n    bar _: Int,\n    baz _: String) {}"
        let options = FormatOptions(wrapParameters: .beforeFirst, closingParenOnSameLine: true)
        testFormatting(for: input, output, rule: FormatRules.wrapArguments, options: options)
    }

    func testParenOnSameLineWhenWrapBeforeFirstPreserved() {
        let input = "func foo(\n    bar _: Int,\n    baz _: String\n) {}"
        let output = "func foo(\n    bar _: Int,\n    baz _: String) {}"
        let options = FormatOptions(wrapParameters: .preserve, closingParenOnSameLine: true)
        testFormatting(for: input, output, rule: FormatRules.wrapArguments, options: options)
    }

    // MARK: indent with tabs

    func testTabIndentWrappedFunctionWithSmartTabs() {
        let input = """
        func foo(bar: Int,
                 baz: Int) {}
        """
        let options = FormatOptions(indent: "\t", wrapParameters: .afterFirst, tabWidth: 2)
        testFormatting(for: input, rule: FormatRules.wrapArguments, options: options,
                       exclude: ["unusedArguments"])
    }

    func testTabIndentWrappedFunctionWithoutSmartTabs() {
        let input = """
        func foo(bar: Int,
                 baz: Int) {}
        """
        let output = """
        func foo(bar: Int,
        \t\t\t\t baz: Int) {}
        """
        let options = FormatOptions(indent: "\t", wrapParameters: .afterFirst,
                                    tabWidth: 2, smartTabs: false)
        testFormatting(for: input, output, rule: FormatRules.wrapArguments, options: options,
                       exclude: ["unusedArguments"])
    }

    // MARK: - wrapArguments --wrapArguments

    func testWrapArgumentsDoesNotAffectFunctionDeclaration() {
        let input = "func foo(\n    bar _: Int,\n    baz _: String\n) {}"
        let options = FormatOptions(wrapArguments: .afterFirst, wrapParameters: .preserve)
        testFormatting(for: input, rule: FormatRules.wrapArguments, options: options)
    }

    func testWrapArgumentsDoesNotAffectInit() {
        let input = "init(\n    bar _: Int,\n    baz _: String\n) {}"
        let options = FormatOptions(wrapArguments: .afterFirst, wrapParameters: .preserve)
        testFormatting(for: input, rule: FormatRules.wrapArguments, options: options)
    }

    func testWrapArgumentsDoesNotAffectSubscript() {
        let input = "subscript(\n    bar _: Int,\n    baz _: String\n) -> Int {}"
        let options = FormatOptions(wrapArguments: .afterFirst, wrapParameters: .preserve)
        testFormatting(for: input, rule: FormatRules.wrapArguments, options: options)
    }

    // MARK: afterFirst

    func testWrapArgumentsConvertBeforeFirstToAfterFirst() {
        let input = """
        foo(
            bar _: Int,
            baz _: String
        )
        """
        let output = """
        foo(bar _: Int,
            baz _: String)
        """
        let options = FormatOptions(wrapArguments: .afterFirst)
        testFormatting(for: input, output, rule: FormatRules.wrapArguments, options: options)
    }

    func testCorrectWrapIndentForNestedArguments() {
        let input = "foo(\nbar: (\nx: 0,\ny: 0\n),\nbaz: (\nx: 0,\ny: 0\n)\n)"
        let output = "foo(bar: (x: 0,\n          y: 0),\n    baz: (x: 0,\n          y: 0))"
        let options = FormatOptions(wrapArguments: .afterFirst)
        testFormatting(for: input, output, rule: FormatRules.wrapArguments, options: options)
    }

    func testNoRemoveLinebreakAfterCommentInArguments() {
        let input = "a(b // comment\n)"
        let options = FormatOptions(wrapArguments: .afterFirst)
        testFormatting(for: input, rule: FormatRules.wrapArguments, options: options)
    }

    func testNoRemoveLinebreakAfterCommentInArguments2() {
        let input = """
        foo(bar: bar
        //  ,
        //  baz: baz
            ) {}
        """
        let options = FormatOptions(wrapArguments: .afterFirst)
        testFormatting(for: input, rule: FormatRules.wrapArguments, options: options, exclude: ["indent"])
    }

    func testConsecutiveCodeCommentsNotIndented() {
        let input = """
        foo(bar: bar,
        //    bar,
        //    baz,
            quux)
        """
        let options = FormatOptions(wrapArguments: .afterFirst)
        testFormatting(for: input, rule: FormatRules.wrapArguments, options: options)
    }

    // MARK: afterFirst maxWidth

    func testWrapArgumentsAfterFirst() {
        let input = """
        foo(bar: Int, baz: String, quux: Bool)
        """
        let output = """
        foo(bar: Int,
            baz: String,
            quux: Bool)
        """
        let options = FormatOptions(wrapArguments: .afterFirst, maxWidth: 20)
        testFormatting(for: input, output, rule: FormatRules.wrapArguments, options: options,
                       exclude: ["unusedArguments", "wrap"])
    }

    // MARK: beforeFirst

    func testClosureInsideParensNotWrappedOntoNextLine() {
        let input = "foo({\n    bar()\n})"
        let options = FormatOptions(wrapArguments: .beforeFirst)
        testFormatting(for: input, rule: FormatRules.wrapArguments, options: options,
                       exclude: ["trailingClosures"])
    }

    func testNoMangleCommentedLinesWhenWrappingArguments() {
        let input = """
        foo(bar: bar
        //    ,
        //    baz: baz
            ) {}
        """
        let output = """
        foo(
            bar: bar
        //    ,
        //    baz: baz
        ) {}
        """
        let options = FormatOptions(wrapArguments: .beforeFirst)
        testFormatting(for: input, output, rule: FormatRules.wrapArguments, options: options)
    }

    func testNoMangleCommentedLinesWhenWrappingArgumentsWithNoCommas() {
        let input = """
        foo(bar: bar
        //    baz: baz
            ) {}
        """
        let output = """
        foo(
            bar: bar
        //    baz: baz
        ) {}
        """
        let options = FormatOptions(wrapArguments: .beforeFirst)
        testFormatting(for: input, output, rule: FormatRules.wrapArguments, options: options)
    }

    // MARK: preserve

    func testWrapArgumentsDoesNotAffectLessThanOperator() {
        let input = """
        func foo() {
            guard foo < bar.count else { return nil }
        }
        """
        let options = FormatOptions(wrapArguments: .preserve)
        testFormatting(for: input, rule: FormatRules.wrapArguments, options: options)
    }

    // MARK: - --wrapArguments, --wrapParameter

    // MARK: beforeFirst

    func testNoMistakeTernaryExpressionForArguments() {
        let input = """
        (foo ?
            bar :
            baz)
        """
        let options = FormatOptions(wrapArguments: .beforeFirst, wrapParameters: .beforeFirst)
        testFormatting(for: input, rule: FormatRules.wrapArguments, options: options,
                       exclude: ["redundantParens"])
    }

    // MARK: beforeFirst, maxWidth : string interpolation

    func testNoWrapBeforeFirstArgumentInStringInterpolation() {
        let input = """
        "a very long string literal with \\(interpolation) inside"
        """
        let options = FormatOptions(wrapArguments: .beforeFirst,
                                    wrapParameters: .beforeFirst,
                                    maxWidth: 40)
        testFormatting(for: input, rule: FormatRules.wrapArguments, options: options)
    }

    func testNoWrapBeforeFirstArgumentInStringInterpolation2() {
        let input = """
        "a very long string literal with \\(interpolation) inside"
        """
        let options = FormatOptions(wrapArguments: .beforeFirst,
                                    wrapParameters: .beforeFirst,
                                    maxWidth: 50)
        testFormatting(for: input, rule: FormatRules.wrapArguments, options: options)
    }

    func testNoWrapBeforeFirstArgumentInStringInterpolation3() {
        let input = """
        "a very long string literal with \\(interpolated, variables) inside"
        """
        let options = FormatOptions(wrapArguments: .beforeFirst,
                                    wrapParameters: .beforeFirst,
                                    maxWidth: 40)
        testFormatting(for: input, rule: FormatRules.wrapArguments, options: options)
    }

    func testNoWrapBeforeNestedFirstArgumentInStringInterpolation() {
        let input = """
        "a very long string literal with \\(foo(interpolated)) inside"
        """
        let options = FormatOptions(wrapArguments: .beforeFirst,
                                    wrapParameters: .beforeFirst,
                                    maxWidth: 45)
        testFormatting(for: input, rule: FormatRules.wrapArguments, options: options)
    }

    func testNoWrapBeforeNestedFirstArgumentInStringInterpolation2() {
        let input = """
        "a very long string literal with \\(foo(interpolated, variables)) inside"
        """
        let options = FormatOptions(wrapArguments: .beforeFirst,
                                    wrapParameters: .beforeFirst,
                                    maxWidth: 45)
        testFormatting(for: input, rule: FormatRules.wrapArguments, options: options)
    }

    // MARK: afterFirst maxWidth : string interpolation

    func testNoWrapAfterFirstArgumentInStringInterpolation() {
        let input = """
        "a very long string literal with \\(interpolated) inside"
        """
        let options = FormatOptions(wrapArguments: .afterFirst,
                                    wrapParameters: .afterFirst,
                                    maxWidth: 46)
        testFormatting(for: input, rule: FormatRules.wrapArguments, options: options)
    }

    func testNoWrapAfterFirstArgumentInStringInterpolation2() {
        let input = """
        "a very long string literal with \\(interpolated, variables) inside"
        """
        let options = FormatOptions(wrapArguments: .afterFirst,
                                    wrapParameters: .afterFirst,
                                    maxWidth: 50)
        testFormatting(for: input, rule: FormatRules.wrapArguments, options: options)
    }

    func testNoWrapAfterNestedFirstArgumentInStringInterpolation() {
        let input = """
        "a very long string literal with \\(foo(interpolated, variables)) inside"
        """
        let options = FormatOptions(wrapArguments: .afterFirst,
                                    wrapParameters: .afterFirst,
                                    maxWidth: 55)
        testFormatting(for: input, rule: FormatRules.wrapArguments, options: options)
    }

    // MARK: - wrapArguments --wrapCollections

    // MARK: beforeFirst

    func testNoDoubleSpaceAddedToWrappedArray() {
        let input = "[ foo,\n    bar ]"
        let output = "[\n    foo,\n    bar\n]"
        let options = FormatOptions(trailingCommas: false, wrapCollections: .beforeFirst)
        testFormatting(for: input, [output], rules: [FormatRules.wrapArguments, FormatRules.spaceInsideBrackets],
                       options: options)
    }

    func testTrailingCommasAddedToWrappedArray() {
        let input = "[foo,\n    bar]"
        let output = "[\n    foo,\n    bar,\n]"
        let options = FormatOptions(trailingCommas: true, wrapCollections: .beforeFirst)
        testFormatting(for: input, [output], rules: [FormatRules.wrapArguments, FormatRules.trailingCommas],
                       options: options)
    }

    func testTrailingCommasAddedToWrappedNestedDictionary() {
        let input = "[foo: [bar: baz,\n    bar2: baz2]]"
        let output = "[foo: [\n    bar: baz,\n    bar2: baz2,\n]]"
        let options = FormatOptions(trailingCommas: true, wrapCollections: .beforeFirst)
        testFormatting(for: input, [output], rules: [FormatRules.wrapArguments, FormatRules.trailingCommas],
                       options: options)
    }

    func testTrailingCommasAddedToSingleLineNestedDictionary() {
        let input = "[\n    foo: [bar: baz, bar2: baz2]]"
        let output = "[\n    foo: [bar: baz, bar2: baz2],\n]"
        let options = FormatOptions(trailingCommas: true, wrapCollections: .beforeFirst)
        testFormatting(for: input, [output], rules: [FormatRules.wrapArguments, FormatRules.trailingCommas],
                       options: options)
    }

    func testTrailingCommasAddedToWrappedNestedDictionaries() {
        let input = "[foo: [bar: baz,\n    bar2: baz2],\n    foo2: [bar: baz,\n    bar2: baz2]]"
        let output = "[\n    foo: [\n        bar: baz,\n        bar2: baz2,\n    ],\n    foo2: [\n        bar: baz,\n        bar2: baz2,\n    ],\n]"
        let options = FormatOptions(trailingCommas: true, wrapCollections: .beforeFirst)
        testFormatting(for: input, [output], rules: [FormatRules.wrapArguments, FormatRules.trailingCommas],
                       options: options)
    }

    func testSpaceAroundEnumValuesInArray() {
        let input = "[\n    .foo,\n    .bar, .baz,\n]"
        let options = FormatOptions(wrapCollections: .beforeFirst)
        testFormatting(for: input, rule: FormatRules.wrapArguments, options: options)
    }

    // MARK: beforeFirst maxWidth

    func testWrapCollectionOnOneLineBeforeFirstWidthExceededInChainedFunctionCallAfterCollection() {
        let input = """
        let foo = ["bar", "baz"].quux(quuz)
        """
        let output2 = """
        let foo = ["bar", "baz"]
            .quux(quuz)
        """
        let options = FormatOptions(wrapCollections: .beforeFirst, maxWidth: 26)
        testFormatting(for: input, [input, output2],
                       rules: [FormatRules.wrapArguments], options: options)
    }

    // MARK: afterFirst

    func testTrailingCommaRemovedInWrappedArray() {
        let input = "[\n    .foo,\n    .bar,\n    .baz,\n]"
        let output = "[.foo,\n .bar,\n .baz]"
        let options = FormatOptions(wrapCollections: .afterFirst)
        testFormatting(for: input, output, rule: FormatRules.wrapArguments, options: options)
    }

    func testNoRemoveLinebreakAfterCommentInElements() {
        let input = "[a, // comment\n]"
        let options = FormatOptions(wrapCollections: .afterFirst)
        testFormatting(for: input, rule: FormatRules.wrapArguments, options: options)
    }

    func testWrapCollectionsConsecutiveCodeCommentsNotIndented() {
        let input = """
        let a = [foo,
        //         bar,
        //         baz,
                 quux]
        """
        let options = FormatOptions(wrapCollections: .afterFirst)
        testFormatting(for: input, rule: FormatRules.wrapArguments, options: options)
    }

    func testWrapCollectionsConsecutiveCodeCommentsNotIndentedInWrapBeforeFirst() {
        let input = """
        let a = [
            foo,
        //    bar,
        //    baz,
            quux,
        ]
        """
        let options = FormatOptions(wrapCollections: .beforeFirst)
        testFormatting(for: input, rule: FormatRules.wrapArguments, options: options)
    }

    // MARK: preserve

    func testNoBeforeFirstPreservedAndTrailingCommaIgnoredInMultilineNestedDictionary() {
        let input = "[foo: [bar: baz,\n    bar2: baz2]]"
        let output = "[foo: [bar: baz,\n       bar2: baz2]]"
        let options = FormatOptions(trailingCommas: true, wrapCollections: .preserve)
        testFormatting(for: input, [output], rules: [FormatRules.wrapArguments, FormatRules.trailingCommas],
                       options: options)
    }

    func testBeforeFirstPreservedAndTrailingCommaAddedInSingleLineNestedDictionary() {
        let input = "[\n    foo: [bar: baz, bar2: baz2]]"
        let output = "[\n    foo: [bar: baz, bar2: baz2],\n]"
        let options = FormatOptions(trailingCommas: true, wrapCollections: .preserve)
        testFormatting(for: input, [output], rules: [FormatRules.wrapArguments, FormatRules.trailingCommas],
                       options: options)
    }

    func testBeforeFirstPreservedAndTrailingCommaAddedInSingleLineNestedDictionaryWithOneNestedItem() {
        let input = "[\n    foo: [bar: baz]]"
        let output = "[\n    foo: [bar: baz],\n]"
        let options = FormatOptions(trailingCommas: true, wrapCollections: .preserve)
        testFormatting(for: input, [output], rules: [FormatRules.wrapArguments, FormatRules.trailingCommas],
                       options: options)
    }

    // MARK: - wrapArguments --wrapCollections & --wrapArguments

    // MARK: beforeFirst maxWidth

    func testWrapArgumentsBeforeFirstWhenArgumentsExceedMaxWidthAndArgumentIsCollection() {
        let input = """
        foo(bar: ["baz", "quux"], quuz: corge)
        """
        let output = """
        foo(
            bar: ["baz", "quux"],
            quuz: corge
        )
        """
        let options = FormatOptions(wrapArguments: .beforeFirst,
                                    wrapCollections: .beforeFirst,
                                    maxWidth: 26)
        testFormatting(for: input, [output],
                       rules: [FormatRules.wrapArguments], options: options)
    }

    // MARK: afterFirst maxWidth

    func testWrapArgumentsAfterFirstWhenArgumentsExceedMaxWidthAndArgumentIsCollection() {
        let input = """
        foo(bar: ["baz", "quux"], quuz: corge)
        """
        let output = """
        foo(bar: ["baz", "quux"],
            quuz: corge)
        """
        let options = FormatOptions(wrapArguments: .afterFirst,
                                    wrapCollections: .beforeFirst,
                                    maxWidth: 26)
        testFormatting(for: input, [output],
                       rules: [FormatRules.wrapArguments], options: options)
    }

    // MARK: - wrapArguments Multiple Wraps On Same Line

    func testWrapAfterFirstWhenChainedFunctionAndThenArgumentsExceedMaxWidth() {
        let input = """
        foo.bar(baz: [qux, quux]).quuz([corge: grault], garply: waldo)
        """
        let output = """
        foo.bar(baz: [qux, quux])
            .quuz([corge: grault],
                  garply: waldo)
        """
        let options = FormatOptions(wrapArguments: .afterFirst,
                                    wrapCollections: .afterFirst,
                                    maxWidth: 28)
        testFormatting(for: input, [output],
                       rules: [FormatRules.wrapArguments, FormatRules.wrap], options: options)
    }

    func testWrapAfterFirstWrapCollectionsBeforeFirstWhenChainedFunctionAndThenArgumentsExceedMaxWidth() {
        let input = """
        foo.bar(baz: [qux, quux]).quuz([corge: grault], garply: waldo)
        """
        let output = """
        foo.bar(baz: [qux, quux])
            .quuz([corge: grault],
                  garply: waldo)
        """
        let options = FormatOptions(wrapArguments: .afterFirst,
                                    wrapCollections: .beforeFirst,
                                    maxWidth: 28)
        testFormatting(for: input, [output],
                       rules: [FormatRules.wrapArguments, FormatRules.wrap], options: options)
    }

    func testNoMangleNestedFunctionCalls() {
        let input = """
        points.append(.curve(
            quadraticBezier(p0.position.x, Double(p1.x), Double(p2.x), t),
            quadraticBezier(p0.position.y, Double(p1.y), Double(p2.y), t)
        ))
        """
        let output = """
        points.append(.curve(
            quadraticBezier(
                p0.position.x,
                Double(p1.x),
                Double(p2.x),
                t
            ),
            quadraticBezier(
                p0.position.y,
                Double(p1.y),
                Double(p2.y),
                t
            )
        ))
        """
        let options = FormatOptions(wrapArguments: .beforeFirst, maxWidth: 40)
        testFormatting(for: input, [output],
                       rules: [FormatRules.wrapArguments, FormatRules.wrap], options: options)
    }

    // MARK: - -return wrap-if-multiline

    func testWrapReturnOnMultilineFunctionDeclaration() {
        let input = """
        func multilineFunction(
            foo _: String,
            bar _: String) -> String {}
        """

        let output = """
        func multilineFunction(
            foo _: String,
            bar _: String)
            -> String {}
        """

        let options = FormatOptions(
            wrapArguments: .beforeFirst,
            closingParenOnSameLine: true,
            wrapReturnType: .ifMultiline
        )

        testFormatting(for: input, output, rule: FormatRules.wrapArguments, options: options)
    }

    func testWrapReturnOnMultilineFunctionDeclarationWithAfterFirst() {
        let input = """
        func multilineFunction(foo _: String,
                               bar _: String) -> String {}
        """

        let output = """
        func multilineFunction(foo _: String,
                               bar _: String)
                               -> String {}
        """

        let options = FormatOptions(
            wrapArguments: .afterFirst,
            closingParenOnSameLine: true,
            wrapReturnType: .ifMultiline
        )

        testFormatting(
            for: input, output, rule: FormatRules.wrapArguments, options: options,
            exclude: ["indent"]
        )
    }

    func testWrapReturnOnMultilineThrowingFunctionDeclarationWithAfterFirst() {
        let input = """
        func multilineFunction(foo _: String,
                               bar _: String) throws -> String {}
        """

        let output = """
        func multilineFunction(foo _: String,
                               bar _: String) throws
                               -> String {}
        """

        let options = FormatOptions(
            wrapArguments: .afterFirst,
            closingParenOnSameLine: true,
            wrapReturnType: .ifMultiline
        )

        testFormatting(
            for: input, output, rule: FormatRules.wrapArguments, options: options,
            exclude: ["indent"]
        )
    }

    func testDoesntWrapReturnOnMultilineThrowingFunction() {
        let input = """
        func multilineFunction(foo _: String,
                               bar _: String)
                               throws -> String {}
        """

        let options = FormatOptions(
            wrapArguments: .afterFirst,
            closingParenOnSameLine: true,
            wrapReturnType: .ifMultiline
        )

        testFormatting(
            for: input, rule: FormatRules.wrapArguments, options: options,
            exclude: ["indent"]
        )
    }

    func testDoesntWrapReturnOnSingleLineFunctionDeclaration() {
        let input = """
        func multilineFunction(foo _: String, bar _: String) -> String {}
        """

        let options = FormatOptions(
            wrapArguments: .beforeFirst,
            closingParenOnSameLine: true,
            wrapReturnType: .ifMultiline
        )

        testFormatting(for: input, rule: FormatRules.wrapArguments, options: options)
    }

    func testDoesntWrapReturnOnSingleLineFunctionDeclarationAfterMultilineArray() {
        let input = """
        final class Foo {
            private static let array = [
                "one",
            ]

            private func singleLine() -> String {}
        }
        """

        let options = FormatOptions(
            wrapArguments: .beforeFirst,
            closingParenOnSameLine: true,
            wrapReturnType: .ifMultiline
        )

        testFormatting(for: input, rule: FormatRules.wrapArguments, options: options)
    }

    func testDoesntWrapReturnOnSingleLineFunctionDeclarationAfterMultilineMethodCall() {
        let input = """
        public final class Foo {
            public var multiLineMethodCall = Foo.multiLineMethodCall(
                bar: bar,
                baz: baz)

            func singleLine() -> String {
                return "method body"
            }
        }
        """

        let options = FormatOptions(
            wrapArguments: .beforeFirst,
            closingParenOnSameLine: true,
            wrapReturnType: .ifMultiline
        )

        testFormatting(for: input, rule: FormatRules.wrapArguments, options: options)
    }

    func testPreserveReturnOnMultilineFunctionDeclarationByDefault() {
        let input = """
        func multilineFunction(
            foo _: String,
            bar _: String) -> String
        {}
        """

        let options = FormatOptions(
            wrapArguments: .beforeFirst,
            closingParenOnSameLine: true
        )

        testFormatting(for: input, rule: FormatRules.wrapArguments, options: options)
    }

    // MARK: wrapMultilineStatementBraces

    func testMultilineIfBraceOnNextLine() {
        let input = """
        if firstConditional,
           array.contains(where: { secondConditional }) {
            print("statement body")
        }
        """
        let output = """
        if firstConditional,
           array.contains(where: { secondConditional })
        {
            print("statement body")
        }
        """
        testFormatting(for: input, output, rule: FormatRules.wrapMultilineStatementBraces)
    }

    func testMultilineFuncBraceOnNextLine() {
        let input = """
        func method(
            foo: Int,
            bar: Int) {
            print("function body")
        }
        """
        let output = """
        func method(
            foo: Int,
            bar: Int)
        {
            print("function body")
        }
        """
        testFormatting(for: input, output, rule: FormatRules.wrapMultilineStatementBraces,
                       exclude: ["wrapArguments", "unusedArguments"])
    }

    func testMultilineInitBraceOnNextLine() {
        let input = """
        init(foo: Int,
             bar: Int) {
            print("function body")
        }
        """
        let output = """
        init(foo: Int,
             bar: Int)
        {
            print("function body")
        }
        """
        testFormatting(for: input, output, rule: FormatRules.wrapMultilineStatementBraces,
                       exclude: ["wrapArguments", "unusedArguments"])
    }

    func testMultilineForLoopBraceOnNextLine() {
        let input = """
        for foo in
            [1, 2] {
            print(foo)
        }
        """
        let output = """
        for foo in
            [1, 2]
        {
            print(foo)
        }
        """
        testFormatting(for: input, output, rule: FormatRules.wrapMultilineStatementBraces)
    }

    func testMultilineForLoopBraceOnNextLine2() {
        let input = """
        for foo in [
            1,
            2,
        ] {
            print(foo)
        }
        """
        testFormatting(for: input, rule: FormatRules.wrapMultilineStatementBraces)
    }

    func testMultilineForWhereLoopBraceOnNextLine() {
        let input = """
        for foo in bar
            where foo != baz {
            print(foo)
        }
        """
        let output = """
        for foo in bar
            where foo != baz
        {
            print(foo)
        }
        """
        testFormatting(for: input, output, rule: FormatRules.wrapMultilineStatementBraces)
    }

    func testMultilineGuardBraceOnNextLine() {
        let input = """
        guard firstConditional,
              array.contains(where: { secondConditional }) else {
            print("statement body")
        }
        """
        let output = """
        guard firstConditional,
              array.contains(where: { secondConditional }) else
        {
            print("statement body")
        }
        """
        testFormatting(for: input, output, rule: FormatRules.wrapMultilineStatementBraces,
                       exclude: ["braces", "elseOnSameLine"])
    }

    func testInnerMultilineIfBraceOnNextLine() {
        let input = """
        if outerConditional {
            if firstConditional,
               array.contains(where: { secondConditional }) {
                print("statement body")
            }
        }
        """
        let output = """
        if outerConditional {
            if firstConditional,
               array.contains(where: { secondConditional })
            {
                print("statement body")
            }
        }
        """
        testFormatting(for: input, output, rule: FormatRules.wrapMultilineStatementBraces)
    }

    func testMultilineIfBraceOnSameLine() {
        let input = """
        if let object = Object([
            foo,
            bar,
        ]) {
            print("statement body")
        }
        """
        testFormatting(for: input, rule: FormatRules.wrapMultilineStatementBraces)
    }

    func testSingleLineIfBraceOnSameLine() {
        let input = """
        if firstConditional {
            print("statement body")
        }
        """
        testFormatting(for: input, rule: FormatRules.wrapMultilineStatementBraces)
    }

    func testSingleLineGuardBrace() {
        let input = """
        guard firstConditional else {
            print("statement body")
        }
        """
        testFormatting(for: input, rule: FormatRules.wrapMultilineStatementBraces)
    }

    func testGuardElseOnOwnLineBraceNotWrapped() {
        let input = """
        guard let foo = bar,
              bar == baz
        else {
            print("statement body")
        }
        """
        testFormatting(for: input, rule: FormatRules.wrapMultilineStatementBraces)
    }

    func testMultilineGuardClosingBraceOnSameLine() {
        let input = """
        guard let foo = bar,
              let baz = quux else { return }
        """
        testFormatting(for: input, rule: FormatRules.wrapMultilineStatementBraces)
    }

    func testMultilineGuardBraceOnSameLineAsElse() {
        let input = """
        guard let foo = bar,
              let baz = quux
        else {
            return
        }
        """
        testFormatting(for: input, rule: FormatRules.wrapMultilineStatementBraces)
    }

    func testMultilineClassBrace() {
        let input = """
        class Foo: BarProtocol,
            BazProtocol
        {
            init() {}
        }
        """
        testFormatting(for: input, rule: FormatRules.wrapMultilineStatementBraces)
    }

    func testMultilineClassBraceNotAppliedForXcodeIndentationMode() {
        let input = """
        class Foo: BarProtocol,
        BazProtocol {
            init() {}
        }
        """
        let options = FormatOptions(xcodeIndentation: true)
        testFormatting(for: input, rule: FormatRules.wrapMultilineStatementBraces, options: options)
    }

    // MARK: wrapConditions before-first

<<<<<<< HEAD
    func testWrapConditionsBeforeFirstCopy() {
        let input = """
        if let baaz = baaz {}

        guard baaz.filter({ $0 == foo }),
              let bar = bar else {}

        while let foo = foo,
              let bar = bar {}
        """

        let output = """
        if let baaz = baaz {}

        guard
          baaz.filter({ $0 == foo }),
          let bar = bar else {}

        while
          let foo = foo,
          let bar = bar {}
        """

        testFormatting(
            for: input, [output], rules: [FormatRules.wrapArguments, FormatRules.indent],
            options: FormatOptions(indent: "  ", wrapConditions: .beforeFirst)
=======
    func testWrapConditionsBeforeFirstPreservesMultilineStatements() {
        let input = """
        if
            let unwrappedFoo = Foo(
                bar: bar,
                baz: baz),
            unwrappedFoo.elements
                .compactMap({ $0 })
                .filter({
                    if $0.matchesCondition {
                        return true
                    } else {
                        return false
                    }
                }).isEmpty,
            let bar = unwrappedFoo.bar,
            let baz = unwrappedFoo.bar?
                .first(where: { $0.isBaz }),
            let unwrappedFoo2 = Foo(
                bar: bar2,
                baz: baz2),
            let quux = baz.quux
        {}
        """

        testFormatting(
            for: input, rules: [FormatRules.wrapArguments, FormatRules.indent],
            options: FormatOptions(closingParenOnSameLine: true, wrapConditions: .beforeFirst)
>>>>>>> aa765de7
        )
    }

    func testWrapConditionsBeforeFirst() {
        let input = """
        if let foo = foo,
           let bar = bar,
           foo == bar {}

        else if foo != bar,
                let quux = quux {}

        if let baz = baz {}

        guard baz.filter({ $0 == foo }),
              let bar = bar else {}

        while let foo = foo,
              let bar = bar {}
        """

        let output = """
        if
          let foo = foo,
          let bar = bar,
          foo == bar {}

        else if
          foo != bar,
          let quux = quux {}

        if let baz = baz {}

        guard
          baz.filter({ $0 == foo }),
          let bar = bar else {}

        while
          let foo = foo,
          let bar = bar {}
        """

        testFormatting(
            for: input, [output], rules: [FormatRules.wrapArguments, FormatRules.indent],
            options: FormatOptions(indent: "  ", wrapConditions: .beforeFirst)
        )
    }

    func testWrapConditionsBeforeFirstWhereShouldPreserveExisting() {
        let input = """
        else {}

        else
        {}

        if foo == bar
        {}

        guard let foo = bar else
        {}

        guard let foo = bar
        else {}
        """

        testFormatting(
            for: input, rules: [FormatRules.wrapArguments, FormatRules.indent],
            options: FormatOptions(indent: "  ", wrapConditions: .beforeFirst),
            exclude: ["elseOnSameLine"]
        )
    }

    func testWrapConditionsAfterFirst() {
        let input = """
        if
          let foo = foo,
          let bar = bar,
          foo == bar {}

        else if
          foo != bar,
          let quux = quux {}

        else {}

        if let baz = baz {}

        guard
          baz.filter({ $0 == foo }),
          let bar = bar else {}

        while
          let foo = foo,
          let bar = bar {}
        """

        let output = """
        if let foo = foo,
           let bar = bar,
           foo == bar {}

        else if foo != bar,
                let quux = quux {}

        else {}

        if let baz = baz {}

        guard baz.filter({ $0 == foo }),
              let bar = bar else {}

        while let foo = foo,
              let bar = bar {}
        """

        testFormatting(
            for: input, [output], rules: [FormatRules.wrapArguments, FormatRules.indent],
            options: FormatOptions(indent: "  ", wrapConditions: .afterFirst)
        )
    }

<<<<<<< HEAD
=======
    // --conditionsWrap auto

>>>>>>> aa765de7
    func testConditionsWrapAutoForLongGuard() {
        let input = """
        guard let foo = foo, let bar = bar, let third = third else {}
        """

        let output = """
        guard let foo = foo,
              let bar = bar,
              let third = third
        else {}
        """

        testFormatting(
            for: input,
            [output],
            rules: [FormatRules.wrapArguments],
<<<<<<< HEAD
            options: FormatOptions(indent: "  ", conditionsWrap: .auto, maxWidth: 40)
=======
            options: FormatOptions(conditionsWrap: .auto, maxWidth: 40)
>>>>>>> aa765de7
        )
    }

    func testConditionsWrapAutoForLongGuardWithoutChanges() {
        let input = """
        guard let foo = foo, let bar = bar, let third = third else {}
        """
        testFormatting(
            for: input,
            rules: [FormatRules.wrapArguments],
<<<<<<< HEAD
            options: FormatOptions(indent: "  ", conditionsWrap: .auto, maxWidth: 120)
=======
            options: FormatOptions(conditionsWrap: .auto, maxWidth: 120)
>>>>>>> aa765de7
        )
    }

    func testConditionsWrapAutoForMultilineGuard() {
        let input = """
        guard let foo = foo,
              let bar = bar, let third = third else {}
        """

        let output = """
        guard let foo = foo,
              let bar = bar,
              let third = third
        else {}
        """

        testFormatting(
            for: input,
            [output],
            rules: [FormatRules.wrapArguments, FormatRules.indent],
<<<<<<< HEAD
            options: FormatOptions(indent: "  ", conditionsWrap: .auto, maxWidth: 40)
=======
            options: FormatOptions(conditionsWrap: .auto, maxWidth: 40)
>>>>>>> aa765de7
        )
    }

    func testConditionsWrapAutoOptionForGuardStyledAsBeforeArgument() {
        let input = """
        guard
            let foo = foo,
            let bar = bar,
            let third = third
        else {}

        guard
        let foo = foo,
        let bar = bar,
        let third = third
        else {}
        """

        let output = """
        guard let foo = foo,
              let bar = bar,
              let third = third
        else {}

        guard let foo = foo,
              let bar = bar,
              let third = third
        else {}
        """

        testFormatting(
            for: input,
            [output],
            rules: [FormatRules.wrapArguments],
<<<<<<< HEAD
            options: FormatOptions(indent: "  ", conditionsWrap: .auto, maxWidth: 40)
=======
            options: FormatOptions(conditionsWrap: .auto, maxWidth: 40)
>>>>>>> aa765de7
        )
    }

    func testConditionsWrapAutoOptionForGuardWhenElseOnNewLine() {
        let input = """
        guard let foo = foo, let bar = bar, let third = third
        else {}
        """

        let output = """
        guard let foo = foo,
              let bar = bar,
              let third = third
        else {}
        """

        testFormatting(
            for: input,
            [output],
            rules: [FormatRules.wrapArguments],
<<<<<<< HEAD
            options: FormatOptions(indent: "  ", conditionsWrap: .auto, maxWidth: 40)
=======
            options: FormatOptions(conditionsWrap: .auto, maxWidth: 40)
>>>>>>> aa765de7
        )
    }

    func testConditionsWrapAutoOptionForGuardWhenElseOnNewLineAndNotAligned() {
        let input = """
        guard let foo = foo, let bar = bar, let third = third
           else {}

        guard let foo = foo, let bar = bar, let third = third

        else {}
        """

        let output = """
        guard let foo = foo,
              let bar = bar,
              let third = third
        else {}

        guard let foo = foo,
              let bar = bar,
              let third = third
        else {}
        """

        testFormatting(
            for: input,
            [output],
            rules: [FormatRules.wrapArguments],
<<<<<<< HEAD
            options: FormatOptions(indent: "  ", conditionsWrap: .auto, maxWidth: 40)
=======
            options: FormatOptions(conditionsWrap: .auto, maxWidth: 40)
>>>>>>> aa765de7
        )
    }

    func testConditionsWrapAutoOptionForGuardInMethod() {
        let input = """
        func doSmth() {
            let a = smth as? SmthElse

            guard
                let foo = foo,
                let bar = bar,
                let third = third
            else {
                return nil
            }

            let value = a.doSmth()
        }
        """

        let output = """
        func doSmth() {
            let a = smth as? SmthElse

            guard let foo = foo,
                  let bar = bar,
                  let third = third
            else {
                return nil
            }

            let value = a.doSmth()
        }
        """

        testFormatting(
            for: input,
            [output],
            rules: [FormatRules.wrapArguments],
<<<<<<< HEAD
            options: FormatOptions(indent: "    ", conditionsWrap: .auto, maxWidth: 120)
=======
            options: FormatOptions(conditionsWrap: .auto, maxWidth: 120)
>>>>>>> aa765de7
        )
    }

    func testConditionsWrapAutoOptionForIfInsideMethod() {
        let input = """
        func doSmth() {
            let a = smth as? SmthElse

            if
            let foo = foo,
            let bar = bar,
            let third = third {
                return nil
            }

            let value = a.doSmth()
        }
        """

        let output = """
        func doSmth() {
            let a = smth as? SmthElse

            if let foo = foo,
               let bar = bar,
               let third = third {
                return nil
            }

            let value = a.doSmth()
        }
        """

        testFormatting(
            for: input,
            [output],
            rules: [FormatRules.wrapArguments],
<<<<<<< HEAD
            options: FormatOptions(indent: "    ", conditionsWrap: .auto, maxWidth: 120),
=======
            options: FormatOptions(conditionsWrap: .auto, maxWidth: 120),
>>>>>>> aa765de7
            exclude: ["wrapMultilineStatementBraces"]
        )
    }

    func testConditionsWrapAutoOptionForLongIf() {
        let input = """
        if let foo = foo, let bar = bar, let third = third {}
        """

        let output = """
        if let foo = foo,
           let bar = bar,
           let third = third {}
        """

        testFormatting(
            for: input,
            [output],
            rules: [FormatRules.wrapArguments, FormatRules.indent],
<<<<<<< HEAD
            options: FormatOptions(indent: "  ", conditionsWrap: .auto, maxWidth: 25)
=======
            options: FormatOptions(conditionsWrap: .auto, maxWidth: 25)
>>>>>>> aa765de7
        )
    }

    func testConditionsWrapAutoOptionForLongMultilineIf() {
        let input = """
        if let foo = foo,
        let bar = bar, let third = third {}
        """

        let output = """
        if let foo = foo,
           let bar = bar,
           let third = third {}
        """

        testFormatting(
            for: input,
            [output],
            rules: [FormatRules.wrapArguments, FormatRules.indent],
<<<<<<< HEAD
            options: FormatOptions(indent: "  ", conditionsWrap: .auto, maxWidth: 25)
        )
    }

=======
            options: FormatOptions(conditionsWrap: .auto, maxWidth: 25)
        )
    }

    // --conditionsWrap always

>>>>>>> aa765de7
    func testConditionWrapAlwaysOptionForLongGuard() {
        let input = """
        guard let foo = foo, let bar = bar, let third = third else {}
        """

        let output = """
        guard let foo = foo,
              let bar = bar,
              let third = third
        else {}
        """

        testFormatting(
            for: input,
            [output],
            rules: [FormatRules.wrapArguments],
<<<<<<< HEAD
            options: FormatOptions(indent: "  ", conditionsWrap: .always, maxWidth: 120)
=======
            options: FormatOptions(conditionsWrap: .always, maxWidth: 120)
>>>>>>> aa765de7
        )
    }

    // MARK: - wrapAttributes

    func testPreserveWrappedFuncAttributeByDefault() {
        let input = """
        @objc
        func foo() {}
        """
        testFormatting(for: input, rule: FormatRules.wrapAttributes)
    }

    func testPreserveUnwrappedFuncAttributeByDefault() {
        let input = """
        @objc func foo() {}
        """
        testFormatting(for: input, rule: FormatRules.wrapAttributes)
    }

    func testWrapFuncAttribute() {
        let input = """
        @available(iOS 14.0, *) func foo() {}
        """
        let output = """
        @available(iOS 14.0, *)
        func foo() {}
        """
        let options = FormatOptions(funcAttributes: .prevLine)
        testFormatting(for: input, output, rule: FormatRules.wrapAttributes, options: options)
    }

    func testWrapInitAttribute() {
        let input = """
        @available(iOS 14.0, *) init() {}
        """
        let output = """
        @available(iOS 14.0, *)
        init() {}
        """
        let options = FormatOptions(funcAttributes: .prevLine)
        testFormatting(for: input, output, rule: FormatRules.wrapAttributes, options: options)
    }

    func testMultipleAttributesNotSeparated() {
        let input = """
        @objc @IBAction func foo {}
        """
        let output = """
        @objc @IBAction
        func foo {}
        """
        let options = FormatOptions(funcAttributes: .prevLine)
        testFormatting(for: input, output, rule: FormatRules.wrapAttributes,
                       options: options, exclude: ["redundantObjc"])
    }

    func testFuncAttributeStaysWrapped() {
        let input = """
        @available(iOS 14.0, *)
        func foo() {}
        """
        let options = FormatOptions(funcAttributes: .prevLine)
        testFormatting(for: input, rule: FormatRules.wrapAttributes, options: options)
    }

    func testUnwrapFuncAttribute() {
        let input = """
        @available(iOS 14.0, *)
        func foo() {}
        """
        let output = """
        @available(iOS 14.0, *) func foo() {}
        """
        let options = FormatOptions(funcAttributes: .sameLine)
        testFormatting(for: input, output, rule: FormatRules.wrapAttributes, options: options)
    }

    func testFuncAttributeStaysUnwrapped() {
        let input = """
        @objc func foo() {}
        """
        let options = FormatOptions(funcAttributes: .sameLine)
        testFormatting(for: input, rule: FormatRules.wrapAttributes, options: options)
    }

    func testVarAttributeIsNotWrapped() {
        let input = """
        @IBOutlet var foo: UIView?

        @available(iOS 14.0, *)
        func foo() {}
        """
        let options = FormatOptions(funcAttributes: .prevLine)
        testFormatting(for: input, rule: FormatRules.wrapAttributes, options: options)
    }

    func testWrapTypeAttribute() {
        let input = """
        @available(iOS 14.0, *) class Foo {}
        """
        let output = """
        @available(iOS 14.0, *)
        class Foo {}
        """
        let options = FormatOptions(typeAttributes: .prevLine)
        testFormatting(
            for: input,
            output,
            rule: FormatRules.wrapAttributes,
            options: options
        )
    }

    func testWrapExtensionAttribute() {
        let input = """
        @available(iOS 14.0, *) extension Foo {}
        """
        let output = """
        @available(iOS 14.0, *)
        extension Foo {}
        """
        let options = FormatOptions(typeAttributes: .prevLine)
        testFormatting(
            for: input,
            output,
            rule: FormatRules.wrapAttributes,
            options: options
        )
    }

    func testTypeAttributeStaysWrapped() {
        let input = """
        @available(iOS 14.0, *)
        struct Foo {}
        """
        let options = FormatOptions(typeAttributes: .prevLine)
        testFormatting(for: input, rule: FormatRules.wrapAttributes, options: options)
    }

    func testUnwrapTypeAttribute() {
        let input = """
        @available(iOS 14.0, *)
        enum Foo {}
        """
        let output = """
        @available(iOS 14.0, *) enum Foo {}
        """
        let options = FormatOptions(typeAttributes: .sameLine)
        testFormatting(for: input, output, rule: FormatRules.wrapAttributes, options: options)
    }

    func testTypeAttributeStaysUnwrapped() {
        let input = """
        @objc class Foo {}
        """
        let options = FormatOptions(typeAttributes: .sameLine)
        testFormatting(for: input, rule: FormatRules.wrapAttributes, options: options)
    }

    func testTestableImportIsNotWrapped() {
        let input = """
        @testable import Framework

        @available(iOS 14.0, *)
        class Foo {}
        """
        let options = FormatOptions(typeAttributes: .prevLine)
        testFormatting(for: input, rule: FormatRules.wrapAttributes, options: options)
    }

    func testModifiersDontAffectAttributeWrapping() {
        let input = """
        @objc override public func foo {}
        """
        let output = """
        @objc
        override public func foo {}
        """
        let options = FormatOptions(funcAttributes: .prevLine)
        testFormatting(for: input, output, rule: FormatRules.wrapAttributes, options: options)
    }

    func testClassFuncAttributeTreatedAsFunction() {
        let input = """
        @objc class func foo {}
        """
        let output = """
        @objc
        class func foo {}
        """
        let options = FormatOptions(funcAttributes: .prevLine, fragment: true)
        testFormatting(for: input, output, rule: FormatRules.wrapAttributes, options: options)
    }

    func testClassFuncAttributeNotTreatedAsType() {
        let input = """
        @objc class func foo {}
        """
        let options = FormatOptions(typeAttributes: .prevLine, fragment: true)
        testFormatting(for: input, rule: FormatRules.wrapAttributes, options: options)
    }

    func testClassImportAttributeNotTreatedAsType() {
        let input = """
        @testable import class Framework.Foo
        """
        let options = FormatOptions(typeAttributes: .prevLine)
        testFormatting(for: input, rule: FormatRules.wrapAttributes, options: options)
    }

    func testWrapPrivateSetVarAttributes() {
        let input = """
        @objc private(set) dynamic var foo = Foo()
        """
        let output = """
        @objc
        private(set) dynamic var foo = Foo()
        """
        let options = FormatOptions(varAttributes: .prevLine)
        testFormatting(for: input, output, rule: FormatRules.wrapAttributes, options: options)
    }

    func testWrapConvenienceInitAttribute() {
        let input = """
        @objc public convenience init() {}
        """
        let output = """
        @objc
        public convenience init() {}
        """
        let options = FormatOptions(funcAttributes: .prevLine)
        testFormatting(for: input, output, rule: FormatRules.wrapAttributes, options: options)
    }

    func testWrapPropertyWrapperAttribute() {
        let input = """
        @OuterType.Wrapper var foo: Int
        """
        let output = """
        @OuterType.Wrapper
        var foo: Int
        """
        let options = FormatOptions(varAttributes: .prevLine)
        testFormatting(for: input, output, rule: FormatRules.wrapAttributes, options: options)
    }

    func testWrapGenericPropertyWrapperAttribute() {
        let input = """
        @OuterType.Generic<WrappedType> var foo: WrappedType
        """
        let output = """
        @OuterType.Generic<WrappedType>
        var foo: WrappedType
        """
        let options = FormatOptions(varAttributes: .prevLine)
        testFormatting(for: input, output, rule: FormatRules.wrapAttributes, options: options)
    }

    func testWrapGenericPropertyWrapperAttribute2() {
        let input = """
        @OuterType.Generic<WrappedType>.Foo var foo: WrappedType
        """
        let output = """
        @OuterType.Generic<WrappedType>.Foo
        var foo: WrappedType
        """
        let options = FormatOptions(varAttributes: .prevLine)
        testFormatting(for: input, output, rule: FormatRules.wrapAttributes, options: options)
    }

    // MARK: wrapEnumCases

    func testMultilineEnumCases() {
        let input = """
        enum Enum1: Int {
            case a = 0, p = 2, c, d
            case e, k
            case m(String, String)
        }
        """
        let output = """
        enum Enum1: Int {
            case a = 0
            case p = 2
            case c
            case d
            case e
            case k
            case m(String, String)
        }
        """
        testFormatting(for: input, output, rule: FormatRules.wrapEnumCases)
    }

    func testMultilineEnumCasesWithNestedEnumsDoesNothing() {
        let input = """
        public enum SearchTerm: Decodable, Equatable {
            case term(name: String)
            case category(category: Category)

            enum CodingKeys: String, CodingKey {
                case name
                case type
                case categoryID = "category_id"
                case attributes
            }
        }
        """
        testFormatting(for: input, rule: FormatRules.wrapEnumCases)
    }

    func testEnumCaseSplitOverMultipleLines() {
        let input = """
        enum Foo {
            case bar(
                x: String,
                y: Int
            ), baz
        }
        """
        let output = """
        enum Foo {
            case bar(
                x: String,
                y: Int
            )
            case baz
        }
        """
        testFormatting(for: input, output, rule: FormatRules.wrapEnumCases)
    }

    func testEnumCasesAlreadyWrappedOntoMultipleLines() {
        let input = """
        enum Foo {
            case bar,
                 baz,
                 quux
        }
        """
        let output = """
        enum Foo {
            case bar
            case baz
            case quux
        }
        """
        testFormatting(for: input, output, rule: FormatRules.wrapEnumCases)
    }

    func testNoWrapEnumStatementAllOnOneLine() {
        let input = "enum Foo { bar, baz }"
        testFormatting(for: input, rule: FormatRules.wrapEnumCases)
    }

    func testNoConfuseIfCaseWithEnum() {
        let input = """
        enum Foo {
            case foo
            case bar(value: [Int])
        }

        func baz() {
            if case .foo = foo,
               case .bar(let value) = bar,
               value.isEmpty
            {
                print("")
            }
        }
        """
        testFormatting(for: input, rule: FormatRules.wrapEnumCases,
                       exclude: ["hoistPatternLet"])
    }

    // MARK: wrapSwitchCases

    func testMultilineSwitchCases() {
        let input = """
        func foo() {
            switch bar {
            case .a(_), .b, "c":
                print("")
            case .d:
                print("")
            }
        }
        """
        let output = """
        func foo() {
            switch bar {
            case .a(_),
                 .b,
                 "c":
                print("")
            case .d:
                print("")
            }
        }
        """
        testFormatting(for: input, output, rule: FormatRules.wrapSwitchCases)
    }

    func testIfAfterSwitchCaseNotWrapped() {
        let input = """
        switch foo {
        case "foo":
            print("")
        default:
            print("")
        }
        if let foo = bar, foo != .baz {
            throw error
        }
        """
        testFormatting(for: input, rule: FormatRules.wrapSwitchCases)
    }
}<|MERGE_RESOLUTION|>--- conflicted
+++ resolved
@@ -2373,34 +2373,6 @@
 
     // MARK: wrapConditions before-first
 
-<<<<<<< HEAD
-    func testWrapConditionsBeforeFirstCopy() {
-        let input = """
-        if let baaz = baaz {}
-
-        guard baaz.filter({ $0 == foo }),
-              let bar = bar else {}
-
-        while let foo = foo,
-              let bar = bar {}
-        """
-
-        let output = """
-        if let baaz = baaz {}
-
-        guard
-          baaz.filter({ $0 == foo }),
-          let bar = bar else {}
-
-        while
-          let foo = foo,
-          let bar = bar {}
-        """
-
-        testFormatting(
-            for: input, [output], rules: [FormatRules.wrapArguments, FormatRules.indent],
-            options: FormatOptions(indent: "  ", wrapConditions: .beforeFirst)
-=======
     func testWrapConditionsBeforeFirstPreservesMultilineStatements() {
         let input = """
         if
@@ -2429,7 +2401,6 @@
         testFormatting(
             for: input, rules: [FormatRules.wrapArguments, FormatRules.indent],
             options: FormatOptions(closingParenOnSameLine: true, wrapConditions: .beforeFirst)
->>>>>>> aa765de7
         )
     }
 
@@ -2551,11 +2522,8 @@
         )
     }
 
-<<<<<<< HEAD
-=======
     // --conditionsWrap auto
 
->>>>>>> aa765de7
     func testConditionsWrapAutoForLongGuard() {
         let input = """
         guard let foo = foo, let bar = bar, let third = third else {}
@@ -2572,11 +2540,7 @@
             for: input,
             [output],
             rules: [FormatRules.wrapArguments],
-<<<<<<< HEAD
-            options: FormatOptions(indent: "  ", conditionsWrap: .auto, maxWidth: 40)
-=======
             options: FormatOptions(conditionsWrap: .auto, maxWidth: 40)
->>>>>>> aa765de7
         )
     }
 
@@ -2587,11 +2551,7 @@
         testFormatting(
             for: input,
             rules: [FormatRules.wrapArguments],
-<<<<<<< HEAD
-            options: FormatOptions(indent: "  ", conditionsWrap: .auto, maxWidth: 120)
-=======
             options: FormatOptions(conditionsWrap: .auto, maxWidth: 120)
->>>>>>> aa765de7
         )
     }
 
@@ -2612,11 +2572,7 @@
             for: input,
             [output],
             rules: [FormatRules.wrapArguments, FormatRules.indent],
-<<<<<<< HEAD
-            options: FormatOptions(indent: "  ", conditionsWrap: .auto, maxWidth: 40)
-=======
             options: FormatOptions(conditionsWrap: .auto, maxWidth: 40)
->>>>>>> aa765de7
         )
     }
 
@@ -2651,11 +2607,7 @@
             for: input,
             [output],
             rules: [FormatRules.wrapArguments],
-<<<<<<< HEAD
-            options: FormatOptions(indent: "  ", conditionsWrap: .auto, maxWidth: 40)
-=======
             options: FormatOptions(conditionsWrap: .auto, maxWidth: 40)
->>>>>>> aa765de7
         )
     }
 
@@ -2676,11 +2628,7 @@
             for: input,
             [output],
             rules: [FormatRules.wrapArguments],
-<<<<<<< HEAD
-            options: FormatOptions(indent: "  ", conditionsWrap: .auto, maxWidth: 40)
-=======
             options: FormatOptions(conditionsWrap: .auto, maxWidth: 40)
->>>>>>> aa765de7
         )
     }
 
@@ -2710,11 +2658,7 @@
             for: input,
             [output],
             rules: [FormatRules.wrapArguments],
-<<<<<<< HEAD
-            options: FormatOptions(indent: "  ", conditionsWrap: .auto, maxWidth: 40)
-=======
             options: FormatOptions(conditionsWrap: .auto, maxWidth: 40)
->>>>>>> aa765de7
         )
     }
 
@@ -2754,11 +2698,7 @@
             for: input,
             [output],
             rules: [FormatRules.wrapArguments],
-<<<<<<< HEAD
-            options: FormatOptions(indent: "    ", conditionsWrap: .auto, maxWidth: 120)
-=======
             options: FormatOptions(conditionsWrap: .auto, maxWidth: 120)
->>>>>>> aa765de7
         )
     }
 
@@ -2796,11 +2736,7 @@
             for: input,
             [output],
             rules: [FormatRules.wrapArguments],
-<<<<<<< HEAD
-            options: FormatOptions(indent: "    ", conditionsWrap: .auto, maxWidth: 120),
-=======
             options: FormatOptions(conditionsWrap: .auto, maxWidth: 120),
->>>>>>> aa765de7
             exclude: ["wrapMultilineStatementBraces"]
         )
     }
@@ -2820,11 +2756,7 @@
             for: input,
             [output],
             rules: [FormatRules.wrapArguments, FormatRules.indent],
-<<<<<<< HEAD
-            options: FormatOptions(indent: "  ", conditionsWrap: .auto, maxWidth: 25)
-=======
             options: FormatOptions(conditionsWrap: .auto, maxWidth: 25)
->>>>>>> aa765de7
         )
     }
 
@@ -2844,19 +2776,12 @@
             for: input,
             [output],
             rules: [FormatRules.wrapArguments, FormatRules.indent],
-<<<<<<< HEAD
-            options: FormatOptions(indent: "  ", conditionsWrap: .auto, maxWidth: 25)
-        )
-    }
-
-=======
             options: FormatOptions(conditionsWrap: .auto, maxWidth: 25)
         )
     }
 
     // --conditionsWrap always
 
->>>>>>> aa765de7
     func testConditionWrapAlwaysOptionForLongGuard() {
         let input = """
         guard let foo = foo, let bar = bar, let third = third else {}
@@ -2873,11 +2798,7 @@
             for: input,
             [output],
             rules: [FormatRules.wrapArguments],
-<<<<<<< HEAD
-            options: FormatOptions(indent: "  ", conditionsWrap: .always, maxWidth: 120)
-=======
             options: FormatOptions(conditionsWrap: .always, maxWidth: 120)
->>>>>>> aa765de7
         )
     }
 
