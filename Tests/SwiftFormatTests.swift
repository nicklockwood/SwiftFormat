--- conflicted
+++ resolved
@@ -67,11 +67,7 @@
             return { files.append(inputURL) }
         }
         XCTAssertEqual(errors.count, 0)
-<<<<<<< HEAD
-        XCTAssertEqual(files.count, 68)
-=======
         XCTAssertEqual(files.count, 70)
->>>>>>> 40429603
     }
 
     func testInputFilesMatchOutputFilesForSameOutput() {
@@ -82,11 +78,7 @@
             return { files.append(inputURL) }
         }
         XCTAssertEqual(errors.count, 0)
-<<<<<<< HEAD
-        XCTAssertEqual(files.count, 68)
-=======
         XCTAssertEqual(files.count, 70)
->>>>>>> 40429603
     }
 
     func testInputFileNotEnumeratedWhenExcluded() {
@@ -101,11 +93,7 @@
             return { files.append(inputURL) }
         }
         XCTAssertEqual(errors.count, 0)
-<<<<<<< HEAD
-        XCTAssertEqual(files.count, 43)
-=======
         XCTAssertEqual(files.count, 45)
->>>>>>> 40429603
     }
 
     // MARK: format function
